[metadata]
name = sqlfluff
version = 2.0.0a5
description = The SQL Linter for Humans
long_description = file: README.md
long_description_content_type = text/markdown
url = https://github.com/sqlfluff/sqlfluff
author = Alan Cruickshank
author_email = alan@designingoverload.com
license = MIT License
license_files = LICENSE.md
project_urls =
    Homepage = https://www.sqlfluff.com
    Documentation = https://docs.sqlfluff.com
    Changes = https://github.com/sqlfluff/sqlfluff/blob/main/CHANGELOG.md
    Source = https://github.com/sqlfluff/sqlfluff
    Issue Tracker = https://github.com/sqlfluff/sqlfluff/issues
    Twitter = https://twitter.com/SQLFluff
    Chat = https://github.com/sqlfluff/sqlfluff#sqlfluff-on-slack
classifiers =
    Development Status :: 5 - Production/Stable
    Environment :: Console
    Intended Audience :: Developers
    License :: OSI Approved :: MIT License
    Operating System :: Unix
    Operating System :: POSIX
    Operating System :: MacOS
    Operating System :: Microsoft :: Windows
    Programming Language :: Python
    Programming Language :: Python :: 3
    Programming Language :: Python :: 3.7
    Programming Language :: Python :: 3.8
    Programming Language :: Python :: 3.9
    Programming Language :: Python :: 3.10
    Programming Language :: Python :: 3.11
    Programming Language :: Python :: Implementation :: CPython
    Programming Language :: SQL
    Topic :: Utilities
    Topic :: Software Development :: Quality Assurance
keywords =
    sqlfluff
    sql
    linter
    formatter
    athena
    bigquery
    clickhouse
    db2
    duckdb
    exasol
    hive
    materialize
    mysql
    postgres
    redshift
    snowflake
    soql
    sparksql
    sqlite
    teradata
    tsql
    dbt

[options]
package_dir =
    =src
packages = find:
python_requires = >=3.7
install_requires =
    # Used for finding os-specific application config dirs
    appdirs
    # Cached property for performance gains
    # (use functools version for python >= 3.8)
    backports.cached-property; python_version < '3.8'
    # To get the encoding of files.
    chardet
    click
    colorama>=0.3
    # Used for diffcover plugin
    diff-cover>=2.5.0
    # importlib_metadata backport for python 3.7
    # Require versions with .distributions https://github.com/sqlfluff/sqlfluff/issues/3763
    importlib_metadata>=1.0.0; python_version < '3.8'
    Jinja2
    # Used for .sqlfluffignore
    pathspec
    # We provide a testing library for plugins in sqlfluff.utils.testing
    pytest
    # We require pyyaml >= 5.1 so that we can preserve the ordering of keys.
    pyyaml>=5.1
    # The new regex module to allow for more complex pattern matching,
    # whilst remaining backwards compatible with existing regex use cases.
    # e.g. capturing repeated groups in nested tsql block comments.
    # This was introduced in https://github.com/sqlfluff/sqlfluff/pull/2027
    # and further details can be found in that PR.
    regex
    # For returning exceptions from multiprocessing.Pool.map()
    tblib
    # For parsing pyproject.toml
    toml; python_version < '3.11'
    # For handling progress bars
    tqdm
    # better type hints for older python versions
    typing_extensions

[options.packages.find]
where =
    src

[options.entry_points]
console_scripts =
    sqlfluff = sqlfluff.cli.commands:cli
diff_cover =
    sqlfluff = sqlfluff.diff_quality_plugin
sqlfluff =
    sqlfluff = sqlfluff.core.plugin.lib
<<<<<<< HEAD
    # NOTE: We namespace the rules plugins with `rules`, because some
    # of them might later collide with other types of plugins. In particular
    # `tsql` may eventually refer to a dialect plugin and `jinja` may refer
    # to a templater plugin.
    sqlfluff_rules_capitalisation = sqlfluff.rules.capitalisation
    sqlfluff_rules_jinja = sqlfluff.rules.jinja
    sqlfluff_rules_tsql = sqlfluff.rules.tsql
=======
    sqlfluff_rules_capitalisation = sqlfluff.rules.capitalisation
    sqlfluff_rules_aliasing = sqlfluff.rules.aliasing
>>>>>>> c8f9894c

[options.package_data]
sqlfluff =
    config.ini
    core/default_config.cfg
    py.typed

[sqlfluff_docs]
stable_version = 1.4.5<|MERGE_RESOLUTION|>--- conflicted
+++ resolved
@@ -114,18 +114,14 @@
     sqlfluff = sqlfluff.diff_quality_plugin
 sqlfluff =
     sqlfluff = sqlfluff.core.plugin.lib
-<<<<<<< HEAD
     # NOTE: We namespace the rules plugins with `rules`, because some
     # of them might later collide with other types of plugins. In particular
     # `tsql` may eventually refer to a dialect plugin and `jinja` may refer
     # to a templater plugin.
     sqlfluff_rules_capitalisation = sqlfluff.rules.capitalisation
+    sqlfluff_rules_aliasing = sqlfluff.rules.aliasing
     sqlfluff_rules_jinja = sqlfluff.rules.jinja
     sqlfluff_rules_tsql = sqlfluff.rules.tsql
-=======
-    sqlfluff_rules_capitalisation = sqlfluff.rules.capitalisation
-    sqlfluff_rules_aliasing = sqlfluff.rules.aliasing
->>>>>>> c8f9894c
 
 [options.package_data]
 sqlfluff =
