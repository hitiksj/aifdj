--- conflicted
+++ resolved
@@ -121,12 +121,9 @@
     # to a templater plugin.
     sqlfluff_rules_capitalisation = sqlfluff.rules.capitalisation
     sqlfluff_rules_aliasing = sqlfluff.rules.aliasing
-<<<<<<< HEAD
     sqlfluff_rules_references = sqlfluff.rules.references
-=======
     sqlfluff_rules_ambiguous = sqlfluff.rules.ambiguous
     sqlfluff_rules_structure = sqlfluff.rules.structure
->>>>>>> 8a82572a
     sqlfluff_rules_jinja = sqlfluff.rules.jinja
     sqlfluff_rules_tsql = sqlfluff.rules.tsql
 
