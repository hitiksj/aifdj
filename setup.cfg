--- conflicted
+++ resolved
@@ -121,11 +121,8 @@
     # to a templater plugin.
     sqlfluff_rules_capitalisation = sqlfluff.rules.capitalisation
     sqlfluff_rules_aliasing = sqlfluff.rules.aliasing
-<<<<<<< HEAD
     sqlfluff_rules_layout = sqlfluff.rules.layout
-=======
     sqlfluff_rules_references = sqlfluff.rules.references
->>>>>>> 021e7903
     sqlfluff_rules_ambiguous = sqlfluff.rules.ambiguous
     sqlfluff_rules_structure = sqlfluff.rules.structure
     sqlfluff_rules_jinja = sqlfluff.rules.jinja
