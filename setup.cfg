--- conflicted
+++ resolved
@@ -121,13 +121,10 @@
     # to a templater plugin.
     sqlfluff_rules_capitalisation = sqlfluff.rules.capitalisation
     sqlfluff_rules_aliasing = sqlfluff.rules.aliasing
-<<<<<<< HEAD
-    sqlfluff_rules_convention = sqlfluff.rules.convention
-=======
     sqlfluff_rules_references = sqlfluff.rules.references
     sqlfluff_rules_ambiguous = sqlfluff.rules.ambiguous
     sqlfluff_rules_structure = sqlfluff.rules.structure
->>>>>>> 021e7903
+    sqlfluff_rules_convention = sqlfluff.rules.convention
     sqlfluff_rules_jinja = sqlfluff.rules.jinja
     sqlfluff_rules_tsql = sqlfluff.rules.tsql
 
