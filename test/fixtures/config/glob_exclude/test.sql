--- conflicted
+++ resolved
@@ -2,15 +2,11 @@
 /*
 Denylist glob test
 
-<<<<<<< HEAD
-This query violates L027, L044, L050, L051, and CV06.
-When we exclude L05*,L027 in the config we expect L027, L050, L051,
+This query violates RF02, AM04, L050, AM05, and CV06.
+When we exclude L05*,RF02 in the config we expect RF02, L050, AM05,
 and CV06 to be ignored by the linter.
-=======
-This query violates RF02, AM04, L050, AM05, and L052.
-When we exclude L05*,RF02 in the config we expect RF02, L050, AM05,
-and L052 to be ignored by the linter (AM05 because it's alias is L051).
->>>>>>> 021e7903
+- AM05 because it's alias is L051
+- CV06 because it's alias is L052
 */
 
 SELECT *
