--- conflicted
+++ resolved
@@ -18,9 +18,6 @@
 END;
 GO
 
-<<<<<<< HEAD
-CREATE FUNCTION F (@DATE as datetime) RETURNS INT AS BEGIN RETURN 0 END;
-=======
 CREATE FUNCTION f ()
 RETURNS @t TABLE (i int)
 AS
@@ -29,4 +26,6 @@
     RETURN;
 END;
 GO
->>>>>>> 95028d34
+
+CREATE FUNCTION F (@DATE as datetime) RETURNS INT AS BEGIN RETURN 0 END;
+GO