--- conflicted
+++ resolved
@@ -3,11 +3,7 @@
 # computed by SQLFluff when running the tests. Please run
 # `python test/generate_parse_fixture_yml.py`  to generate them after adding or
 # altering SQL files.
-<<<<<<< HEAD
 _hash: 0068f902c636d63685e3095c2b87762e1277a7dd0f353d12e192520a5659ec5c
-=======
-_hash: b31c58fb4d3cf54ef1b50ffb06ff766a31b0f499ce6240f20b4f6319028e79b6
->>>>>>> 28df654c
 file:
 - batch:
     statement:
@@ -115,15 +111,12 @@
                   column_reference:
                     identifier: varchar
               - comma: ','
-<<<<<<< HEAD
               - expression:
                   column_reference:
                   - identifier: tbl_b
                   - dot: .
                   - identifier: column1
               - comma: ','
-=======
->>>>>>> 28df654c
               - expression:
                   column_reference:
                   - identifier: tbl_b
