# YML test files are auto-generated from SQL files and should not be edited by
# hand. To help enforce this, the "hash" field in the file must match a hash
# computed by SQLFluff when running the tests. Please run
# `python test/generate_parse_fixture_yml.py`  to generate them after adding or
# altering SQL files.
<<<<<<< HEAD
_hash: 514ed6c8b0c501cff874dd716423bb619884306ce305fea385f605085970d231
=======
_hash: d559127fe266f7daa798a41c46b707b2718435292dc11c6fc78beaa07957c169
>>>>>>> 8126c067
file:
- batch:
    statement:
      if_then_statement:
        if_clause:
          keyword: IF
          expression:
          - keyword: NOT
          - keyword: EXISTS
          - bracketed:
              start_bracket: (
              select_statement:
                select_clause:
                  keyword: SELECT
                  select_clause_element:
                    wildcard_expression:
                      wildcard_identifier:
                        star: '*'
                from_clause:
                  keyword: FROM
                  from_expression:
                    from_expression_element:
                      table_expression:
                        table_reference:
                        - identifier: sys
                        - dot: .
                        - identifier: indexes
                where_clause:
                  keyword: WHERE
                  expression:
                    column_reference:
                      identifier: NAME
                    comparison_operator:
                      raw_comparison_operator: '='
                    literal: "'IX_INTER_VIMR_INFECTIOUS_PEOPLE'"
              end_bracket: )
        statement:
          create_index_statement:
          - keyword: CREATE
          - keyword: NONCLUSTERED
          - keyword: INDEX
          - index_reference:
              identifier: IX_INTER_VIMR_INFECTIOUS_PEOPLE
          - keyword: 'ON'
          - table_reference:
            - identifier: dbo
            - dot: .
            - identifier: VIMR_INFECTIOUS_PEOPLE
          - bracketed_index_column_list_grammar:
              bracketed:
                start_bracket: (
                index_column_definition:
                  identifier: DATE_LAST_INSERTED
                end_bracket: )
- statement_terminator: ;
- go_statement:
    keyword: GO
- batch:
    statement:
      if_then_statement:
        if_clause:
          keyword: IF
          expression:
          - keyword: NOT
          - keyword: EXISTS
          - bracketed:
              start_bracket: (
              select_statement:
                select_clause:
                  keyword: SELECT
                  select_clause_element:
                    wildcard_expression:
                      wildcard_identifier:
                        star: '*'
                from_clause:
                  keyword: FROM
                  from_expression:
                    from_expression_element:
                      table_expression:
                        table_reference:
                        - identifier: sys
                        - dot: .
                        - identifier: indexes
                where_clause:
                  keyword: WHERE
                  expression:
                    column_reference:
                      identifier: NAME
                    comparison_operator:
                      raw_comparison_operator: '='
                    literal: "'IX_INTER_FOUNDATION_NICE_IC_INTAKE_COUNT'"
              end_bracket: )
        statement:
          create_index_statement:
          - keyword: CREATE
          - keyword: NONCLUSTERED
          - keyword: INDEX
          - index_reference:
              identifier: IX_INTER_FOUNDATION_NICE_IC_INTAKE_COUNT
          - keyword: 'ON'
          - table_reference:
            - identifier: dbo
            - dot: .
            - identifier: FOUNDATION_NICE_IC_INTAKE_COUNT
          - bracketed_index_column_list_grammar:
              bracketed:
                start_bracket: (
                index_column_definition:
                  identifier: DATE_LAST_INSERTED
                end_bracket: )
- statement_terminator: ;
- go_statement:
    keyword: GO
- batch:
    statement:
      if_then_statement:
        if_clause:
          keyword: IF
          expression:
            keyword: EXISTS
            bracketed:
              start_bracket: (
              select_statement:
                select_clause:
                  keyword: SELECT
                  select_clause_element:
                    wildcard_expression:
                      wildcard_identifier:
                        star: '*'
                from_clause:
                  keyword: FROM
                  from_expression:
                    from_expression_element:
                      table_expression:
                        table_reference:
                        - identifier: sys
                        - dot: .
                        - identifier: indexes
                where_clause:
                  keyword: WHERE
                  expression:
                    column_reference:
                      identifier: NAME
                    comparison_operator:
                      raw_comparison_operator: '='
                    literal: "'IX_INTER_VIMR_REPRODUCTION_NUMBER'"
              end_bracket: )
        statement:
          create_index_statement:
          - keyword: CREATE
          - keyword: CLUSTERED
          - keyword: INDEX
          - index_reference:
              identifier: IX_INTER_VIMR_REPRODUCTION_NUMBER
          - keyword: 'ON'
          - table_reference:
            - identifier: dbo
            - dot: .
            - identifier: VIMR_INFECTIOUS_PEOPLE
          - bracketed_index_column_list_grammar:
              bracketed:
                start_bracket: (
                index_column_definition:
                  identifier: DATE_LAST_INSERTED
                end_bracket: )
- statement_terminator: ;
- go_statement:
    keyword: GO
- batch:
    statement:
      create_index_statement:
      - keyword: CREATE
      - keyword: NONCLUSTERED
      - keyword: INDEX
      - index_reference:
          identifier: '[ind_1]'
      - keyword: 'ON'
      - table_reference:
        - identifier: '[schema1]'
        - dot: .
        - identifier: '[table1]'
      - bracketed_index_column_list_grammar:
          bracketed:
            start_bracket: (
            index_column_definition:
              identifier: '[column1]'
              keyword: ASC
            end_bracket: )
      - keyword: INCLUDE
      - bracketed:
          start_bracket: (
          column_reference:
            identifier: '[column2]'
          end_bracket: )
      - where_clause:
          keyword: WHERE
          bracketed:
            start_bracket: (
            expression:
            - column_reference:
                identifier: '[column3]'
            - keyword: IS
            - keyword: 'NULL'
            end_bracket: )
- statement_terminator: ;
- go_statement:
    keyword: GO
- batch:
    statement:
      create_index_statement:
      - keyword: CREATE
      - keyword: NONCLUSTERED
      - keyword: INDEX
      - index_reference:
          identifier: '[NI_name]'
      - keyword: 'ON'
      - table_reference:
        - identifier: '[schema1]'
        - dot: .
        - identifier: '[table1]'
      - bracketed_index_column_list_grammar:
          bracketed:
            start_bracket: (
            index_column_definition:
              identifier: '[column1]'
              keyword: DESC
            end_bracket: )
      - on_partition_or_filegroup_statement:
          filegroup_clause:
            keyword: 'ON'
            filegroup_name:
              identifier: '[PRIMARY]'
- statement_terminator: ;
- go_statement:
    keyword: GO
- batch:
    statement:
      create_index_statement:
      - keyword: CREATE
      - keyword: UNIQUE
      - keyword: INDEX
      - index_reference:
          identifier: '[ix_name]'
      - keyword: 'ON'
      - table_reference:
        - identifier: '[schema1]'
        - dot: .
        - identifier: '[table1]'
      - bracketed_index_column_list_grammar:
          bracketed:
          - start_bracket: (
          - index_column_definition:
              identifier: '[column1]'
          - comma: ','
          - index_column_definition:
              identifier: '[column2]'
          - end_bracket: )
      - relational_index_options:
        - keyword: WITH
        - keyword: FILLFACTOR
        - comparison_operator:
            raw_comparison_operator: '='
        - literal: '80'
- statement_terminator: ;
- go_statement:
    keyword: GO
- batch:
  - statement:
      create_index_statement:
      - keyword: CREATE
      - keyword: UNIQUE
      - keyword: INDEX
      - index_reference:
          identifier: '[ix_name]'
      - keyword: 'ON'
      - table_reference:
        - identifier: '[schema1]'
        - dot: .
        - identifier: '[table1]'
      - bracketed_index_column_list_grammar:
          bracketed:
            start_bracket: (
            index_column_definition:
              identifier: '[column1]'
            end_bracket: )
      - relational_index_options:
          keyword: WITH
          bracketed:
          - start_bracket: (
          - keyword: PAD_INDEX
          - comparison_operator:
              raw_comparison_operator: '='
          - keyword: 'OFF'
          - comma: ','
          - keyword: SORT_IN_TEMPDB
          - comparison_operator:
              raw_comparison_operator: '='
          - keyword: 'ON'
          - end_bracket: )
      - statement_terminator: ;
  - statement:
      create_index_statement:
      - keyword: CREATE
      - keyword: UNIQUE
      - keyword: INDEX
      - index_reference:
          identifier: '[ix_name]'
      - keyword: 'ON'
      - table_reference:
        - identifier: '[schema1]'
        - dot: .
        - identifier: '[table1]'
      - bracketed_index_column_list_grammar:
          bracketed:
            start_bracket: (
            index_column_definition:
              identifier: '[column1]'
            end_bracket: )
      - relational_index_options:
          keyword: WITH
          bracketed:
          - start_bracket: (
          - keyword: ONLINE
          - comparison_operator:
              raw_comparison_operator: '='
          - keyword: 'ON'
          - end_bracket: )
- statement_terminator: ;
- go_statement:
    keyword: GO
- batch:
    statement:
      create_index_statement:
      - keyword: CREATE
      - keyword: UNIQUE
      - keyword: INDEX
      - index_reference:
          identifier: '[ix_name]'
      - keyword: 'ON'
      - table_reference:
        - identifier: '[schema1]'
        - dot: .
        - identifier: '[table1]'
      - bracketed_index_column_list_grammar:
          bracketed:
            start_bracket: (
            index_column_definition:
              identifier: '[column1]'
            end_bracket: )
      - relational_index_options:
          keyword: WITH
          bracketed:
          - start_bracket: (
          - keyword: ONLINE
          - comparison_operator:
              raw_comparison_operator: '='
          - keyword: 'ON'
          - bracketed:
              start_bracket: (
              keyword: WAIT_AT_LOW_PRIORITY
              bracketed:
              - start_bracket: (
              - max_duration:
                - keyword: MAX_DURATION
                - comparison_operator:
                    raw_comparison_operator: '='
                - literal: '5'
                - keyword: MINUTES
              - comma: ','
              - keyword: ABORT_AFTER_WAIT
              - comparison_operator:
                  raw_comparison_operator: '='
              - keyword: NONE
              - end_bracket: )
              end_bracket: )
          - end_bracket: )
- statement_terminator: ;
- go_statement:
    keyword: GO
- batch:
    statement:
      create_index_statement:
      - keyword: CREATE
      - keyword: UNIQUE
      - keyword: INDEX
      - index_reference:
          identifier: '[ix_name]'
      - keyword: 'ON'
      - table_reference:
        - identifier: '[schema1]'
        - dot: .
        - identifier: '[table1]'
      - bracketed_index_column_list_grammar:
          bracketed:
            start_bracket: (
            index_column_definition:
              identifier: '[column1]'
            end_bracket: )
      - relational_index_options:
        - keyword: WITH
        - keyword: DATA_COMPRESSION
        - comparison_operator:
            raw_comparison_operator: '='
        - keyword: ROW
        - on_partitions_clause:
          - keyword: 'ON'
          - keyword: PARTITIONS
          - bracketed:
            - start_bracket: (
            - literal: '2'
            - comma: ','
            - literal: '4'
            - comma: ','
            - literal: '6'
            - keyword: TO
            - literal: '8'
            - end_bracket: )
- go_statement:
    keyword: GO
- batch:
    statement:
      create_index_statement:
      - keyword: CREATE
      - keyword: STATISTICS
      - index_reference:
          identifier: Stats_Population
      - keyword: 'ON'
      - table_reference:
        - identifier: '[Reporting]'
        - dot: .
        - identifier: '[Population]'
      - bracketed_index_column_list_grammar:
          bracketed:
          - start_bracket: (
          - index_column_definition:
              identifier: '[ID]'
          - comma: ','
          - index_column_definition:
              identifier: '[Facility]'
          - comma: ','
          - index_column_definition:
              identifier: '[Population]'
          - end_bracket: )
- go_statement:
    keyword: GO
- batch:
    statement:
      update_statistics_statement:
      - keyword: UPDATE
      - keyword: STATISTICS
      - object_reference:
        - identifier: Reporting
        - dot: .
        - identifier: Population
      - identifier: Stats_Population
- statement_terminator: ;
- go_statement:
    keyword: GO
- batch:
    statement:
      update_statistics_statement:
      - keyword: UPDATE
      - keyword: STATISTICS
      - object_reference:
        - identifier: Reporting
        - dot: .
        - identifier: Population
      - bracketed:
        - start_bracket: (
        - identifier: Stats_Facility
        - comma: ','
        - identifier: Stats_Population
        - end_bracket: )
- statement_terminator: ;
- go_statement:
    keyword: GO
- batch:
    statement:
      drop_statement:
      - keyword: DROP
      - keyword: STATISTICS
      - index_reference:
        - identifier: Reporting
        - dot: .
        - identifier: Population
        - dot: .
        - identifier: Stats_Population
- go_statement:
    keyword: GO
- batch:
    statement:
      drop_index_statement:
      - keyword: DROP
      - keyword: INDEX
      - index_reference:
          identifier: IX_INTER_VIMR_REPRODUCTION_NUMBER
      - keyword: 'ON'
      - table_reference:
        - identifier: dbo
        - dot: .
        - identifier: VIMR_INFECTIOUS_PEOPLE
- statement_terminator: ;
- go_statement:
    keyword: GO<|MERGE_RESOLUTION|>--- conflicted
+++ resolved
@@ -3,11 +3,7 @@
 # computed by SQLFluff when running the tests. Please run
 # `python test/generate_parse_fixture_yml.py`  to generate them after adding or
 # altering SQL files.
-<<<<<<< HEAD
-_hash: 514ed6c8b0c501cff874dd716423bb619884306ce305fea385f605085970d231
-=======
 _hash: d559127fe266f7daa798a41c46b707b2718435292dc11c6fc78beaa07957c169
->>>>>>> 8126c067
 file:
 - batch:
     statement:
@@ -62,7 +58,7 @@
                 index_column_definition:
                   identifier: DATE_LAST_INSERTED
                 end_bracket: )
-- statement_terminator: ;
+          - statement_terminator: ;
 - go_statement:
     keyword: GO
 - batch:
@@ -118,7 +114,7 @@
                 index_column_definition:
                   identifier: DATE_LAST_INSERTED
                 end_bracket: )
-- statement_terminator: ;
+          - statement_terminator: ;
 - go_statement:
     keyword: GO
 - batch:
@@ -173,7 +169,7 @@
                 index_column_definition:
                   identifier: DATE_LAST_INSERTED
                 end_bracket: )
-- statement_terminator: ;
+          - statement_terminator: ;
 - go_statement:
     keyword: GO
 - batch:
@@ -212,7 +208,7 @@
             - keyword: IS
             - keyword: 'NULL'
             end_bracket: )
-- statement_terminator: ;
+      - statement_terminator: ;
 - go_statement:
     keyword: GO
 - batch:
@@ -240,7 +236,7 @@
             keyword: 'ON'
             filegroup_name:
               identifier: '[PRIMARY]'
-- statement_terminator: ;
+      - statement_terminator: ;
 - go_statement:
     keyword: GO
 - batch:
@@ -271,7 +267,7 @@
         - comparison_operator:
             raw_comparison_operator: '='
         - literal: '80'
-- statement_terminator: ;
+      - statement_terminator: ;
 - go_statement:
     keyword: GO
 - batch:
@@ -335,7 +331,7 @@
               raw_comparison_operator: '='
           - keyword: 'ON'
           - end_bracket: )
-- statement_terminator: ;
+      - statement_terminator: ;
 - go_statement:
     keyword: GO
 - batch:
@@ -384,7 +380,7 @@
               - end_bracket: )
               end_bracket: )
           - end_bracket: )
-- statement_terminator: ;
+      - statement_terminator: ;
 - go_statement:
     keyword: GO
 - batch:
@@ -463,7 +459,7 @@
         - dot: .
         - identifier: Population
       - identifier: Stats_Population
-- statement_terminator: ;
+      - statement_terminator: ;
 - go_statement:
     keyword: GO
 - batch:
@@ -481,7 +477,7 @@
         - comma: ','
         - identifier: Stats_Population
         - end_bracket: )
-- statement_terminator: ;
+      - statement_terminator: ;
 - go_statement:
     keyword: GO
 - batch:
@@ -509,6 +505,6 @@
         - identifier: dbo
         - dot: .
         - identifier: VIMR_INFECTIOUS_PEOPLE
-- statement_terminator: ;
+      - statement_terminator: ;
 - go_statement:
     keyword: GO