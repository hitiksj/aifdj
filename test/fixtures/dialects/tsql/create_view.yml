--- conflicted
+++ resolved
@@ -3,11 +3,7 @@
 # computed by SQLFluff when running the tests. Please run
 # `python test/generate_parse_fixture_yml.py`  to generate them after adding or
 # altering SQL files.
-<<<<<<< HEAD
 _hash: aa144506866ac89cc27aa53a418f6402dbedd17a61603388043ce7d6403927f3
-=======
-_hash: 68ab90694accab824df1c63fcb2da4a06c8bfe821cbebc61e4a6a6199f2f82fe
->>>>>>> 28df654c
 file:
   batch:
   - statement:
