# YML test files are auto-generated from SQL files and should not be edited by
# hand. To help enforce this, the "hash" field in the file must match a hash
# computed by SQLFluff when running the tests. Please run
# `python test/generate_parse_fixture_yml.py`  to generate them after adding or
# altering SQL files.
<<<<<<< HEAD
_hash: b324872f7ec92dbc8c022e0092457addec82e84049e00a68a4ac1be7e53a1ae5
=======
_hash: 84a7d297dc85508bc71fb428728d436b01d7f780f6db972eb103cb1dc6edb8c5
>>>>>>> 7737facf
file:
- base:
    create_database_statement:
    - keyword: CREATE
    - keyword: DATABASE
    - keyword: IF
    - keyword: NOT
    - keyword: EXISTS
    - database_reference:
        identifier: database_name
    - keyword: COMMENT
    - literal: '"database_comment"'
    - keyword: LOCATION
    - literal: '"root/database_directory"'
    - keyword: WITH
    - keyword: DBPROPERTIES
    - bracketed:
      - start_bracket: (
      - literal: '"property_name"'
      - comparison_operator:
          raw_comparison_operator: '='
      - literal: '"property_value"'
      - end_bracket: )
- statement_terminator: ;
- base:
    create_database_statement:
    - keyword: CREATE
    - keyword: SCHEMA
    - keyword: IF
    - keyword: NOT
    - keyword: EXISTS
    - database_reference:
        identifier: database_name
    - keyword: COMMENT
    - literal: '"database_comment"'
    - keyword: LOCATION
    - literal: '"root/database_directory"'
    - keyword: WITH
    - keyword: DBPROPERTIES
    - bracketed:
      - start_bracket: (
      - literal: '"property_name"'
      - comparison_operator:
          raw_comparison_operator: '='
      - literal: '"property_value"'
      - end_bracket: )
- statement_terminator: ;
- base:
    create_database_statement:
    - keyword: CREATE
    - keyword: DATABASE
    - database_reference:
        identifier: customer_db
- statement_terminator: ;
- base:
    create_database_statement:
    - keyword: CREATE
    - keyword: DATABASE
    - keyword: IF
    - keyword: NOT
    - keyword: EXISTS
    - database_reference:
        identifier: customer_db
- statement_terminator: ;
- base:
    create_database_statement:
    - keyword: CREATE
    - keyword: DATABASE
    - keyword: IF
    - keyword: NOT
    - keyword: EXISTS
    - database_reference:
        identifier: customer_db
    - keyword: COMMENT
    - literal: "'This is customer database'"
    - keyword: LOCATION
    - literal: "'/user'"
    - keyword: WITH
    - keyword: DBPROPERTIES
    - bracketed:
      - start_bracket: (
      - literal: '"ID"'
      - comparison_operator:
          raw_comparison_operator: '='
      - literal: '"001"'
      - comma: ','
      - literal: '"Name"'
      - comparison_operator:
          raw_comparison_operator: '='
      - literal: "'John'"
      - end_bracket: )
- statement_terminator: ;
- base:
    create_database_statement:
    - keyword: CREATE
    - keyword: DATABASE
    - database_reference:
        identifier: inventory_db
    - keyword: COMMENT
    - literal: "'This database is used to maintain Inventory'"
- statement_terminator: ;<|MERGE_RESOLUTION|>--- conflicted
+++ resolved
@@ -3,11 +3,7 @@
 # computed by SQLFluff when running the tests. Please run
 # `python test/generate_parse_fixture_yml.py`  to generate them after adding or
 # altering SQL files.
-<<<<<<< HEAD
 _hash: b324872f7ec92dbc8c022e0092457addec82e84049e00a68a4ac1be7e53a1ae5
-=======
-_hash: 84a7d297dc85508bc71fb428728d436b01d7f780f6db972eb103cb1dc6edb8c5
->>>>>>> 7737facf
 file:
 - base:
     create_database_statement:
