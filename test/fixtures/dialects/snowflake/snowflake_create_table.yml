--- conflicted
+++ resolved
@@ -3,11 +3,7 @@
 # computed by SQLFluff when running the tests. Please run
 # `python test/generate_parse_fixture_yml.py`  to generate them after adding or
 # altering SQL files.
-<<<<<<< HEAD
-_hash: d5ef8ab2bf5f59b5c80fe0a3ee4f940897e862a70812baedecc8ebe4d202f7e8
-=======
 _hash: f129c0ed25dce015cf4484c67e3a57ce68f78628c9943e586eb4dc68d2a72e9d
->>>>>>> 3782e1fe
 file:
 - statement:
     create_table_statement:
