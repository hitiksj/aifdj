rule: AL05

test_fail_table_alias_not_referenced_1:
  # Aliases not referenced.
  fail_str: SELECT * FROM my_tbl AS foo
  fix_str: SELECT * FROM my_tbl

test_fail_table_alias_not_referenced_1_subquery:
  # Aliases not referenced.
  fail_str: SELECT * FROM (SELECT * FROM my_tbl AS foo)
  fix_str: SELECT * FROM (SELECT * FROM my_tbl)

test_pass_table_alias_referenced_subquery:
  pass_str: SELECT * FROM (SELECT foo.bar FROM my_tbl AS foo)

test_pass_table_alias_referenced:
  pass_str: SELECT * FROM my_tbl AS foo JOIN other_tbl on other_tbl.x = foo.x

test_pass_unaliased_table_referenced:
  # AL05 fix with https://github.com/sqlfluff/sqlfluff/issues/449
  pass_str: select ps.*, pandgs.blah from ps join pandgs using(moo)

test_ignore_bigquery_value_table_functions:
  # AL05 fix with https://github.com/sqlfluff/sqlfluff/issues/356
  pass_str: |
    select *
    from unnest(generate_timestamp_array(
        '2020-01-01', '2020-01-30', interval 1 day)) as ts
  configs:
    core:
      dialect: bigquery

test_ignore_postgres_value_table_functions:
  # AL05 fix with https://github.com/sqlfluff/sqlfluff/issues/3051
  pass_str: |
    SELECT json_build_object(
        'name', 'ticket_status',
        'type', 'enum',
        'values', json_agg(status_name)
    )
    FROM unnest(enum_range(NULL::my_enum)) AS status_name;
  configs:
    core:
      dialect: postgres

test_ignore_postgres_value_table_functions_generate_series:
  # AL05 fix with https://github.com/sqlfluff/sqlfluff/issues/3462
  pass_str: |
    SELECT
      date_trunc('day', dd):: timestamp with time zone
    FROM generate_series (
        '2022-02-01'::timestamp , NOW()::timestamp , '1 day'::interval
    ) dd ;
  configs:
    core:
      dialect: postgres

test_fail_table_alias_not_referenced_2:
  # Similar to test_1, but with implicit alias.
  fail_str: SELECT * FROM my_tbl foo
  fix_str: SELECT * FROM my_tbl

test_fail_table_alias_not_referenced_2_subquery:
  # Aliases not referenced.
  fail_str: SELECT * FROM (SELECT * FROM my_tbl foo)
  fix_str: SELECT * FROM (SELECT * FROM my_tbl)

test_pass_subquery_alias_not_referenced:
  pass_str: select * from (select 1 as a) subquery

test_pass_bigquery_unaliased_table_with_hyphens:
  # Test non-quoted table name containing hyphens: https://github.com/sqlfluff/sqlfluff/issues/895
  # This is more of a smoke test to exercise the
  # ObjectReferenceSegment.extract_reference() function, which is used by AL05
  # and in turn calls HyphenatedObjectReferenceSegment.iter_raw_references().
  pass_str: |
    select *
    from project-a.dataset-b.table-c
  configs:
    core:
      dialect: bigquery

test_pass_bigquery_aliased_table_with_ticks_referenced:
  # Test ambiguous column reference caused by use of BigQuery structure fields.
  # Here, 'et2' could either be a schema name or a table name.
  # https://github.com/sqlfluff/sqlfluff/issues/1079
  pass_str: |
    SELECT et2.txn.amount
    FROM `example_dataset2.example_table2` AS et2
  configs:
    core:
      dialect: bigquery

test_pass_tsql_object_reference_override:
  # T-SQL Overrides the ObjectReferenceSegment so needs to have the _level_to_int
  # static method set (as a static method!) or rule AL05 fails.
  # https://github.com/sqlfluff/sqlfluff/issues/1669
  pass_str: SELECT a FROM b
  configs:
    core:
      dialect: tsql

test_pass_subselect_uses_alias_1:
  pass_str: |
    SELECT
        col1,
        (
            SELECT count(*)
            FROM base
            WHERE a.col2 = base.col2
        )
    FROM
        without_dup AS a

test_pass_subselect_uses_alias_2:
  pass_str: |
    select
      COL_A
      , COL_B
    from INSERTS INS
    where COL_B != (select max(COL_B) from INSERTS X where INS.COL_A = X.COL_A)

test_pass_subselect_uses_alias_3:
  pass_str: |
    SELECT col_1
    FROM table_a AS a
    WHERE NOT EXISTS (SELECT TRUE FROM table_b AS b WHERE a.col_4 = b.col_1)

test_ansi_function_not_table_parameter:
  fail_str: |
    SELECT TO_JSON_STRING(t)
    FROM my_table AS t
  fix_str: |
    SELECT TO_JSON_STRING(t)
    FROM my_table

test_bigquery_function_takes_tablealias_parameter:
  pass_str: |
    SELECT TO_JSON_STRING(t)
    FROM my_table AS t
  configs:
    core:
      dialect: bigquery

test_bigquery_function_takes_tablealias_column_parameter:
  pass_str: |
    SELECT TO_JSON_STRING(t.c)
    FROM my_table AS t
  configs:
    core:
      dialect: bigquery

test_bigquery_function_takes_tablealias_column_struct_parameter:
  pass_str: |
    SELECT TO_JSON_STRING(t.c.structure)
    FROM my_table AS t
  configs:
    core:
      dialect: bigquery

test_snowflake_delete_cte:
  fail_str: |
    DELETE FROM MYTABLE1
        USING (
            WITH MYCTE AS (SELECT COLUMN2 FROM MYTABLE3 AS MT3)
            SELECT COLUMN3 FROM MYTABLE3
        ) X
    WHERE COLUMN1 = X.COLUMN3
  fix_str: |
    DELETE FROM MYTABLE1
        USING (
            WITH MYCTE AS (SELECT COLUMN2 FROM MYTABLE3)
            SELECT COLUMN3 FROM MYTABLE3
        ) X
    WHERE COLUMN1 = X.COLUMN3
  configs:
    core:
      dialect: snowflake

test_pass_exasol_values_clause:
  pass_str: |
    SELECT *
    FROM (
        VALUES (1, 2), (3, 4)
    )
  configs:
    core:
      dialect: exasol

test_fail_exasol_values_clause:
  fail_str: |
    SELECT *
    FROM (
        VALUES (1, 2), (3, 4)
    ) AS t(c1, c2)
  fix_str: |
    SELECT *
    FROM (
        VALUES (1, 2), (3, 4)
    )
  configs:
    core:
      dialect: exasol

test_pass_sparksql_values_clause:
  pass_str: |
    SELECT *
    FROM (
        VALUES (1, 2), (3, 4)
    )
  configs:
    core:
      dialect: sparksql

test_fail_sparksql_values_clause:
  fail_str: |
    SELECT *
    FROM (
        VALUES (1, 2), (3, 4)
    ) AS t(c1, c2)
  fix_str: |
    SELECT *
    FROM (
        VALUES (1, 2), (3, 4)
    )
  configs:
    core:
      dialect: sparksql

test_pass_snowflake_values:
  # Tests a fix for issue 3301.
  pass_str: |
    SELECT
      thing_1
      , thing_2
    FROM VALUES
      ( 'foo', 'bar')
      , ( 'foo', 'bar')
      my_table_alias(thing_1, thing_2)
  configs:
    core:
      dialect: snowflake

test_pass_tsql_values_clause_in_parentheses:
  # Tests a fix for issue 3522. In tsql, the parentheses surrouding "values" are
  # required (otherwise syntax error). SQLFluff was incorrectly complaining that
  # the alias 't' was unused.
  pass_str: |
    SELECT *
    FROM (VALUES
        ('a1', 'b1'),
        ('a2', 'b2'),
        ('a3', 'b3')) t(a,b)
  configs:
    core:
      dialect: tsql

test_pass_join_on_expression_in_parentheses:
  pass_str: |
    SELECT table1.c1
    FROM
        table1 AS tbl1
    INNER JOIN table2 AS tbl2 ON (tbl2.col2 = tbl1.col2)
    INNER JOIN table3 AS tbl3 ON (tbl3.col3 = tbl2.col3)

test_pass_bigquery_qualify_clause:
  pass_str: |
    SELECT *
    FROM
        table1 AS tbl1
    INNER JOIN tbl2 AS tbl2
    WHERE TRUE
    QUALIFY ROW_NUMBER() OVER (
        PARTITION BY tbl1.col1
        ORDER BY tbl2.col3
        ) = 1
  configs:
    core:
      dialect: bigquery

test_pass_bigquery_nested_inner_join:
  pass_str: |
    with abh as (
        select
            ceb.emailaddresskey,
            dac.accountkey
        from table2 as dac
        inner join table3 as ceb
            on ceb.col2 = dac.col2
    )
    select col1
    from table1 as abg
    inner join  abh
    on abg.col1 = abh.col1
  configs:
    core:
      dialect: bigquery

test_fail_snowflake_flatten_function:
  # Tests a fix for issue 3178.
  fail_str: |
    SELECT
        r.rec:foo::string,
        value:bar::string
    FROM foo.bar AS r, LATERAL FLATTEN(input => rec:result) AS x
  fix_str: |
    SELECT
        r.rec:foo::string,
        value:bar::string
    FROM foo.bar AS r, LATERAL FLATTEN(input => rec:result)
  configs:
    core:
      dialect: snowflake

test_pass_derived_query_requires_alias_1:
  # Case 1: Simple derived query
  pass_str: |
    SELECT * FROM (
        SELECT 1
    )  as a

test_pass_derived_query_requires_alias_2:
  # Case 2: Derived query uses set operation (UNION)
  pass_str: |
    SELECT * FROM (
        SELECT col FROM dbo.tab
        UNION
        SELECT -1 AS col
    ) AS a

test_pass_derived_query_requires_alias_3:
  # Case 3: Derived query includes a WITH statement
  pass_str: |
    SELECT * FROM (
        WITH foo AS (
            SELECT col FROM dbo.tab
        )
        SELECT * FROM foo
    ) AS a

test_pass_redshift_semi_structured_op:
  # Redshift _requires_ aliasing when doing semi-structured operations.
  # https://docs.aws.amazon.com/redshift/latest/dg/query-super.html#unnest
  # The logic here should be that if references _overlap_ (i.e. some
  # aliases refer to other tables in the same FROM clause).
  pass_str: |
    SELECT tt.resource_id
    FROM top_table AS tt
    , tt.nested_column AS co
  configs:
    core:
      dialect: redshift

<<<<<<< HEAD
# double quote identifiers
test_pass_naked_select_quoted_table:
  pass_str: |
    SELECT a.col1
    FROM tab1 as "a"

test_pass_quoted_select_naked_table:
  pass_str: |
    SELECT "a".col1
    FROM tab1 as a

test_pass_naked_select_quoted_table_subquery:
  pass_str: |
    SELECT col_1
    FROM table_a AS "a"
    WHERE NOT EXISTS (SELECT TRUE FROM table_b AS b WHERE a.col_4 = b.col_1)

test_pass_quoted_select_naked_table_subquery:
  pass_str: |
    SELECT col_1
    FROM table_a AS a
    WHERE NOT EXISTS (SELECT TRUE FROM table_b AS b WHERE "a".col_4 = b.col_1)

# bracket quote identifiers
test_pass_tsql_naked_select_quoted_table:
  pass_str: |
    SELECT a.col1
    FROM tab1 as [a]
  configs:
    core:
      dialect: tsql

test_pass_tsql_quoted_select_naked_table:
  pass_str: |
    SELECT [a].col1
    FROM tab1 as a
  configs:
    core:
      dialect: tsql

test_pass_tsql_naked_select_quoted_table_subquery:
  pass_str: |
    SELECT col_1
    FROM table_a AS [a]
    WHERE NOT EXISTS (SELECT TRUE FROM table_b AS b WHERE a.col_4 = b.col_1)
  configs:
    core:
      dialect: tsql

test_pass_tsql_quoted_select_naked_table_subquery:
  pass_str: |
    SELECT col_1
    FROM table_a AS a
    WHERE NOT EXISTS (SELECT TRUE FROM table_b AS b WHERE [a].col_4 = b.col_1)
  configs:
    core:
      dialect: tsql

# backtick quote identifiers
test_pass_sqlite_naked_select_quoted_table:
  pass_str: |
    SELECT a.col1
    FROM tab1 as `a`
  configs:
    core:
      dialect: sqlite

test_pass_sqlite_quoted_select_naked_table:
  pass_str: |
    SELECT `a`.col1
    FROM tab1 as a
  configs:
    core:
      dialect: sqlite

test_pass_sqlite_naked_select_quoted_table_subquery:
  pass_str: |
    SELECT col_1
    FROM table_a AS `a`
    WHERE NOT EXISTS (SELECT TRUE FROM table_b AS b WHERE a.col_4 = b.col_1)
  configs:
    core:
      dialect: sqlite

test_pass_sqlite_quoted_select_naked_table_subquery:
  pass_str: |
    SELECT col_1
    FROM table_a AS a
    WHERE NOT EXISTS (SELECT TRUE FROM table_b AS b WHERE `a`.col_4 = b.col_1)
  configs:
    core:
      dialect: sqlite

# single quote identifiers
test_pass_duckdb_naked_select_quoted_table:
  pass_str: |
    SELECT a.col1
    FROM tab1 as 'a'
  configs:
    core:
      dialect: duckdb

test_pass_duckdb_quoted_select_naked_table:
  pass_str: |
    SELECT 'a'.col1
    FROM tab1 as a
  configs:
    core:
      dialect: duckdb

test_pass_duckdb_naked_select_quoted_table_subquery:
  pass_str: |
    SELECT col_1
    FROM table_a AS 'a'
    WHERE NOT EXISTS (SELECT TRUE FROM table_b AS b WHERE a.col_4 = b.col_1)
  configs:
    core:
      dialect: duckdb

test_pass_duckdb_quoted_select_naked_table_subquery:
  pass_str: |
    SELECT col_1
    FROM table_a AS a
    WHERE NOT EXISTS (SELECT TRUE FROM table_b AS b WHERE 'a'.col_4 = b.col_1)
  configs:
    core:
      dialect: duckdb

# Tables referenced multiple times without a select reference
test_pass_repeat_referenced_table:
  pass_str: |
    SELECT ROW_NUMBER() OVER(PARTITION BY a.object_id ORDER BY a.object_id)
    FROM sys.objects a
    CROSS JOIN sys.objects b
    CROSS JOIN sys.objects c

test_pass_case_insensitive:
  pass_str: |
    SELECT
      a.foo
      , b.bar
    FROM foo.baz a
    INNER JOIN foo.baz B
      ON a.thing = b.thing
    ;

test_pass_snowflake_flatten_lateral:
  pass_str: |
    SELECT
      a.test1,
      a.test2,
      b.test3,
      f.test4
    FROM table1 AS a,
      LATERAL flatten(input => some_field) AS b,
      LATERAL flatten(input => b.value) AS c,
      LATERAL flatten(input => c.value) AS d,
      LATERAL flatten(input => d.value) AS e,
      LATERAL flatten(input => e.value) AS f;
  configs:
    core:
      dialect: snowflake

test_fail_snowflake_flatten_lateral:
  fail_str: |
    SELECT
      a.test1,
      a.test2,
      b.test3
    FROM table1 AS a,
      LATERAL flatten(input => some_field) AS b,
      LATERAL flatten(input => b.value) AS c,
      LATERAL flatten(input => c.value) AS d,
      LATERAL flatten(input => d.value) AS e,
      LATERAL flatten(input => e.value) AS f;
  fix_str: |
    SELECT
      a.test1,
      a.test2,
      b.test3
    FROM table1 AS a,
      LATERAL flatten(input => some_field) AS b,
      LATERAL flatten(input => b.value) AS c,
      LATERAL flatten(input => c.value) AS d,
      LATERAL flatten(input => d.value) AS e,
      LATERAL flatten(input => e.value);
  configs:
    core:
      dialect: snowflake

test_pass_bigquery_cross_join_unnest:
  pass_str: |
    with
    sequences as (
      select [0, 1, 1, 2] as some_numbers
      union all
      select [2, 4, 8]
    )
    select
      num
    from sequences as s
    cross join unnest(s.some_numbers) as num
  configs:
    core:
      dialect: bigquery

test_pass_bigquery_cross_join_array:
  pass_str: |
    with table_arr as (select [1,2,4,2] as arr)
    SELECT arr
    FROM table_arr t, t.arr
  configs:
    core:
      dialect: bigquery
=======
test_pass_postgres_values_clause:
  pass_str: |
    SELECT *
    FROM (
        VALUES
        (1, 2),
        (3, 4)
    ) AS t (x, y)
  configs:
    core:
      dialect: postgres
>>>>>>> 5b39b510
<|MERGE_RESOLUTION|>--- conflicted
+++ resolved
@@ -351,7 +351,18 @@
     core:
       dialect: redshift
 
-<<<<<<< HEAD
+test_pass_postgres_values_clause:
+  pass_str: |
+    SELECT *
+    FROM (
+        VALUES
+        (1, 2),
+        (3, 4)
+    ) AS t (x, y)
+  configs:
+    core:
+      dialect: postgres
+
 # double quote identifiers
 test_pass_naked_select_quoted_table:
   pass_str: |
@@ -565,17 +576,4 @@
     FROM table_arr t, t.arr
   configs:
     core:
-      dialect: bigquery
-=======
-test_pass_postgres_values_clause:
-  pass_str: |
-    SELECT *
-    FROM (
-        VALUES
-        (1, 2),
-        (3, 4)
-    ) AS t (x, y)
-  configs:
-    core:
-      dialect: postgres
->>>>>>> 5b39b510
+      dialect: bigquery