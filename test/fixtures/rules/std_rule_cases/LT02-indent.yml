--- conflicted
+++ resolved
@@ -1815,7 +1815,17 @@
     )
     ;
 
-<<<<<<< HEAD
+test_implicit_case_4542:
+  # https://github.com/sqlfluff/sqlfluff/issues/4542
+  pass_str: |
+    select
+        a,
+        case when b is null then 0 else 1 end as c
+    from my_table;
+  configs:
+    indentation:
+      allow_implicit_indents: true
+
 test_indented_joins_4484:
   # https://github.com/sqlfluff/sqlfluff/issues/4484
   pass_str: |
@@ -1827,16 +1837,4 @@
             on table_2.key = table_3.key
   configs:
     indentation:
-      indented_joins: true
-=======
-test_implicit_case_4542:
-  # https://github.com/sqlfluff/sqlfluff/issues/4542
-  pass_str: |
-    select
-        a,
-        case when b is null then 0 else 1 end as c
-    from my_table;
-  configs:
-    indentation:
-      allow_implicit_indents: true
->>>>>>> 56d30277
+      indented_joins: true