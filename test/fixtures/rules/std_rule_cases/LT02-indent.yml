--- conflicted
+++ resolved
@@ -2128,7 +2128,6 @@
     indentation:
       allow_implicit_indents: true
 
-<<<<<<< HEAD
 test_pass_templated_join:
   # See: https://github.com/sqlfluff/sqlfluff/issues/5290
   pass_str: |
@@ -2137,7 +2136,7 @@
     {% if True %}
         left join b using(x)
     {% endif %}
-=======
+
 test_whitespace_control_issue_5277:
   # https://github.com/sqlfluff/sqlfluff/issues/5277
   fail_str: |
@@ -2161,5 +2160,4 @@
                 AND b > (SELECT 1 FROM {{ this }})
             {%- endif %}
     )
-    select * from a
->>>>>>> c117afa0
+    select * from a