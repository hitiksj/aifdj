--- conflicted
+++ resolved
@@ -1815,7 +1815,6 @@
     )
     ;
 
-<<<<<<< HEAD
 test_ansi_case_when_implicit_4559:
   # https://github.com/sqlfluff/sqlfluff/issues/4559#issuecomment-1477811414
   pass_str: |
@@ -1824,7 +1823,7 @@
   configs:
     core:
       dialect: ansi
-=======
+
 test_implicit_case_4542:
   # https://github.com/sqlfluff/sqlfluff/issues/4542
   pass_str: |
@@ -1858,6 +1857,5 @@
   configs:
     core:
       dialect: tsql
->>>>>>> 795e3b35
     indentation:
       allow_implicit_indents: true