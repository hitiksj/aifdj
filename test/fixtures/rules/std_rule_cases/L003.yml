--- conflicted
+++ resolved
@@ -1438,33 +1438,6 @@
         WHERE c < 0
     {% endif %}
 
-<<<<<<< HEAD
-test_fail_fix_consistency_around_comments:
-  # Check that comments don't make fixes inconsistent.
-  # https://github.com/sqlfluff/sqlfluff/issues/4223
-  fail_str: |
-    select
-        case
-            when a
-            then b
-        end as foo,
-        case
-            when a -- bar
-            then b
-        end as bar
-    from c
-  fix_str: |
-    select
-        case
-            when a
-                then b
-        end as foo,
-        case
-            when a -- bar
-                then b
-        end as bar
-    from c
-=======
 test_pass_block_comment:
   # Check that subsequent block comment lines are ok to be indented.
   # https://github.com/sqlfluff/sqlfluff/issues/4224
@@ -1543,4 +1516,29 @@
         end as field,
         bar
     from foo
->>>>>>> 3944f97c
+
+test_fail_fix_consistency_around_comments:
+  # Check that comments don't make fixes inconsistent.
+  # https://github.com/sqlfluff/sqlfluff/issues/4223
+  fail_str: |
+    select
+        case
+            when a
+            then b
+        end as foo,
+        case
+            when a -- bar
+            then b
+        end as bar
+    from c
+  fix_str: |
+    select
+        case
+            when a
+                then b
+        end as foo,
+        case
+            when a -- bar
+                then b
+        end as bar
+    from c