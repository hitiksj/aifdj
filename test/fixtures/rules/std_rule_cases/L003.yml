rule: L003

test_fail_reindent_first_line_1:
  fail_str: "     SELECT 1"
  fix_str: SELECT 1

test_fail_reindent_first_line_2:
  # Github Bug #99. Python2 Issues with fixing L003
  fail_str: "  select 1 from tbl;"
  fix_str: select 1 from tbl;

test_pass_indentation_of_comments_1:
  # Github Bug #203
  # Comments should be aligned to the following line.
  pass_str: |
    SELECT
        -- Compute the thing
        (a + b) AS c
    FROM
        acceptable_buckets

test_pass_indentation_of_comments_2:
  # Comments should be aligned to the following line.
  pass_str: |
    SELECT
        user_id
    FROM
        age_data
    JOIN
        audience_size
        USING (user_id, list_id)
    -- We LEFT JOIN because blah
    LEFT JOIN
        verts
        USING
            (user_id)

test_fail_tab_indentation:
  # Using tabs as indents works
  fail_str: |
    SELECT
    	a,
    b
    FROM my_tbl
  fix_str: |
    SELECT
    	a,
    	b
    FROM my_tbl
  configs:
    indentation:
      indent_unit: tab

test_pass_indented_joins_default:
  # Configurable indents work.
  # a) default
  pass_str: |
    SELECT a, b, c
    FROM my_tbl
    LEFT JOIN another_tbl USING(a)

test_pass_indented_joins_false:
  # b) specific
  pass_str: |
    SELECT a, b, c
    FROM my_tbl
    LEFT JOIN another_tbl USING(a)
  configs:
    indentation:
      indented_joins: false

test_pass_indented_joins_true:
  # c) specific True, but passing
  pass_str: |
    SELECT a, b, c
    FROM my_tbl
        LEFT JOIN another_tbl USING(a)

  configs:
    indentation:
      indented_joins: true

test_fail_indented_joins_true_fix:
  # d) specific True, but failing
  fail_str: |
    SELECT a, b, c
    FROM my_tbl
    LEFT JOIN another_tbl USING(a)
  fix_str: |
    SELECT a, b, c
    FROM my_tbl
        LEFT JOIN another_tbl USING(a)
  configs:
    indentation:
      indented_joins: true

test_fail_indented_joins_false_fix:
  # e) specific False, and failing
  fail_str: |
    SELECT a, b, c
    FROM my_tbl
        LEFT JOIN another_tbl USING(a)
  fix_str: |
    SELECT a, b, c
    FROM my_tbl
    LEFT JOIN another_tbl USING(a)
  configs:
    indentation:
      indented_joins: false

test_pass_indented_using_on_default:
  # Configurable using_on indents work.
  # 2.a) default
  pass_str: |
    SELECT a, b, c
    FROM my_tbl
    LEFT JOIN another_tbl
        USING(a)

test_pass_indented_using_on_true:
  # 2.b) specific
  pass_str: |
    SELECT a, b, c
    FROM my_tbl
        LEFT JOIN another_tbl
            USING(a)
  configs:
    indentation:
      indented_joins: true
      indented_using_on: true

test_pass_indented_using_on_false:
  # 2.c) specific False, but passing
  pass_str: |
    SELECT a, b, c
    FROM my_tbl
        LEFT JOIN another_tbl
        USING(a)
  configs:
    indentation:
      indented_joins: true
      indented_using_on: false

test_fail_indented_using_on_false:
  # 2.d) specific False, but failing
  fail_str: |
    SELECT a, b, c
    FROM my_tbl
        LEFT JOIN another_tbl
            USING(a)
  fix_str: |
    SELECT a, b, c
    FROM my_tbl
        LEFT JOIN another_tbl
        USING(a)
  configs:
    indentation:
      indented_joins: true
      indented_using_on: false

test_fail_indented_joins_using_on_true:
  # 2.e) specific True, and failing
  fail_str: |
    SELECT a, b, c
    FROM my_tbl
        LEFT JOIN another_tbl
        USING(a)
  fix_str: |
    SELECT a, b, c
    FROM my_tbl
        LEFT JOIN another_tbl
            USING(a)
  configs:
    indentation:
      indented_joins: true
      indented_using_on: true

test_fail_indented_joins_using_on_false:
  # 2.f) specific false for both, and failing
  fail_str: |
    SELECT a, b, c
    FROM my_tbl
        LEFT JOIN another_tbl
            USING(a)
  fix_str: |
    SELECT a, b, c
    FROM my_tbl
    LEFT JOIN another_tbl
    USING(a)
  configs:
    indentation:
      indented_joins: false
      indented_using_on: false

test_fail_indented_using_on_merge_statment_default:
  # indented_using_on also covers MERGE INTO statements
  fail_str: |
    MERGE INTO t
    USING u
    ON t.a = u.b
    WHEN MATCHED THEN
        UPDATE SET a = 1
  fix_str: |
    MERGE INTO t
    USING u
        ON t.a = u.b
    WHEN MATCHED THEN
        UPDATE SET a = 1

test_pass_indented_using_on_merge_statment_false:
  # indented_using_on also covers MERGE INTO statements
  pass_str: |
    MERGE INTO t
    USING u
    ON t.a = u.b
    WHEN MATCHED THEN
        UPDATE SET a = 1
  configs:
    indentation:
      indented_using_on: false

test_pass_indented_on_contents_default:
  # Test indented_on_contents when default (true)
  pass_str: |
    SELECT
        r.a,
        s.b
    FROM r
    JOIN s
        ON
            r.a = s.a
            AND true

test_pass_indented_on_contents_true:
  # Test indented_on_contents when true (default)
  fail_str: |
    SELECT
        r.a,
        s.b
    FROM r
    JOIN s
        ON r.a = s.a
            AND true
  fix_str: |
    SELECT
        r.a,
        s.b
    FROM r
    JOIN s
        ON
            r.a = s.a
            AND true
  configs:
    indentation:
      indented_on_contents: true

test_pass_indented_on_contents_false:
  # Test indented_on_contents when false (non-default)
  pass_str: |
    SELECT
        r.a,
        s.b
    FROM r
    JOIN s
        ON r.a = s.a
        AND true
  configs:
    indentation:
      indented_on_contents: false

test_fail_indented_on_contents_default_fix_a:
  # Default config for indented_on_contents is true
  fail_str: |
    SELECT *
    FROM t1
    JOIN t2
        ON true
    AND true
  fix_str: |
    SELECT *
    FROM t1
    JOIN t2
        ON
            true
            AND true

test_fail_indented_on_contents_default_fix_b:
  # Default config for indented_on_contents is true.
  # This is an alternate interpretation of untaken indents.
  fail_str: |
    SELECT *
    FROM t1
    JOIN t2 ON true
    AND true
  fix_str: |
    SELECT *
    FROM t1
    JOIN t2 ON
        true
        AND true

test_fail_indented_on_contents_false_fix:
  fail_str: |
    SELECT
        t1.a,
        t2.b
    FROM t1
    JOIN t2
        ON true
    AND true
  fix_str: |
    SELECT
        t1.a,
        t2.b
    FROM t1
    JOIN t2
        ON true
        AND true
  configs:
    indentation:
      indented_on_contents: false

test_pass_indented_from_with_comment:
  pass_str: |
    SELECT *
    FROM
        t1
    -- Comment
    JOIN t2 USING (user_id)

test_fail_indented_from_with_comment_fix:
  fail_str: |
    SELECT *
    FROM
        t1
        -- Comment
    JOIN t2 USING (user_id)
  fix_str: |
    SELECT *
    FROM
        t1
    -- Comment
    JOIN t2 USING (user_id)

test_fail_indented_multi_line_comment:
  fail_str: |
    SELECT
    business_type,

    -- The following is the slope of the regression line. Note that CORR (which is the Pearson's correlation
    -- coefficient is symmetric in its arguments, but since STDDEV_POP(open_rate_su) appears in the
    customer_type

    FROM
    global_actions_states
  fix_str: |
    SELECT
        business_type,

        -- The following is the slope of the regression line. Note that CORR (which is the Pearson's correlation
        -- coefficient is symmetric in its arguments, but since STDDEV_POP(open_rate_su) appears in the
        customer_type

    FROM
        global_actions_states

test_jinja_with_disbalanced_pairs:
  # The range(3) -%} results in swallowing the \n
  # N.B. The way L003 handles this is questionable,
  # and this test seals in that behaviour.
  pass_str: |
    SELECT
        cohort_month
        {% for i in range(3) -%}
            , {{ i }} AS index_{{ i }}
        {% endfor -%}
        , TRUE AS overall
    FROM orders

test_fail_attempted_hanger_fix:
  # Check messy hanger correction.
  # TODO: Check we agree with this fix.
  # I think while unconventional, it is technically correct.
  fail_str: |
    SELECT coalesce(foo,
                  bar)
       FROM tbl
  fix_str: |
    SELECT coalesce(
        foo,
        bar
    )
    FROM tbl

test_fail_possible_hanger_fix:
  # Same note as above, but with a messier example.
  fail_str: |
    SELECT coalesce(foo,
     bar)
       FROM tbl
  fix_str: |
    SELECT coalesce(
        foo,
        bar
    )
    FROM tbl

test_fail_consecutive_hangers:
  fail_str: |
    select *
    from foo
    where a like 'a%'
      and b like 'b%'
      and c like 'c%'
      and d like 'd%'
      and e like 'e%'
      and f like 'f%'
  fix_str: |
    select *
    from foo
    where
        a like 'a%'
        and b like 'b%'
        and c like 'c%'
        and d like 'd%'
        and e like 'e%'
        and f like 'f%'

test_fail_consecutive_hangers_implicit:
  # NOTE: The allowed implicit indent in the WHERE clause,
  # but by default they're not enabled.
  fail_str: |
    select *
    from foo
    where a like 'a%'
      and b like 'b%'
      and c like 'c%'
      and d like 'd%'
      and e like 'e%'
      and f like 'f%'
  fix_str: |
    select *
    from foo
    where a like 'a%'
        and b like 'b%'
        and c like 'c%'
        and d like 'd%'
        and e like 'e%'
        and f like 'f%'
  configs:
    indentation:
      allow_implicit_indents: True

test_fail_clean_reindent_fix:
  # A "clean" indent is where the previous line ends with an
  # indent token (as per this example). We should use the
  # default approach and indent by 1 step.
  fail_str: |
    SELECT coalesce(
    foo,
                    bar)
       FROM tbl
  fix_str: |
    SELECT coalesce(
        foo,
        bar
    )
    FROM tbl

# https://github.com/sqlfluff/sqlfluff/issues/643
test_pass_indent_snowflake:
  pass_str: |
    with source_data as (
        select * from {{ source('source_name', 'xxx_yyy_zzz') }}
    )

    select *
    from source_data
  configs:
    core:
      dialect: snowflake

# https://github.com/sqlfluff/sqlfluff/issues/643
test_pass_indent_indent_bigquery:
  pass_str: |
    with source_data as (
        select * from {{ source('source_name', 'xxx_yyy_zzz') }}
    )
    select *
    from source_data
  configs:
    core:
      dialect: bigquery

test_jinja_indent_templated_table_name_a:
  fail_str: |
    -- This file combines product data from individual brands into a staging table
    {% for product in ['table1', 'table2'] %}
    SELECT
      brand,
      country_code,
      category,
      name,
      id
    FROM
      {{ product }}
    {% if not loop.last -%} UNION ALL {%- endif %}
    {% endfor %}
  fix_str: |
    -- This file combines product data from individual brands into a staging table
    {% for product in ['table1', 'table2'] %}
        SELECT
            brand,
            country_code,
            category,
            name,
            id
        FROM
            {{ product }}
        {% if not loop.last -%} UNION ALL {%- endif %}
    {% endfor %}

# Like test_jinja_indent_1_a but "FROM" table not initially
# indented.
test_jinja_indent_templated_table_name_b:
  fail_str: |
    -- This file combines product data from individual brands into a staging table
    {% for product in ['table1', 'table2'] %}
    SELECT
      brand,
      country_code,
      category,
      name,
      id
    FROM
    {{ product }}
    {% if not loop.last -%} UNION ALL {%- endif %}
    {% endfor %}
  fix_str: |
    -- This file combines product data from individual brands into a staging table
    {% for product in ['table1', 'table2'] %}
        SELECT
            brand,
            country_code,
            category,
            name,
            id
        FROM
            {{ product }}
        {% if not loop.last -%} UNION ALL {%- endif %}
    {% endfor %}

test_jinja_nested_blocks:
  fail_str: |
    WITH
    raw_effect_sizes AS (
    SELECT
    {% for action in ['a'] %}
    {% if True %}
    rate_su_{{action}},
    {% endif %}
    {% endfor %}
    )
    SELECT 1

  fix_str: |
    WITH
    raw_effect_sizes AS (
        SELECT
            {% for action in ['a'] %}
                {% if True %}
                    rate_su_{{action}},
                {% endif %}
            {% endfor %}
    )
    SELECT 1

# LIMIT, QUALIFY, and WINDOW both indent
test_limit_and_qualify_and_window_indent:
  fail_str: |
    SELECT
        a,
        b
    FROM
    my_tbl
    QUALIFY
    1
    LIMIT
    1
    WINDOW
    some_window AS (PARTITION BY 1)
  fix_str: |
    SELECT
        a,
        b
    FROM
        my_tbl
    QUALIFY
        1
    LIMIT
        1
    WINDOW
        some_window AS (PARTITION BY 1)
  configs:
    core:
      dialect: bigquery

# LIMIT, QUALIFY and WINDOW both acceptable on single line
test_limit_and_qualify_and_window_single_line:
  pass_str: |
    SELECT
        a,
        b
    FROM
        my_tbl
    QUALIFY 1
    LIMIT 1
    WINDOW some_window AS (PARTITION BY 1)
  configs:
    core:
      dialect: bigquery

# By default CTEs should not be indented
test_pass_cte:
  pass_str: |
    WITH
    some_cte AS (
        SELECT 1 FROM table1
    ),

    some_other_cte AS (
        SELECT 1 FROM table1
    )

    SELECT 1 FROM table1
  configs:
    core:
      dialect: bigquery

# CTEs can be configured to be indented
test_fail_indented_cte:
  fail_str: |
    WITH
    some_cte AS (
        SELECT 1 FROM table1
    ),

    some_other_cte AS (
        SELECT 1 FROM table1
    )

    SELECT 1 FROM table1
  fix_str: |
    WITH
        some_cte AS (
            SELECT 1 FROM table1
        ),

        some_other_cte AS (
            SELECT 1 FROM table1
        )

    SELECT 1 FROM table1
  configs:
    core:
      dialect: bigquery
    indentation:
      indented_ctes: true

# Exasol LUA script
test_exasol_script:
  pass_str: |
    CREATE OR REPLACE LUA SCRIPT ASCRIPT (APARAM) RETURNS ROWCOUNT AS
        res = 1
        suc = true
        if not suc then
            error("ERROR")
        end
        return res
    /
  configs:
    core:
      dialect: exasol

test_pass_tsql_else_if:
  pass_str: |
    IF (1 > 1)
        PRINT 'A';
    ELSE IF (2 > 2)
        PRINT 'B';
    ELSE IF (3 > 3)
        PRINT 'C';
    ELSE
        PRINT 'D';
  configs:
    core:
      dialect: tsql

test_fail_tsql_else_if:
  fail_str: |
    IF (1 > 1)
      PRINT 'A';
     ELSE IF (2 > 2)
         PRINT 'B';
    ELSE IF (3 > 3)
     PRINT 'C';
    ELSE
            PRINT 'D';
  fix_str: |
    IF (1 > 1)
        PRINT 'A';
    ELSE IF (2 > 2)
        PRINT 'B';
    ELSE IF (3 > 3)
        PRINT 'C';
    ELSE
        PRINT 'D';
  configs:
    core:
      dialect: tsql

test_fail_tsql_else_if_successive:
  fail_str: |
    IF (1 > 1)
        PRINT 'A';
        ELSE IF (2 > 2)
            PRINT 'B';
            ELSE IF (3 > 3)
                PRINT 'C';
                ELSE
                    PRINT 'D';
  fix_str: |
    IF (1 > 1)
        PRINT 'A';
    ELSE IF (2 > 2)
        PRINT 'B';
    ELSE IF (3 > 3)
        PRINT 'C';
    ELSE
        PRINT 'D';
  configs:
    core:
      dialect: tsql

# TSQL function
test_tsql_function:
  fail_str: |
    CREATE FUNCTION dbo.isoweek (@DATE datetime)
    RETURNS int
    WITH EXECUTE AS CALLER
    AS
    BEGIN
        DECLARE @ISOweek int;
        SET @ISOweek = DATEPART(wk, @DATE) + 1
            - DATEPART(wk, CAST(DATEPART(yy, @DATE) AS char(4)) + '0104');
    --Special cases Jan 1-3 may belong to the previous year
        IF (@ISOweek = 0)
            SET @ISOweek = dbo.ISOWEEK(CAST(DATEPART(yy, @DATE) - 1
                AS char(4)
            ) + '12' + CAST(24 + DATEPART(day, @DATE) AS char(2))) + 1;
    --Special case Dec 29-31 may belong to the next year
        IF ((DATEPART(mm, @DATE) = 12)
        AND ((DATEPART(dd, @DATE) - DATEPART(dw, @DATE)) >= 28))
        SET @ISOweek = 1;
        RETURN(@ISOweek);
    END;
    GO
  fix_str: |
    CREATE FUNCTION dbo.isoweek (@DATE datetime)
    RETURNS int
    WITH EXECUTE AS CALLER
    AS
    BEGIN
        DECLARE @ISOweek int;
        SET
            @ISOweek = DATEPART(wk, @DATE) + 1
            - DATEPART(wk, CAST(DATEPART(yy, @DATE) AS char(4)) + '0104');
        --Special cases Jan 1-3 may belong to the previous year
        IF (@ISOweek = 0)
            SET @ISOweek = dbo.ISOWEEK(CAST(
                DATEPART(yy, @DATE) - 1
                AS char(4)
            ) + '12' + CAST(24 + DATEPART(day, @DATE) AS char(2))) + 1;
        --Special case Dec 29-31 may belong to the next year
        IF (
            (DATEPART(mm, @DATE) = 12)
            AND ((DATEPART(dd, @DATE) - DATEPART(dw, @DATE)) >= 28)
        )
            SET @ISOweek = 1;
        RETURN(@ISOweek);
    END;
    GO
  configs:
    core:
      dialect: tsql

test_pass_ignore_templated_whitespace:
  pass_str: |
    SELECT
        c1,
        {{ "      c2" }}
    FROM my_table
  configs:
    core:
      ignore_templated_areas: false

test_fail_ignore_templated_whitespace_1:
  fail_str: |
    SELECT
        c1,
    d{{ "      c2" }}
    FROM my_table
  fix_str: |
    SELECT
        c1,
        d{{ "      c2" }}
    FROM my_table

  configs:
    core:
      ignore_templated_areas: false

test_fail_ignore_templated_whitespace_2:
  fail_str: |
    SELECT
        c1,
      d{{ "      c2" }}
    FROM my_table
  fix_str: |
    SELECT
        c1,
        d{{ "      c2" }}
    FROM my_table
  configs:
    core:
      ignore_templated_areas: false

test_fail_ignore_templated_whitespace_3:
  fail_str: |
    SELECT
        c1,
          d{{ "      c2" }}
    FROM my_table
  fix_str: |
    SELECT
        c1,
        d{{ "      c2" }}
    FROM my_table
  configs:
    core:
      ignore_templated_areas: false

test_pass_ignore_templated_whitespace_4:
  # Note the newline after c2. This causes "AS other_id" to be on a different
  # line in templated space, but not raw space. L003 should ignore lines like
  # this.
  pass_str: |
    SELECT
        c1,
        {{ "      c2\n" }} AS other_id
    FROM my_table

test_pass_ignore_templated_newline_not_last_line:
  pass_str: |
    select *
    from {{ "\n\nmy_table" }}
    inner join
        my_table2
        using (id)

test_pass_ignore_templated_newline_last_line:
  pass_str: |
    select *
    from {{ "\n\nmy_table" }}

test_fail_fix_template_indentation_1:
  fail_str: |
    SELECT
        c1,
    {{ "c2" }}
  fix_str: |
    SELECT
        c1,
        {{ "c2" }}

test_fail_fix_template_indentation_2:
  fail_str: |
    with
    first_join as (
        select
    {{ "c1" }},
            c2
        from helper
    {{ "group by 1" }}
    )

    select * from first_join
  fix_str: |
    with
    first_join as (
        select
            {{ "c1" }},
            c2
        from helper
        {{ "group by 1" }}
    )

    select * from first_join

test_pass_tsql_update_indent:
  pass_str: |
    update Extracts.itt_parm_base
    set
        DateF = convert(varchar, @from_date, 112),
        DateT = convert(varchar, @to_date, 112)
  configs:
    core:
      dialect: tsql

test_pass_tsql_declare_indent:
  fail_str: |
    DECLARE @prv_qtr_1st_dt DATETIME,
            @last_qtr INT,
            @last_qtr_first_mn INT,
            @last_qtr_yr INT;
  fix_str: |
    DECLARE
        @prv_qtr_1st_dt DATETIME,
        @last_qtr INT,
        @last_qtr_first_mn INT,
        @last_qtr_yr INT;
  configs:
    core:
      dialect: tsql

test_pass_tsql_set_indent:
  pass_str: |
    SET
        @prv_qtr_1st_dt = CAST(@last_qtr_yr AS VARCHAR(4)) + '-' +
        CAST(@last_qtr_first_mn AS VARCHAR(2)) + '-01'
  configs:
    core:
      dialect: tsql

test_pass_tsql_set_indent_multiple_params:
  pass_str: |
    SET
        @param1 = 1,
        @param2 = 2
  configs:
    core:
      dialect: tsql

test_pass_tsql_if_indent:
  pass_str: |
    IF
        1 > 1 AND
        2 < 2
        SELECT 1;
  configs:
    core:
      dialect: tsql

test_pass_exasol_func_indent:
  pass_str: |
    CREATE FUNCTION schem.func (
        p1 VARCHAR(6),
        p2 VARCHAR(10)
    ) RETURN VARCHAR (20)
    IS
        res VARCHAR(20);

    BEGIN

        IF p1 IS NOT NULL AND p2 IS NOT NULL THEN
            IF p1 = 1 THEN
                res:= 'Hello World';
            ELSE
                IF p2 = 3 THEN
                    res:= 'ABC';
                END IF;
                res:= 'WOHOOOO';
            END IF;
        END IF;
        RETURN res;
    END schem.func;
    /
  configs:
    core:
      dialect: exasol

test_fail_fix_exa_func_format:
  fail_str: |
    CREATE FUNCTION schem.func (
        p1 VARCHAR(6)
    ) RETURN VARCHAR (20)
    IS
    res VARCHAR(20);
    BEGIN
    IF p1 = 1 THEN
      res:= 'Hello World';
        END IF;
    RETURN res;
    END schem.func;
    /
  fix_str: |
    CREATE FUNCTION schem.func (
        p1 VARCHAR(6)
    ) RETURN VARCHAR (20)
    IS
        res VARCHAR(20);
    BEGIN
        IF p1 = 1 THEN
            res:= 'Hello World';
        END IF;
        RETURN res;
    END schem.func;
    /
  configs:
    core:
      dialect: exasol

test_pass_tsql_index_indent:
  pass_str: |
    CREATE UNIQUE INDEX AK_UnitMeasure_Name
        ON Production.UnitMeasure(Name);
  configs:
    core:
      dialect: tsql

test_pass_tsql_statistics_indent:
  pass_str: |
    CREATE STATISTICS [stat_ccode]
        ON [dbo].[CodeValues]([ccode]);
  configs:
    core:
      dialect: tsql

test_fail_snowflake_merge_statement:
  fail_str: |
    merge into foo.bar as tgt
    using (
    select
      foo::date as bar
    from foo.bar
    where
    split(foo, '|')[2] REGEXP '^\\d+\\-\\d+\\-\\d+ \\d+\\:\\d+$'
    OR
    foo IN ('BAR','FOO')
    ) as src
    on
      src.foo = tgt.foo
    when matched then
    update set
      tgt.foo = src.foo
    ;
  fix_str: |
    merge into foo.bar as tgt
    using (
        select
            foo::date as bar
        from foo.bar
        where
            split(foo, '|')[2] REGEXP '^\\d+\\-\\d+\\-\\d+ \\d+\\:\\d+$'
            OR
            foo IN ('BAR','FOO')
    ) as src
        on
            src.foo = tgt.foo
    when matched then
        update set
            tgt.foo = src.foo
    ;
  configs:
    core:
      dialect: snowflake

test_fail_hanging_indents_convert_to_normal_indent:
  # This takes advantage of new indent treatment in 2.0.x
  fail_str: |
    SELECT
        a.line + (a.with
                  + a.hanging_indent) as actually_not_ok,
    FROM tbl as a
  fix_str: |
    SELECT
        a.line + (
            a.with
            + a.hanging_indent
        ) as actually_not_ok,
    FROM tbl as a

test_fail_hanging_indents_fix_mixed_indents:
  # The tab is removed.
  fail_str: |
    SELECT
        a.line + (
            a.something_indented_well
            + least(
            	  a.good_example, -- there is a tab here
        a.bad_example,
         a.really_bad_example,
                a.nother_good_example
            )
        ) as some_harder_problems
    FROM tbl as a
  fix_str: |
    SELECT
        a.line + (
            a.something_indented_well
            + least(
                a.good_example, -- there is a tab here
                a.bad_example,
                a.really_bad_example,
                a.nother_good_example
            )
        ) as some_harder_problems
    FROM tbl as a

test_pass_indented_procedure_parameters:
  pass_str: |
    CREATE OR ALTER PROCEDURE some_procedure
        @param1 int
    AS SELECT * FROM dbo
  configs:
    core:
      dialect: tsql

test_fail_unindented_procedure_parameters:
  fail_str: |
    CREATE OR ALTER PROCEDURE someOtherProcedure
    @param1 nvarchar(100),
    @param2 nvarchar(20)
    AS SELECT * FROM dbo
  fix_str: |
    CREATE OR ALTER PROCEDURE someOtherProcedure
        @param1 nvarchar(100),
        @param2 nvarchar(20)
    AS SELECT * FROM dbo
  configs:
    core:
      dialect: tsql

test_tsql_bubble_up_newline_after_fix:
  # Tests issue 3303, where an L003 fix leaves a newline as the final child
  # segment that has to be "bubbled up" two levels to avoid violating the
  # _is_code_or_meta() check in core/parser/segments/base.py.
  fail_str: |
    create procedure name as
    begin
    drop table if exists #something
      end
  fix_str: |
    create procedure name as
    begin
        drop table if exists #something
    end
  configs:
    core:
      dialect: tsql

test_tsql_cross_apply_indentation:
  # Test for behavior in issue #3672
  pass_str: |
    SELECT
        table1.col,
        table2.col
    FROM table1
    CROSS APPLY (
        VALUES ((1), (2))
    ) AS table2(col)
    INNER JOIN table3
        ON table1.col = table3.col;
  configs:
    core:
      dialect: tsql

test_tsql_cross_join_indentation:
  # Test for behavior in issue #3672
  pass_str: |
    SELECT
        table1.col,
        table2.col
    FROM table1
    CROSS JOIN table2
    INNER JOIN table3
        ON table1.col = table3.col;
  configs:
    core:
      dialect: tsql

test_tsql_nested_join:
  # Test for behavior prior to issue #3672
  fail_str: |
    SELECT
        table1.col,
        table2.col
    FROM table1
    INNER JOIN table2
    INNER JOIN table3
        ON table1.col = table2.col AND table1.col = table3.col;
  fix_str: |
    SELECT
        table1.col,
        table2.col
    FROM table1
    INNER JOIN table2
        INNER JOIN table3
            ON table1.col = table2.col AND table1.col = table3.col;
  configs:
    core:
      dialect: tsql

test_tsql_outer_apply_indentation:
  # Test for behavior in issue #3685
  pass_str: |
    SELECT table1.*
    FROM table1
    OUTER APPLY table2
    INNER JOIN table3
        ON table1.col = table3.col
  configs:
    core:
      dialect: tsql

test_tsql_outer_apply_indentation_fix:
  # Test for behavior in issue #3685
  fail_str: |
    SELECT table1.*
    FROM table1
    OUTER APPLY table2
        INNER JOIN table3
            ON table1.col = table3.col
  fix_str: |
    SELECT table1.*
    FROM table1
    OUTER APPLY table2
    INNER JOIN table3
        ON table1.col = table3.col
  configs:
    core:
      dialect: tsql

test_fail_consuming_whitespace_a:
  # Test that this works even with tags which consume whitespace.
  fail_str: |
    {% for item in [1, 2] -%}
    SELECT *
    FROM some_table
    {{ 'UNION ALL\n' if not loop.last }}
    {%- endfor %}
  fix_str: |
    {% for item in [1, 2] -%}
        SELECT *
        FROM some_table
        {{ 'UNION ALL\n' if not loop.last }}
    {%- endfor %}

test_fail_consuming_whitespace_b:
  # Additional test to make sure that crazy things don't happen
  # with the first newline.
  fail_str: |
    {% for item in [1, 2] -%}
        SELECT *
    FROM some_table
    {{ 'UNION ALL\n' if not loop.last }}
    {%- endfor %}
  fix_str: |
    {% for item in [1, 2] -%}
        SELECT *
        FROM some_table
        {{ 'UNION ALL\n' if not loop.last }}
    {%- endfor %}

test_pass_consuming_whitespace_stable:
  # Test for stability in fixes with loops and consuming tags.
  # https://github.com/sqlfluff/sqlfluff/issues/3185
  pass_str: |
    {% for item in [1, 2] -%}
        SELECT *
        FROM some_table
        {{ 'UNION ALL\n' if not loop.last }}
    {%- endfor %}

test_fail_trailing_comments:
  # Additional test to make sure that crazy things don't happen
  # with the first newline.
  fail_str: |
    SELECT 1
        -- foo
            -- bar
  fix_str: |
    SELECT 1
    -- foo
    -- bar

test_fail_case_statement:
  # Test for issue with case statement indentation:
  # https://github.com/sqlfluff/sqlfluff/issues/3836
  fail_str: |
    SELECT
    foo
    , CASE
    WHEN 1 = 1
    THEN 2
    END AS example
    FROM tbl
  fix_str: |
    SELECT
      foo
      , CASE
        WHEN 1 = 1
          THEN 2
      END AS example
    FROM tbl
  configs:
    indentation:
      tab_space_size: 2

test_pass_templated_case_statement:
  # Test for template block in case statement indentation
  # https://github.com/sqlfluff/sqlfluff/issues/3988
  pass_str: |
    {%- set json_keys = ["a", "b", "c"] -%}

    with
    dummy as (
        select
            {% for json_key in json_keys -%}
                case
                    when 1 = 1
                        {% if json_key in ["b"] %}
                            then 0
                        {% else %}
                            then 1
                        {% endif %}
                    else null
                end as {{ json_key }}_suffix{% if not loop.last %}, {% endif %}
            {% endfor %}
    )

    select *
    from dummy

test_pass_jinja_tag_multiline:
  # Test that jinja block tags which contain newlines
  # aren't linted, because we can't reliably fix them.
  # The default fixing routine would only moving the
  # start of the tag, which is ok but potentially strange.
  # TODO: At some point we should find a better solution for
  # this.
  pass_str: |
    SELECT
        1,
    {{
            "my_jinja_tag_with_odd_indents"
          }},
        2,
          {%
      if True
    %}
            3,  -- NOTE: indented because within block
    {%       endif
    %}
        4

test_pass_trailing_inline_noqa:
  pass_str: |
    SELECT
        col1,
        col2
    FROM
        table1 -- noqa: L062

test_pass_implicit_indent:
  # Test for ImplicitIndent.
  # The theoretical indent between WHERE and "a" is implicit.
  pass_str: |
    SELECT *
    FROM foo
    WHERE a
        AND b
  configs:
    indentation:
      allow_implicit_indents: True

test_fail_deny_implicit_indent:
  # Test for ImplicitIndent.
  # The theoretical indent between WHERE and "a" is implicit.
  fail_str: |
    SELECT *
    FROM foo
    WHERE a
        AND b
  fix_str: |
    SELECT *
    FROM foo
    WHERE
        a
        AND b
  configs:
    indentation:
      allow_implicit_indents: False

test_pass_templated_newlines:
  # NOTE: The macro has many newlines in it,
  # and the calling of it is indented. Check that
  # this doesn't panic.
  pass_str: |
    {% macro my_macro() %}

      macro
      + with_newlines

    {% endmacro %}

    SELECT
        {{ my_macro() }} as awkward_indentation
    FROM foo

test_fail_fix_beside_templated:
  # Check that templated code checks aren't too aggressive.
  # https://github.com/sqlfluff/sqlfluff/issues/4215
  fail_str: |
    {% if False %}
    SELECT 1
    {% else %}
    SELECT c
    FROM t
    WHERE c < 0
    {% endif %}
  fix_str: |
    {% if False %}
    SELECT 1
    {% else %}
        SELECT c
        FROM t
        WHERE c < 0
    {% endif %}

<<<<<<< HEAD
test_pass_block_comment:
  # Check that subsequent block comment lines are ok to be indented.
  # https://github.com/sqlfluff/sqlfluff/issues/4224
  pass_str: |
    SELECT
        /* This comment
           is unusually indented
              - and contains
              - even more indents
        */
        foo
    FROM bar

test_fix_block_comment:
  # Check other comments are still fixed.
  # https://github.com/sqlfluff/sqlfluff/issues/4224
  fail_str: |
    SELECT
      -- bad
        -- good
        foo,
      /* bad */
           foo_bad,
        /* long
           comment which should keep indent
              - including this
        */
        good_foo,
        /*
            and this
        this is ok
    this is NOT ok
        */
        bar
    FROM tbl
  fix_str: |
    SELECT
        -- bad
        -- good
        foo,
        /* bad */
        foo_bad,
        /* long
           comment which should keep indent
              - including this
        */
        good_foo,
        /*
            and this
        this is ok
        this is NOT ok
        */
        bar
    FROM tbl
=======
test_fail_case_else_end_clause:
  # Checks linting of missing newline in CASE statement.
  # More specifically this is a case of a multi-dedent
  # not being handled properly when one of the indents
  # it covers is taken, but the other is untaken.
  # https://github.com/sqlfluff/sqlfluff/issues/4222
  fail_str: |
    select
        case
            when a then 'abc'
            when b then 'def'
            else 'ghi' end as field,
        bar
    from foo
  fix_str: |
    select
        case
            when a then 'abc'
            when b then 'def'
            else 'ghi'
        end as field,
        bar
    from foo
>>>>>>> 3405f256
<|MERGE_RESOLUTION|>--- conflicted
+++ resolved
@@ -1438,7 +1438,6 @@
         WHERE c < 0
     {% endif %}
 
-<<<<<<< HEAD
 test_pass_block_comment:
   # Check that subsequent block comment lines are ok to be indented.
   # https://github.com/sqlfluff/sqlfluff/issues/4224
@@ -1493,7 +1492,7 @@
         */
         bar
     FROM tbl
-=======
+
 test_fail_case_else_end_clause:
   # Checks linting of missing newline in CASE statement.
   # More specifically this is a case of a multi-dedent
@@ -1516,5 +1515,4 @@
             else 'ghi'
         end as field,
         bar
-    from foo
->>>>>>> 3405f256
+    from foo