# YML test files are auto-generated from SQL files and should not be edited by
# hand. To help enforce this, the "hash" field in the file must match a hash
# computed by SQLFluff when running the tests. Please run
# `python test/generate_parse_fixture_yml.py`  to generate them after adding or
# altering SQL files.
<<<<<<< HEAD
_hash: d7728ce83dd312f667d07dd1d54cc374c77a1af5d218583d83aba6c857f4d3be
file:
  base:
    statement:
      create_view_statement:
      - keyword: CREATE
      - binary_operator: OR
      - keyword: ALTER
      - keyword: VIEW
      - object_reference:
        - identifier: Sales
        - dot: .
        - identifier: SalesPersonPerform
      - keyword: AS
      - select_statement:
          select_clause:
          - keyword: SELECT
          - select_clause_element:
              function:
                function_name:
                  function_name_identifier: TOP
                bracketed:
                  start_bracket: (
                  expression:
                    literal: '100'
                  end_bracket: )
              alias_expression:
                identifier: SalesPersonID
          - comma: ','
          - select_clause_element:
              function:
                function_name:
                  function_name_identifier: SUM
                bracketed:
                  start_bracket: (
                  expression:
                    column_reference:
                      identifier: TotalDue
                  end_bracket: )
              alias_expression:
                keyword: AS
                identifier: TotalSales
          from_clause:
            keyword: FROM
            from_expression:
              from_expression_element:
                table_expression:
                  table_reference:
                  - identifier: Sales
                  - dot: .
                  - identifier: SalesOrderHeader
          where_clause:
            keyword: WHERE
            expression:
              column_reference:
                identifier: OrderDate
              comparison_operator: '>'
              function:
                function_name:
                  keyword: CONVERT
                bracketed:
                - start_bracket: (
                - data_type:
                    identifier: DATETIME
                - comma: ','
                - expression:
                    literal: "'20001231'"
                - comma: ','
                - expression:
                    literal: '101'
                - end_bracket: )
          groupby_clause:
          - keyword: GROUP
          - keyword: BY
          - column_reference:
              identifier: SalesPersonID
=======
_hash: 032b7d1eb8b54681afe817df55d06345bc341b5afc6c42824940bd39d3fc70e3
file:
  statement:
    create_view_statement:
    - keyword: CREATE
    - binary_operator: OR
    - keyword: ALTER
    - keyword: VIEW
    - object_reference:
      - identifier: Sales
      - dot: .
      - identifier: SalesPersonPerform
    - keyword: AS
    - select_statement:
        select_clause:
        - keyword: SELECT
        - select_clause_modifier:
            keyword: TOP
            bracketed:
              start_bracket: (
              expression:
                literal: '100'
              end_bracket: )
        - select_clause_element:
            column_reference:
              identifier: SalesPersonID
        - comma: ','
        - select_clause_element:
            function:
              function_name:
                function_name_identifier: SUM
              bracketed:
                start_bracket: (
                expression:
                  column_reference:
                    identifier: TotalDue
                end_bracket: )
            alias_expression:
              keyword: AS
              identifier: TotalSales
        from_clause:
          keyword: FROM
          from_expression:
            from_expression_element:
              table_expression:
                table_reference:
                - identifier: Sales
                - dot: .
                - identifier: SalesOrderHeader
        where_clause:
          keyword: WHERE
          expression:
            column_reference:
              identifier: OrderDate
            comparison_operator: '>'
            function:
              function_name:
                keyword: CONVERT
              bracketed:
              - start_bracket: (
              - data_type:
                  identifier: DATETIME
              - comma: ','
              - expression:
                  literal: "'20001231'"
              - comma: ','
              - expression:
                  literal: '101'
              - end_bracket: )
        groupby_clause:
        - keyword: GROUP
        - keyword: BY
        - column_reference:
            identifier: SalesPersonID
>>>>>>> 304a1978
<|MERGE_RESOLUTION|>--- conflicted
+++ resolved
@@ -3,8 +3,7 @@
 # computed by SQLFluff when running the tests. Please run
 # `python test/generate_parse_fixture_yml.py`  to generate them after adding or
 # altering SQL files.
-<<<<<<< HEAD
-_hash: d7728ce83dd312f667d07dd1d54cc374c77a1af5d218583d83aba6c857f4d3be
+_hash: 511fc054c9815b245bdfe11774848ceff46d9eef6fbae4ee0bee0d360076ca9f
 file:
   base:
     statement:
@@ -21,16 +20,15 @@
       - select_statement:
           select_clause:
           - keyword: SELECT
+          - select_clause_modifier:
+              keyword: TOP
+              bracketed:
+                start_bracket: (
+                expression:
+                  literal: '100'
+                end_bracket: )
           - select_clause_element:
-              function:
-                function_name:
-                  function_name_identifier: TOP
-                bracketed:
-                  start_bracket: (
-                  expression:
-                    literal: '100'
-                  end_bracket: )
-              alias_expression:
+              column_reference:
                 identifier: SalesPersonID
           - comma: ','
           - select_clause_element:
@@ -79,80 +77,4 @@
           - keyword: GROUP
           - keyword: BY
           - column_reference:
-              identifier: SalesPersonID
-=======
-_hash: 032b7d1eb8b54681afe817df55d06345bc341b5afc6c42824940bd39d3fc70e3
-file:
-  statement:
-    create_view_statement:
-    - keyword: CREATE
-    - binary_operator: OR
-    - keyword: ALTER
-    - keyword: VIEW
-    - object_reference:
-      - identifier: Sales
-      - dot: .
-      - identifier: SalesPersonPerform
-    - keyword: AS
-    - select_statement:
-        select_clause:
-        - keyword: SELECT
-        - select_clause_modifier:
-            keyword: TOP
-            bracketed:
-              start_bracket: (
-              expression:
-                literal: '100'
-              end_bracket: )
-        - select_clause_element:
-            column_reference:
-              identifier: SalesPersonID
-        - comma: ','
-        - select_clause_element:
-            function:
-              function_name:
-                function_name_identifier: SUM
-              bracketed:
-                start_bracket: (
-                expression:
-                  column_reference:
-                    identifier: TotalDue
-                end_bracket: )
-            alias_expression:
-              keyword: AS
-              identifier: TotalSales
-        from_clause:
-          keyword: FROM
-          from_expression:
-            from_expression_element:
-              table_expression:
-                table_reference:
-                - identifier: Sales
-                - dot: .
-                - identifier: SalesOrderHeader
-        where_clause:
-          keyword: WHERE
-          expression:
-            column_reference:
-              identifier: OrderDate
-            comparison_operator: '>'
-            function:
-              function_name:
-                keyword: CONVERT
-              bracketed:
-              - start_bracket: (
-              - data_type:
-                  identifier: DATETIME
-              - comma: ','
-              - expression:
-                  literal: "'20001231'"
-              - comma: ','
-              - expression:
-                  literal: '101'
-              - end_bracket: )
-        groupby_clause:
-        - keyword: GROUP
-        - keyword: BY
-        - column_reference:
-            identifier: SalesPersonID
->>>>>>> 304a1978
+              identifier: SalesPersonID