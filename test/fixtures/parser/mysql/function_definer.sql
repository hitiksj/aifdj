<<<<<<< HEAD
CREATE DEFINER=`test`@`%` FUNCTION `testfunction`()
RETURNS longtext
DETERMINISTIC
BEGIN
END~
=======
CREATE DEFINER=`test`@ FUNCTION `testfunction`(var1 int)
>>>>>>> 4f3405d0
<|MERGE_RESOLUTION|>--- conflicted
+++ resolved
@@ -1,9 +1,6 @@
-<<<<<<< HEAD
 CREATE DEFINER=`test`@`%` FUNCTION `testfunction`()
 RETURNS longtext
 DETERMINISTIC
 BEGIN
-END~
-=======
-CREATE DEFINER=`test`@ FUNCTION `testfunction`(var1 int)
->>>>>>> 4f3405d0
+SELECT 1;
+END~