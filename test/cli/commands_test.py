--- conflicted
+++ resolved
@@ -1697,13 +1697,8 @@
         raw_output = repr(result.output)
 
         assert r"\rlint by rules:" in raw_output
-<<<<<<< HEAD
         assert r"\rrule LT01:" in raw_output
-        assert r"\rrule L049:" in raw_output
-=======
-        assert r"\rrule L001:" in raw_output
         assert r"\rrule CV05:" in raw_output
->>>>>>> 6a4d24c9
 
     def test_cli_lint_enabled_progress_bar_multiple_paths(
         self, mock_disable_progress_bar: MagicMock
@@ -1732,13 +1727,8 @@
             in raw_output
         )
         assert r"\rlint by rules:" in raw_output
-<<<<<<< HEAD
         assert r"\rrule LT01:" in raw_output
-        assert r"\rrule L049:" in raw_output
-=======
-        assert r"\rrule L001:" in raw_output
         assert r"\rrule CV05:" in raw_output
->>>>>>> 6a4d24c9
 
     def test_cli_lint_enabled_progress_bar_multiple_files(
         self, mock_disable_progress_bar: MagicMock
@@ -1776,13 +1766,8 @@
             in raw_output
         )
         assert r"\rlint by rules:" in raw_output
-<<<<<<< HEAD
         assert r"\rrule LT01:" in raw_output
-        assert r"\rrule L049:" in raw_output
-=======
-        assert r"\rrule L001:" in raw_output
         assert r"\rrule CV05:" in raw_output
->>>>>>> 6a4d24c9
 
     def test_cli_fix_disabled_progress_bar(
         self, mock_disable_progress_bar: MagicMock
