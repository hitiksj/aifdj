"""The Test file for CLI (General)."""

import configparser
import json
import os
import pathlib
import shutil
import tempfile
import textwrap
from unittest.mock import MagicMock, patch

import yaml
import subprocess
import chardet
import sys

# Testing libraries
import pytest
from click.testing import CliRunner

# We import the library directly here to get the version
import sqlfluff
from sqlfluff.cli.commands import lint, version, rules, fix, parse, dialects, get_config
from sqlfluff.core.rules.base import BaseRule, LintFix, LintResult
from sqlfluff.core.parser.segments.raw import CommentSegment


def invoke_assert_code(
    ret_code=0,
    args=None,
    kwargs=None,
    cli_input=None,
    mix_stderr=True,
    output_contains="",
):
    """Invoke a command and check return code."""
    args = args or []
    kwargs = kwargs or {}
    if cli_input:
        kwargs["input"] = cli_input
    runner = CliRunner(mix_stderr=mix_stderr)
    result = runner.invoke(*args, **kwargs)
    # Output the CLI code for debugging
    print(result.output)
    # Check return codes
    if output_contains != "":
        assert output_contains in result.output
    if ret_code == 0:
        if result.exception:
            raise result.exception
    assert ret_code == result.exit_code
    return result


expected_output = """== [test/fixtures/linter/indentation_error_simple.sql] FAIL
L:   2 | P:   4 | L003 | Expected 1 indentations, found 0 [compared to line 01]
L:   5 | P:  10 | L010 | Keywords must be consistently upper case.
L:   5 | P:  13 | L031 | Avoid aliases in from clauses and join conditions.
"""


def test__cli__command_directed():
    """Basic checking of lint functionality."""
    result = invoke_assert_code(
        ret_code=65,
        args=[
            lint,
            [
                "--disable_progress_bar",
                "test/fixtures/linter/indentation_error_simple.sql",
            ],
        ],
    )
    # We should get a readout of what the error was
    check_a = "L:   2 | P:   4 | L003"
    # NB: Skip the number at the end because it's configurable
    check_b = "ndentation"
    assert check_a in result.output
    assert check_b in result.output
    # Finally check the WHOLE output to make sure that unexpected newlines are not
    # added. The replace command just accounts for cross platform testing.
    assert result.output.replace("\\", "/").startswith(expected_output)


def test__cli__command_dialect():
    """Check the script raises the right exception on an unknown dialect."""
    # The dialect is unknown should be a non-zero exit code
    invoke_assert_code(
        ret_code=66,
        args=[
            lint,
            [
                "-n",
                "--dialect",
                "faslkjh",
                "test/fixtures/linter/indentation_error_simple.sql",
            ],
        ],
    )


def test__cli__command_dialect_legacy():
    """Check the script raises the right exception on a legacy dialect."""
    result = invoke_assert_code(
        ret_code=66,
        args=[
            lint,
            [
                "-n",
                "--dialect",
                "exasol_fs",
                "test/fixtures/linter/indentation_error_simple.sql",
            ],
        ],
    )
    assert "Please use the 'exasol' dialect instead." in result.stdout


def test__cli__command_extra_config_fail():
    """Check the script raises the right exception non-existent extra config path."""
    result = invoke_assert_code(
        ret_code=66,
        args=[
            lint,
            [
                "--config",
                "test/fixtures/cli/extra_configs/.sqlfluffsdfdfdfsfd",
                "test/fixtures/cli/extra_config_tsql.sql",
            ],
        ],
    )
    assert (
        "Extra config 'test/fixtures/cli/extra_configs/.sqlfluffsdfdfdfsfd' does not "
        "exist." in result.stdout
    )


@pytest.mark.parametrize(
    "command",
    [
        (
            "-",
            "-n",
        ),
        (
            "-",
            "-n",
            "-v",
        ),
        (
            "-",
            "-n",
            "-vv",
        ),
        (
            "-",
            "-vv",
        ),
    ],
)
def test__cli__command_lint_stdin(command):
    """Check basic commands on a simple script using stdin.

    The subprocess command should exit without errors, as no issues should be found.
    """
    with open("test/fixtures/cli/passing_a.sql") as test_file:
        sql = test_file.read()
    invoke_assert_code(args=[lint, ("--dialect=ansi",) + command], cli_input=sql)


@pytest.mark.parametrize(
    "command",
    [
        # Test basic linting
        (lint, ["-n", "test/fixtures/cli/passing_b.sql", "--exclude-rules", "L051"]),
        # Original tests from test__cli__command_lint
        (lint, ["-n", "test/fixtures/cli/passing_a.sql"]),
        (lint, ["-n", "-v", "test/fixtures/cli/passing_a.sql"]),
        (lint, ["-n", "-vvvv", "test/fixtures/cli/passing_a.sql"]),
        (lint, ["-vvvv", "test/fixtures/cli/passing_a.sql"]),
        # Test basic linting with very high verbosity
        (
            lint,
            [
                "-n",
                "test/fixtures/cli/passing_b.sql",
                "-vvvvvvvvvvv",
                "--exclude-rules",
                "L051",
            ],
        ),
        # Test basic linting with specific logger
        (
            lint,
            [
                "-n",
                "test/fixtures/cli/passing_b.sql",
                "-vvv",
                "--logger",
                "parser",
                "--exclude-rules",
                "L051",
            ],
        ),
        # Check basic parsing
        (parse, ["-n", "test/fixtures/cli/passing_b.sql", "--exclude-rules", "L051"]),
        # Test basic parsing with very high verbosity
        (
            parse,
            [
                "-n",
                "test/fixtures/cli/passing_b.sql",
                "-vvvvvvvvvvv",
                "--exclude-rules",
                "L051",
            ],
        ),
        # Check basic parsing, with the code only option
        (parse, ["-n", "test/fixtures/cli/passing_b.sql", "-c"]),
        # Check basic parsing, with the yaml output
        (parse, ["-n", "test/fixtures/cli/passing_b.sql", "-c", "-f", "yaml"]),
        (parse, ["-n", "test/fixtures/cli/passing_b.sql", "--format", "yaml"]),
        # Check the profiler and benching commands
        (parse, ["-n", "test/fixtures/cli/passing_b.sql", "--profiler"]),
        (parse, ["-n", "test/fixtures/cli/passing_b.sql", "--bench"]),
        (
            lint,
            [
                "-n",
                "test/fixtures/cli/passing_b.sql",
                "--bench",
                "--exclude-rules",
                "L051",
            ],
        ),
        (
            fix,
            [
                "-n",
                "test/fixtures/cli/passing_b.sql",
                "--bench",
                "--exclude-rules",
                "L051",
            ],
        ),
        # Check linting works in specifying rules
        (lint, ["-n", "--rules", "L001", "test/fixtures/linter/operator_errors.sql"]),
        # Check linting works in specifying multiple rules
        (
            lint,
            ["-n", "--rules", "L001,L002", "test/fixtures/linter/operator_errors.sql"],
        ),
        # Check linting works with both included and excluded rules
        (
            lint,
            [
                "-n",
                "--rules",
                "L001,L006",
                "--exclude-rules",
                "L006,L031",
                "test/fixtures/linter/operator_errors.sql",
            ],
        ),
        # Check linting works with just excluded rules
        (
            lint,
            [
                "-n",
                "--exclude-rules",
                "L006,L007,L031,L039",
                "test/fixtures/linter/operator_errors.sql",
            ],
        ),
        # Check that ignoring works (also checks that unicode files parse).
        (
            lint,
            [
                "-n",
                "--exclude-rules",
                "L003,L009,L031",
                "--ignore",
                "parsing,lexing",
                "test/fixtures/linter/parse_lex_error.sql",
            ],
        ),
        # Check nofail works
        (lint, ["--nofail", "test/fixtures/linter/parse_lex_error.sql"]),
        # Check config works (sets dialect to tsql)
        (
            lint,
            [
                "--config",
                "test/fixtures/cli/extra_configs/.sqlfluff",
                "test/fixtures/cli/extra_config_tsql.sql",
            ],
        ),
        (
            lint,
            [
                "--config",
                "test/fixtures/cli/extra_configs/pyproject.toml",
                "test/fixtures/cli/extra_config_tsql.sql",
            ],
        ),
    ],
)
def test__cli__command_lint_parse(command):
    """Check basic commands on a more complicated script."""
    invoke_assert_code(args=command)


@pytest.mark.parametrize(
    "command, ret_code",
    [
        # Check the script doesn't raise an unexpected exception with badly formed
        # files.
        (
            (
                fix,
                ["--rules", "L001", "test/fixtures/cli/fail_many.sql", "-vvvvvvv"],
                "y",
            ),
            1,
        ),
        # Fix with a suffixs
        (
            (
                fix,
                [
                    "--rules",
                    "L001",
                    "--fixed-suffix",
                    "_fix",
                    "test/fixtures/cli/fail_many.sql",
                ],
                "y",
            ),
            1,
        ),
        # Fix without specifying rules
        (
            (
                fix,
                [
                    "--fixed-suffix",
                    "_fix",
                    "test/fixtures/cli/fail_many.sql",
                ],
                "y",
            ),
            1,
        ),
    ],
)
def test__cli__command_lint_parse_with_retcode(command, ret_code):
    """Check commands expecting a non-zero ret code."""
    invoke_assert_code(ret_code=ret_code, args=command)


def test__cli__command_lint_warning_explicit_file_ignored():
    """Check ignoring file works when file is in an ignore directory."""
    runner = CliRunner()
    result = runner.invoke(
        lint, ["test/fixtures/linter/sqlfluffignore/path_b/query_c.sql"]
    )
    assert result.exit_code == 0
    assert (
        "Exact file path test/fixtures/linter/sqlfluffignore/path_b/query_c.sql "
        "was given but it was ignored"
    ) in result.output.strip()


def test__cli__command_lint_skip_ignore_files():
    """Check "ignore file" is skipped when --disregard-sqlfluffignores flag is set."""
    runner = CliRunner()
    result = runner.invoke(
        lint,
        [
            "test/fixtures/linter/sqlfluffignore/path_b/query_c.sql",
            "--disregard-sqlfluffignores",
        ],
    )
    assert result.exit_code == 65
    assert "L009" in result.output.strip()


def test__cli__command_lint_ignore_local_config():
    """Test that --ignore-local_config ignores .sqlfluff file as expected."""
    runner = CliRunner()
    # First we test that not including the --ignore-local-config includes
    # .sqlfluff file, and therefore the lint doesn't raise L012
    result = runner.invoke(
        lint,
        [
            "test/fixtures/cli/ignore_local_config/ignore_local_config_test.sql",
        ],
    )
    assert result.exit_code == 0
    assert "L012" not in result.output.strip()
    # Then repeat the same lint but this time ignoring the .sqlfluff file.
    # We should see L012 raised.
    result = runner.invoke(
        lint,
        [
            "--ignore-local-config",
            "--dialect=ansi",
            "test/fixtures/cli/ignore_local_config/ignore_local_config_test.sql",
        ],
    )
    assert result.exit_code == 65
    assert "L012" in result.output.strip()


def test__cli__command_versioning():
    """Check version command."""
    # Get the package version info
    pkg_version = sqlfluff.__version__
    # Get the version info from the config file
    config = configparser.ConfigParser()
    config.read_file(open("setup.cfg"))
    config_version = config["metadata"]["version"]
    assert pkg_version == config_version
    # Get the version from the cli
    runner = CliRunner()
    result = runner.invoke(version)
    assert result.exit_code == 0
    # We need to strip to remove the newline characters
    assert result.output.strip() == pkg_version


def test__cli__command_version():
    """Just check version command for exceptions."""
    # Get the package version info
    pkg_version = sqlfluff.__version__
    runner = CliRunner()
    result = runner.invoke(version)
    assert result.exit_code == 0
    assert pkg_version in result.output
    # Check a verbose version
    result = runner.invoke(version, ["-v"])
    assert result.exit_code == 0
    assert pkg_version in result.output


def test__cli__command_rules():
    """Check rules command for exceptions."""
    invoke_assert_code(args=[rules])


def test__cli__command_dialects():
    """Check dialects command for exceptions."""
    invoke_assert_code(args=[dialects])


def generic_roundtrip_test(
    source_file,
    rulestring,
    final_exit_code=0,
    force=True,
    fix_input=None,
    fix_exit_code=0,
    input_file_encoding="utf-8",
    output_file_encoding=None,
):
    """A test for roundtrip testing, take a file buffer, lint, fix and lint.

    This is explicitly different from the linter version of this, in that
    it uses the command line rather than the direct api.
    """
    filename = "testing.sql"
    # Lets get the path of a file to use
    tempdir_path = tempfile.mkdtemp()
    filepath = os.path.join(tempdir_path, filename)
    # Open the example file and write the content to it
    with open(filepath, mode="w", encoding=input_file_encoding) as dest_file:
        for line in source_file:
            dest_file.write(line)
    # Check that we first detect the issue
    invoke_assert_code(
        ret_code=65, args=[lint, ["--dialect=ansi", "--rules", rulestring, filepath]]
    )
    # Fix the file (in force mode)
    if force:
        fix_args = ["--rules", rulestring, "-f", filepath]
    else:
        fix_args = ["--rules", rulestring, filepath]
    fix_args.append("--dialect=ansi")
    invoke_assert_code(
        ret_code=fix_exit_code, args=[fix, fix_args], cli_input=fix_input
    )
    # Now lint the file and check for exceptions
    invoke_assert_code(
        ret_code=final_exit_code,
        args=[lint, ["--dialect=ansi", "--rules", rulestring, filepath]],
    )
    # Check the output file has the correct encoding after fix
    if output_file_encoding:
        with open(filepath, mode="rb") as f:
            data = f.read()
        assert chardet.detect(data)["encoding"] == output_file_encoding
    shutil.rmtree(tempdir_path)


@pytest.mark.parametrize(
    "rule,fname",
    [
        ("L001", "test/fixtures/linter/indentation_errors.sql"),
        ("L008", "test/fixtures/linter/whitespace_errors.sql"),
        ("L008", "test/fixtures/linter/indentation_errors.sql"),
        # Really stretching the ability of the fixer to re-indent a file
        ("L003", "test/fixtures/linter/indentation_error_hard.sql"),
    ],
)
def test__cli__command__fix(rule, fname):
    """Test the round trip of detecting, fixing and then not detecting the rule."""
    with open(fname) as test_file:
        generic_roundtrip_test(test_file, rule)


@pytest.mark.parametrize(
    "sql,fix_args,fixed,exit_code",
    [
        (
            # - One lint error: "where" is lower case
            # - Not fixable because of parse error, hence error exit
            """
            SELECT my_col
            FROM my_schema.my_table
            where processdate ! 3
            """,
            ["--force", "--fixed-suffix", "FIXED", "--rules", "L010"],
            None,
            1,
        ),
        (
            # - One lint error: "where" is lower case
            # - Not fixable because of templater error, hence error exit
            """
            SELECT my_col
            FROM my_schema.my_table
            where processdate {{ condition }}
            """,
            ["--force", "--fixed-suffix", "FIXED", "--rules", "L010"],
            None,
            1,
        ),
        (
            # - One lint error: "where" is lower case
            # - Not fixable because of parse error (even though "noqa"), hence
            #   error exit
            """
            SELECT my_col
            FROM my_schema.my_table
            where processdate ! 3  -- noqa: PRS
            """,
            ["--force", "--fixed-suffix", "FIXED", "--rules", "L010"],
            None,
            1,
        ),
        (
            # - No lint errors
            # - Parse error not suppressed, hence error exit
            """
            SELECT my_col
            FROM my_schema.my_table
            WHERE processdate ! 3
            """,
            ["--force", "--fixed-suffix", "FIXED", "--rules", "L010"],
            None,
            1,
        ),
        (
            # - No lint errors
            # - Parse error suppressed, hence success exit
            """
            SELECT my_col
            FROM my_schema.my_table
            WHERE processdate ! 3  --noqa: PRS
            """,
            ["--force", "--fixed-suffix", "FIXED", "--rules", "L010"],
            None,
            0,
        ),
        (
            # - One lint error: "where" is lower case
            # - Parse error not suppressed
            # - "--FIX-EVEN-UNPARSABLE", hence fix anyway & success exit
            """
            SELECT my_col
            FROM my_schema.my_table
            where processdate ! 3
            """,
            [
                "--force",
                "--fixed-suffix",
                "FIXED",
                "--rules",
                "L010",
                "--FIX-EVEN-UNPARSABLE",
            ],
            """
            SELECT my_col
            FROM my_schema.my_table
            WHERE processdate ! 3
            """,
            0,
        ),
        (
            # Two files:
            # File #1:
            #   - One lint error: "where" is lower case
            #   - Not fixable because of parse error
            # File #2:
            #   - One lint error: "where" is lower case
            #   - No parse error, thus fixable
            # Should fix the second file but not the first, and exit with an
            # error.
            [
                """
                SELECT my_col
                FROM my_schema.my_table
                where processdate ! 3
                """,
                """SELECT my_col
                FROM my_schema.my_table
                where processdate != 3""",
            ],
            ["--force", "--fixed-suffix", "FIXED", "--rules", "L010"],
            [
                None,
                """SELECT my_col
                FROM my_schema.my_table
                WHERE processdate != 3""",
            ],
            1,
        ),
    ],
    ids=[
        "1_lint_error_1_unsuppressed_parse_error",
        "1_lint_error_1_unsuppressed_templating_error",
        "1_lint_error_1_suppressed_parse_error",
        "0_lint_errors_1_unsuppressed_parse_error",
        "0_lint_errors_1_suppressed_parse_error",
        "1_lint_error_1_unsuppressed_parse_error_FIX_EVEN_UNPARSABLE",
        "2_files_with_lint_errors_1_unsuppressed_parse_error",
    ],
)
def test__cli__fix_error_handling_behavior(sql, fix_args, fixed, exit_code, tmpdir):
    """Tests how "fix" behaves wrt parse errors, exit code, etc."""
    if not isinstance(sql, list):
        sql = [sql]
    if not isinstance(fixed, list):
        fixed = [fixed]
    assert len(sql) == len(fixed)
    tmp_path = pathlib.Path(str(tmpdir))
    for idx, this_sql in enumerate(sql):
        filepath = tmp_path / f"testing{idx+1}.sql"
        filepath.write_text(textwrap.dedent(this_sql))
    with tmpdir.as_cwd():
        with pytest.raises(SystemExit) as e:
            fix(
                fix_args
                + [
                    "-f",
                    "--dialect=ansi",
                ]
            )
        assert exit_code == e.value.code
    for idx, this_fixed in enumerate(fixed):
        fixed_path = tmp_path / f"testing{idx+1}FIXED.sql"
        if this_fixed is not None:
            assert textwrap.dedent(this_fixed) == fixed_path.read_text()
        else:
            # A None value indicates "sqlfluff fix" should have skipped any
            # fixes for this file. To confirm this, we verify that the output
            # file WAS NOT EVEN CREATED.
            assert not fixed_path.is_file()


_old_eval = BaseRule._eval
_fix_counter = 0


def _mock_eval(rule, context):
    # For test__cli__fix_loop_limit_behavior, we mock BaseRule.crawl(),
    # replacing it with this function. This function generates an infinite
    # sequence of fixes without ever repeating the same fix. This causes the
    # linter to hit the loop limit, allowing us to test that behavior.
    if context.segment.is_type("comment") and "Comment" in context.segment.raw:
        global _fix_counter
        _fix_counter += 1
        fix = LintFix.replace(
            context.segment, [CommentSegment(f"-- Comment {_fix_counter}")]
        )
        return LintResult(context.segment, fixes=[fix])
    else:
        return _old_eval(rule, context)


@pytest.mark.parametrize(
    "sql, exit_code",
    [
        ("-- Comment A\nSELECT 1 FROM foo", 1),
        ("-- noqa: disable=all\n-- Comment A\nSELECT 1 FROM foo", 0),
    ],
)
@patch("sqlfluff.rules.L001.Rule_L001._eval", _mock_eval)
def test__cli__fix_loop_limit_behavior(sql, exit_code, tmpdir):
    """Tests how "fix" behaves when the loop limit is exceeded."""
    fix_args = ["--force", "--fixed-suffix", "FIXED", "--rules", "L001"]
    tmp_path = pathlib.Path(str(tmpdir))
    filepath = tmp_path / "testing.sql"
    filepath.write_text(textwrap.dedent(sql))
    with tmpdir.as_cwd():
        with pytest.raises(SystemExit) as e:
            fix(
                fix_args
                + [
                    "-f",
                    "--dialect=ansi",
                ]
            )
        assert exit_code == e.value.code
    # In both parametrized test cases, no output file should have been
    # created.
    # - Case #1: Hitting the loop limit is an error
    # - Case #2: "noqa" suppressed all lint errors, thus no fixes applied
    fixed_path = tmp_path / "testingFIXED.sql"
    assert not fixed_path.is_file()


# Test case disabled because there isn't a good example of where to test this.
# This *should* test the case where a rule DOES have a proposed fix, but for
# some reason when we try to apply it, there's a failure.
# @pytest.mark.parametrize('rule,fname', [
#     # NB: L004 currently has no fix routine.
#     ('L004', 'test/fixtures/linter/indentation_errors.sql')
# ])
# def test__cli__command__fix_fail(rule, fname):
#     """Test the round trip of detecting, fixing and then still detecting the rule."""
#     with open(fname, mode='r') as test_file:
#         generic_roundtrip_test(test_file, rule, fix_exit_code=1, final_exit_code=65)


@pytest.mark.parametrize(
    "stdin,rules,stdout",
    [
        ("select * from t", "L003", "select * from t"),  # no change
        (" select * from t", "L003", "select * from t"),  # fix preceding whitespace
        # L031 fix aliases in joins
        (
            "SELECT u.id, c.first_name, c.last_name, COUNT(o.user_id) "
            "FROM users as u JOIN customers as c on u.id = c.user_id JOIN orders as o "
            "on u.id = o.user_id;",
            "L031",
            "SELECT users.id, customers.first_name, customers.last_name, "
            "COUNT(orders.user_id) "
            "FROM users JOIN customers on users.id = customers.user_id JOIN orders on "
            "users.id = orders.user_id;",
        ),
    ],
)
def test__cli__command_fix_stdin(stdin, rules, stdout):
    """Check stdin input for fix works."""
    result = invoke_assert_code(
        args=[fix, ("-", "--rules", rules, "--disable_progress_bar", "--dialect=ansi")],
        cli_input=stdin,
    )
    assert result.output == stdout


def test__cli__command_fix_stdin_logging_to_stderr(monkeypatch):
    """Check that logging goes to stderr when stdin is passed to fix."""
    perfect_sql = "select col from table"

    class MockLinter(sqlfluff.core.Linter):
        @classmethod
        def lint_fix_parsed(cls, *args, **kwargs):
            cls._warn_unfixable("<FAKE CODE>")
            return super().lint_fix_parsed(*args, **kwargs)

    monkeypatch.setattr(sqlfluff.cli.commands, "Linter", MockLinter)
    result = invoke_assert_code(
        args=[fix, ("-", "--rules=L003", "--dialect=ansi")],
        cli_input=perfect_sql,
        mix_stderr=False,
    )

    assert result.stdout == perfect_sql
    assert "<FAKE CODE>" in result.stderr


def test__cli__command_fix_stdin_safety():
    """Check edge cases regarding safety when fixing stdin."""
    perfect_sql = "select col from table"

    # just prints the very same thing
    result = invoke_assert_code(
        args=[fix, ("-", "--disable_progress_bar", "--dialect=ansi")],
        cli_input=perfect_sql,
    )
    assert result.output.strip() == perfect_sql


@pytest.mark.parametrize(
    "sql,exit_code,params,output_contains",
    [
        (
            "create TABLE {{ params.dsfsdfds }}.t (a int)",
            1,
            "-v",
            "Fix aborted due to unparseable template variables.",
        ),  # template error
        ("create TABLE a.t (a int)", 0, "", ""),  # fixable error
        ("create table a.t (a int)", 0, "", ""),  # perfection
        (
            "select col from a join b using (c)",
            1,
            "-v",
            "Unfixable violations detected.",
        ),  # unfixable error (using)
    ],
)
def test__cli__command_fix_stdin_error_exit_code(
    sql, exit_code, params, output_contains
):
    """Check that the CLI fails nicely if fixing a templated stdin."""
    if exit_code == 0:
        invoke_assert_code(
            args=[fix, ("--dialect=ansi", "-")],
            cli_input=sql,
        )
    else:
        with pytest.raises(SystemExit) as exc_info:
            invoke_assert_code(
                args=[fix, (params, "--dialect=ansi", "-")],
                cli_input=sql,
                output_contains=output_contains,
            )
        assert exc_info.value.args[0] == exit_code


@pytest.mark.parametrize(
    "rule,fname,prompt,exit_code,fix_exit_code",
    [
        ("L001", "test/fixtures/linter/indentation_errors.sql", "y", 0, 0),
        ("L001", "test/fixtures/linter/indentation_errors.sql", "n", 65, 1),
    ],
)
def test__cli__command__fix_no_force(rule, fname, prompt, exit_code, fix_exit_code):
    """Round trip test, using the prompts."""
    with open(fname) as test_file:
        generic_roundtrip_test(
            test_file,
            rule,
            force=False,
            final_exit_code=exit_code,
            fix_input=prompt,
            fix_exit_code=fix_exit_code,
        )


@pytest.mark.parametrize("serialize", ["yaml", "json"])
@pytest.mark.parametrize("write_file", [None, "outfile"])
def test__cli__command_parse_serialize_from_stdin(serialize, write_file, tmp_path):
    """Check that the parser serialized output option is working.

    This tests both output to stdout and output to file.

    Not going to test for the content of the output as that is subject to change.
    """
    cmd_args = ("-", "--format", serialize, "--dialect=ansi")

    if write_file:
        target_file = os.path.join(tmp_path, write_file + "." + serialize)
        cmd_args += ("--write-output", target_file)

    result = invoke_assert_code(
        args=[parse, cmd_args],
        cli_input="select * from tbl",
    )

    if write_file:
        with open(target_file, "r") as payload_file:
            result_payload = payload_file.read()
    else:
        result_payload = result.output

    if serialize == "json":
        result = json.loads(result_payload)
    elif serialize == "yaml":
        result = yaml.safe_load(result_payload)
    else:
        raise Exception
    result = result[0]  # only one file
    assert result["filepath"] == "stdin"


@pytest.mark.parametrize("serialize", ["yaml", "json"])
@pytest.mark.parametrize(
    "sql,expected,exit_code",
    [
        ("select * from tbl", [], 0),  # empty list if no violations
        (
            "SElect * from tbl",
            [
                {
                    "filepath": "stdin",
                    "violations": [
                        {
                            "code": "L010",
                            "line_no": 1,
                            "line_pos": 1,
                            "description": "Keywords must be consistently upper case.",
                        },
                        {
                            "code": "L010",
                            "line_no": 1,
                            "line_pos": 10,
                            "description": "Keywords must be consistently upper case.",
                        },
                    ],
                }
            ],
            65,
        ),
    ],
)
def test__cli__command_lint_serialize_from_stdin(serialize, sql, expected, exit_code):
    """Check an explicit serialized return value for a single error."""
    result = invoke_assert_code(
        args=[
            lint,
            (
                "-",
                "--rules",
                "L010",
                "--format",
                serialize,
                "--disable_progress_bar",
                "--dialect=ansi",
            ),
        ],
        cli_input=sql,
        ret_code=exit_code,
    )

    if serialize == "json":
        assert json.loads(result.output) == expected
    elif serialize == "yaml":
        assert yaml.safe_load(result.output) == expected
    else:
        raise Exception


@pytest.mark.parametrize(
    "command",
    [
        [lint, ("this_file_does_not_exist.sql")],
        [fix, ("this_file_does_not_exist.sql")],
    ],
)
def test__cli__command_fail_nice_not_found(command):
    """Check commands fail as expected when then don't find files."""
    result = invoke_assert_code(args=command, ret_code=1)
    assert "could not be accessed" in result.output


<<<<<<< HEAD
@pytest.mark.parametrize("serialize", ["human", "yaml", "json", "github-annotation"])
=======
@pytest.mark.parametrize(
    "serialize", ["yaml", "json", "github-annotation", "github-annotation-native"]
)
>>>>>>> 15fc256a
@pytest.mark.parametrize("write_file", [None, "outfile"])
def test__cli__command_lint_serialize_multiple_files(serialize, write_file, tmp_path):
    """Test the output output formats for multiple files.

    This tests runs both stdout checking and file checking.
    """
    fpath = "test/fixtures/linter/indentation_errors.sql"

    cmd_args = (
        fpath,
        fpath,
        "--format",
        serialize,
        "--disable_progress_bar",
    )

    if write_file:
        ext = {
            "human": ".txt",
            "yaml": ".yaml",
        }
        target_file = os.path.join(tmp_path, write_file + ext.get(serialize, ".json"))
        cmd_args += ("--write-output", target_file)

    # note the file is in here twice. two files = two payloads.
    result = invoke_assert_code(
        args=[lint, cmd_args],
        ret_code=65,
    )

    if write_file:
        with open(target_file, "r") as payload_file:
            result_payload = payload_file.read()
    else:
        result_payload = result.output

    if serialize == "human":
        assert len(result_payload.split("\n")) == 29 if write_file else 30
    elif serialize == "json":
        result = json.loads(result_payload)
        assert len(result) == 2
    elif serialize == "yaml":
        result = yaml.safe_load(result_payload)
        assert len(result) == 2
    elif serialize == "github-annotation":
        result = json.loads(result_payload)
        filepaths = {r["file"] for r in result}
        assert len(filepaths) == 1
    elif serialize == "github-annotation-native":
        result = result_payload.split("\n")
        # SQLFluff produces trailing newline
        if result[-1] == "":
            del result[-1]
        assert len(result) == 24
    else:
        raise Exception


def test__cli__command_lint_serialize_github_annotation():
    """Test format of github-annotation output."""
    fpath = "test/fixtures/linter/identifier_capitalisation.sql"
    result = invoke_assert_code(
        args=[
            lint,
            (
                fpath,
                "--format",
                "github-annotation",
                "--annotation-level",
                "warning",
                "--disable_progress_bar",
            ),
        ],
        ret_code=65,
    )
    result = json.loads(result.output)
    assert result == [
        {
            "annotation_level": "warning",
            # Normalise paths to control for OS variance
            "file": os.path.normpath(
                "test/fixtures/linter/identifier_capitalisation.sql"
            ),
            "line": 1,
            "message": "L036: Select targets should be on a new line unless there is "
            "only one select target.",
            "start_column": 1,
            "end_column": 1,
            "title": "SQLFluff",
        },
        {
            "annotation_level": "warning",
            # Normalise paths to control for OS variance
            "file": os.path.normpath(
                "test/fixtures/linter/identifier_capitalisation.sql"
            ),
            "line": 2,
            "message": "L027: Unqualified reference 'foo' found in select with more "
            "than one referenced table/view.",
            "start_column": 5,
            "end_column": 5,
            "title": "SQLFluff",
        },
        {
            "annotation_level": "warning",
            # Normalise paths to control for OS variance
            "file": os.path.normpath(
                "test/fixtures/linter/identifier_capitalisation.sql"
            ),
            "line": 3,
            "message": "L012: Implicit/explicit aliasing of columns.",
            "start_column": 5,
            "end_column": 5,
            "title": "SQLFluff",
        },
        {
            "annotation_level": "warning",
            # Normalise paths to control for OS variance
            "file": os.path.normpath(
                "test/fixtures/linter/identifier_capitalisation.sql"
            ),
            "line": 3,
            "message": "L014: Unquoted identifiers must be consistently lower case.",
            "start_column": 5,
            "end_column": 5,
            "title": "SQLFluff",
        },
        {
            "annotation_level": "warning",
            # Normalise paths to control for OS variance
            "file": os.path.normpath(
                "test/fixtures/linter/identifier_capitalisation.sql"
            ),
            "line": 4,
            "message": "L010: Keywords must be consistently lower case.",
            "start_column": 1,
            "end_column": 1,
            "title": "SQLFluff",
        },
        {
            "annotation_level": "warning",
            # Normalise paths to control for OS variance
            "file": os.path.normpath(
                "test/fixtures/linter/identifier_capitalisation.sql"
            ),
            "line": 4,
            "message": "L014: Unquoted identifiers must be consistently lower case.",
            "start_column": 12,
            "end_column": 12,
            "title": "SQLFluff",
        },
        {
            "annotation_level": "warning",
            # Normalise paths to control for OS variance
            "file": os.path.normpath(
                "test/fixtures/linter/identifier_capitalisation.sql"
            ),
            "line": 4,
            "message": "L014: Unquoted identifiers must be consistently lower case.",
            "start_column": 18,
            "end_column": 18,
            "title": "SQLFluff",
        },
    ]


def test__cli__command_lint_serialize_github_annotation_native():
    """Test format of github-annotation output."""
    fpath = "test/fixtures/linter/identifier_capitalisation.sql"
    # Normalise paths to control for OS variance
    fpath_normalised = os.path.normpath(fpath)

    result = invoke_assert_code(
        args=[
            lint,
            (
                fpath,
                "--format",
                "github-annotation-native",
                "--annotation-level",
                "error",
                "--disable_progress_bar",
            ),
        ],
        ret_code=65,
    )

    assert result.output == "\n".join(
        [
            f"::error title=SQLFluff,file={fpath_normalised},line=1,col=1::"
            "L036: Select targets should be on a new line unless there is only one "
            "select target.",
            f"::error title=SQLFluff,file={fpath_normalised},line=2,col=5::"
            "L027: Unqualified reference 'foo' found in select with more than one "
            "referenced table/view.",
            f"::error title=SQLFluff,file={fpath_normalised},line=3,col=5::"
            "L012: Implicit/explicit aliasing of columns.",
            f"::error title=SQLFluff,file={fpath_normalised},line=3,col=5::"
            "L014: Unquoted identifiers must be consistently lower case.",
            f"::error title=SQLFluff,file={fpath_normalised},line=4,col=1::"
            "L010: Keywords must be consistently lower case.",
            f"::error title=SQLFluff,file={fpath_normalised},line=4,col=12::"
            "L014: Unquoted identifiers must be consistently lower case.",
            f"::error title=SQLFluff,file={fpath_normalised},line=4,col=18::"
            "L014: Unquoted identifiers must be consistently lower case.",
            "",  # SQLFluff produces trailing newline
        ]
    )


@pytest.mark.parametrize("serialize", ["github-annotation", "github-annotation-native"])
def test__cli__command_lint_serialize_annotation_level_error_failure_equivalent(
    serialize,
):
    """Test format of github-annotation output."""
    fpath = "test/fixtures/linter/identifier_capitalisation.sql"
    result_error = invoke_assert_code(
        args=[
            lint,
            (
                fpath,
                "--format",
                serialize,
                "--annotation-level",
                "error",
                "--disable_progress_bar",
            ),
        ],
        ret_code=65,
    )

    result_failure = invoke_assert_code(
        args=[
            lint,
            (
                fpath,
                "--format",
                serialize,
                "--annotation-level",
                "failure",
                "--disable_progress_bar",
            ),
        ],
        ret_code=65,
    )

    assert result_error.output == result_failure.output


def test___main___help():
    """Test that the CLI can be access via __main__."""
    # nonzero exit is good enough
    subprocess.check_output(
        [sys.executable, "-m", "sqlfluff", "--help"], env=os.environ
    )


@pytest.mark.parametrize(
    "encoding_in,encoding_out",
    [
        ("utf-8", "ascii"),  # chardet will detect ascii as a subset of utf-8
        ("utf-8-sig", "UTF-8-SIG"),
        ("utf-32", "UTF-32"),
    ],
)
def test_encoding(encoding_in, encoding_out):
    """Check the encoding of the test file remains the same after fix is applied."""
    with open("test/fixtures/linter/indentation_errors.sql", "r") as testfile:
        generic_roundtrip_test(
            testfile,
            "L001",
            input_file_encoding=encoding_in,
            output_file_encoding=encoding_out,
        )


def test_cli_pass_on_correct_encoding_argument():
    """Try loading a utf-8-SIG encoded file using the correct encoding via the cli."""
    result = invoke_assert_code(
        ret_code=65,
        args=[
            lint,
            [
                "test/fixtures/cli/encoding_test.sql",
                "--encoding",
                "utf-8-SIG",
            ],
        ],
    )
    raw_output = repr(result.output)

    # Incorrect encoding raises paring and lexer errors.
    assert r"L:   1 | P:   1 |  LXR |" not in raw_output
    assert r"L:   1 | P:   1 |  PRS |" not in raw_output


def test_cli_fail_on_wrong_encoding_argument():
    """Try loading a utf-8-SIG encoded file using the wrong encoding via the cli."""
    result = invoke_assert_code(
        ret_code=65,
        args=[
            lint,
            [
                "test/fixtures/cli/encoding_test.sql",
                "--encoding",
                "utf-8",
            ],
        ],
    )
    raw_output = repr(result.output)

    # Incorrect encoding raises paring and lexer errors.
    assert r"L:   1 | P:   1 |  LXR |" in raw_output
    assert r"L:   1 | P:   1 |  PRS |" in raw_output


def test_cli_no_disable_noqa_flag():
    """Test that unset --disable_noqa flag respects inline noqa comments."""
    invoke_assert_code(
        ret_code=0,
        args=[
            lint,
            ["test/fixtures/cli/disable_noqa_test.sql"],
        ],
    )


def test_cli_disable_noqa_flag():
    """Test that --disable_noqa flag ignores inline noqa comments."""
    result = invoke_assert_code(
        ret_code=65,
        args=[
            lint,
            [
                "test/fixtures/cli/disable_noqa_test.sql",
                "--disable-noqa",
            ],
        ],
    )
    raw_output = repr(result.output)

    # Linting error is raised even though it is inline ignored.
    assert r"L:   5 | P:  11 | L010 |" in raw_output


def test_cli_get_default_config():
    """`nocolor` and `verbose` values loaded from config if not specified via CLI."""
    config = get_config(
        "test/fixtures/config/toml/pyproject.toml",
        True,
        nocolor=None,
        verbose=None,
        require_dialect=False,
    )
    assert config.get("nocolor") is True
    assert config.get("verbose") == 2


@patch(
    "sqlfluff.core.linter.linter.progress_bar_configuration", disable_progress_bar=False
)
class TestProgressBars:
    """Progress bars test cases.

    The tqdm package, used for handling progress bars, is able to tell when it is used
    in a not tty terminal (when `disable` is set to None). In such cases, it just does
    not render anything. To suppress that for testing purposes, we need to set
    implicitly that we don't want to disable it.
    Probably it would be better - cleaner - just to patch `isatty` at some point,
    but I didn't find a way how to do that properly.
    """

    def test_cli_lint_disabled_progress_bar(
        self, mock_disable_progress_bar: MagicMock
    ) -> None:
        """When progress bar is disabled, nothing should be printed into output."""
        result = invoke_assert_code(
            args=[
                lint,
                [
                    "--disable_progress_bar",
                    "test/fixtures/linter/passing.sql",
                ],
            ],
        )
        raw_output = repr(result.output)

        assert "\rpath test/fixtures/linter/passing.sql:" not in raw_output
        assert "\rparsing: 0it" not in raw_output
        assert "\r\rlint by rules:" not in raw_output

    def test_cli_lint_enabled_progress_bar(
        self, mock_disable_progress_bar: MagicMock
    ) -> None:
        """When progress bar is enabled, there should be some tracks in output."""
        result = invoke_assert_code(
            args=[
                lint,
                [
                    "test/fixtures/linter/passing.sql",
                ],
            ],
        )
        raw_output = repr(result.output)

        assert r"\rlint by rules:" in raw_output
        assert r"\rrule L001:" in raw_output
        assert r"\rrule L049:" in raw_output

    def test_cli_lint_enabled_progress_bar_multiple_paths(
        self, mock_disable_progress_bar: MagicMock
    ) -> None:
        """When progress bar is enabled, there should be some tracks in output."""
        result = invoke_assert_code(
            ret_code=65,
            args=[
                lint,
                [
                    "test/fixtures/linter/passing.sql",
                    "test/fixtures/linter/indentation_errors.sql",
                ],
            ],
        )
        raw_output = repr(result.output)

        assert r"\rpath test/fixtures/linter/passing.sql:" in raw_output
        assert r"\rpath test/fixtures/linter/indentation_errors.sql:" in raw_output
        assert r"\rlint by rules:" in raw_output
        assert r"\rrule L001:" in raw_output
        assert r"\rrule L049:" in raw_output

    def test_cli_lint_enabled_progress_bar_multiple_files(
        self, mock_disable_progress_bar: MagicMock
    ) -> None:
        """When progress bar is enabled, there should be some tracks in output."""
        result = invoke_assert_code(
            args=[
                lint,
                [
                    "test/fixtures/linter/multiple_files",
                ],
            ],
        )
        raw_output = repr(result.output)

        assert r"\rfile passing.1.sql:" in raw_output
        assert r"\rfile passing.2.sql:" in raw_output
        assert r"\rfile passing.3.sql:" in raw_output
        assert r"\rlint by rules:" in raw_output
        assert r"\rrule L001:" in raw_output
        assert r"\rrule L049:" in raw_output<|MERGE_RESOLUTION|>--- conflicted
+++ resolved
@@ -967,13 +967,10 @@
     assert "could not be accessed" in result.output
 
 
-<<<<<<< HEAD
-@pytest.mark.parametrize("serialize", ["human", "yaml", "json", "github-annotation"])
-=======
 @pytest.mark.parametrize(
-    "serialize", ["yaml", "json", "github-annotation", "github-annotation-native"]
+    "serialize",
+    ["human", "yaml", "json", "github-annotation", "github-annotation-native"],
 )
->>>>>>> 15fc256a
 @pytest.mark.parametrize("write_file", [None, "outfile"])
 def test__cli__command_lint_serialize_multiple_files(serialize, write_file, tmp_path):
     """Test the output output formats for multiple files.
