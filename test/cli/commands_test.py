"""The Test file for CLI (General)."""

import configparser
import json
import os
import pathlib
import re
import shutil
import stat
import subprocess
import sys
import tempfile
import textwrap
import logging
from unittest.mock import MagicMock, patch

import chardet

# Testing libraries
import pytest
import yaml
from click.testing import CliRunner

# We import the library directly here to get the version
import sqlfluff
from sqlfluff.cli.commands import (
    lint,
    version,
    rules,
    fix,
    parse,
    dialects,
    get_config,
    render,
)
from sqlfluff.core.rules import BaseRule, LintFix, LintResult
from sqlfluff.core.parser.segments.raw import CommentSegment
from sqlfluff.utils.testing.cli import invoke_assert_code

re_ansi_escape = re.compile(r"\x1b[^m]*m")


@pytest.fixture(autouse=True)
def logging_cleanup():
    """This gracefully handles logging issues at session teardown.

    Removes handlers from all loggers. Autouse applies this to all
    tests in this file (i.e. all the cli command tests), which should
    be all of the test cases where `set_logging_level` is called.

    https://github.com/sqlfluff/sqlfluff/issues/3702
    https://github.com/pytest-dev/pytest/issues/5502#issuecomment-1190557648
    """
    yield
    # NOTE: This is a teardown function so the clearup code
    # comes _after_ the yield.
    # Get only the sqlfluff loggers (which we set in set_logging_level)
    loggers = [
        logger
        for logger in logging.Logger.manager.loggerDict.values()
        if isinstance(logger, logging.Logger) and logger.name.startswith("sqlfluff")
    ]
    for logger in loggers:
        if not hasattr(logger, "handlers"):
            continue
        for handler in logger.handlers[:]:
            logger.removeHandler(handler)


def contains_ansi_escape(s: str) -> bool:
    """Does the string contain ANSI escape codes (e.g. color)?"""
    return re_ansi_escape.search(s) is not None


expected_output = """== [test/fixtures/linter/indentation_error_simple.sql] FAIL
L:   2 | P:   1 | L003 | Expected indent of 4 spaces.
L:   5 | P:  10 | L010 | Keywords must be consistently upper case.
L:   5 | P:  13 | L031 | Avoid aliases in from clauses and join conditions.
"""


def test__cli__command_directed():
    """Basic checking of lint functionality."""
    result = invoke_assert_code(
        ret_code=1,
        args=[
            lint,
            [
                "--disable-progress-bar",
                "test/fixtures/linter/indentation_error_simple.sql",
            ],
        ],
    )
    # We should get a readout of what the error was
    check_a = "L:   2 | P:   1 | L003"
    # NB: Skip the number at the end because it's configurable
    check_b = "ndentation"
    assert check_a in result.output
    assert check_b in result.output
    # Finally check the WHOLE output to make sure that unexpected newlines are not
    # added. The replace command just accounts for cross platform testing.
    assert result.output.replace("\\", "/").startswith(expected_output)


def test__cli__command_dialect():
    """Check the script raises the right exception on an unknown dialect."""
    # The dialect is unknown should be a non-zero exit code
    invoke_assert_code(
        ret_code=2,
        args=[
            lint,
            [
                "-n",
                "--dialect",
                "faslkjh",
                "test/fixtures/linter/indentation_error_simple.sql",
            ],
        ],
    )


def test__cli__command_no_dialect():
    """Check the script raises the right exception no dialect."""
    # The dialect is unknown should be a non-zero exit code
    result = invoke_assert_code(
        ret_code=2,
        args=[
            lint,
            ["-"],
        ],
        cli_input="SELECT 1",
    )
    assert "User Error" in result.stdout
    assert "No dialect was specified" in result.stdout


def test__cli__command_parse_error_dialect_explicit_warning():
    """Check parsing error raises the right warning."""
    # For any parsing error there should be a non-zero exit code
    # and a human-readable warning should be displayed.
    # Dialect specified as commandline option.
    result = invoke_assert_code(
        ret_code=1,
        args=[
            parse,
            [
                "-n",
                "--dialect",
                "postgres",
                "test/fixtures/cli/fail_many.sql",
            ],
        ],
    )
    assert (
        "WARNING: Parsing errors found and dialect is set to 'postgres'. "
        "Have you configured your dialect correctly?" in result.stdout
    )


def test__cli__command_parse_error_dialect_implicit_warning():
    """Check parsing error raises the right warning."""
    # For any parsing error there should be a non-zero exit code
    # and a human-readable warning should be displayed.
    # Dialect specified in .sqlfluff config.
    result = invoke_assert_code(
        ret_code=1,
        args=[
            # Config sets dialect to tsql
            parse,
            [
                "-n",
                "--config",
                "test/fixtures/cli/extra_configs/.sqlfluff",
                "test/fixtures/cli/fail_many.sql",
            ],
        ],
    )
    assert (
        "WARNING: Parsing errors found and dialect is set to 'tsql'. "
        "Have you configured your dialect correctly?" in result.stdout
    )


def test__cli__command_dialect_legacy():
    """Check the script raises the right exception on a legacy dialect."""
    result = invoke_assert_code(
        ret_code=2,
        args=[
            lint,
            [
                "-n",
                "--dialect",
                "exasol_fs",
                "test/fixtures/linter/indentation_error_simple.sql",
            ],
        ],
    )
    assert "Please use the 'exasol' dialect instead." in result.stdout


def test__cli__command_extra_config_fail():
    """Check the script raises the right exception non-existent extra config path."""
    result = invoke_assert_code(
        ret_code=2,
        args=[
            lint,
            [
                "--config",
                "test/fixtures/cli/extra_configs/.sqlfluffsdfdfdfsfd",
                "test/fixtures/cli/extra_config_tsql.sql",
            ],
        ],
    )
    assert (
        "Extra config 'test/fixtures/cli/extra_configs/.sqlfluffsdfdfdfsfd' does not "
        "exist." in result.stdout
    )


@pytest.mark.parametrize(
    "command",
    [
        (
            "-",
            "-n",
        ),
        (
            "-",
            "-n",
            "-v",
        ),
        (
            "-",
            "-n",
            "-vv",
        ),
        (
            "-",
            "-vv",
        ),
    ],
)
def test__cli__command_lint_stdin(command):
    """Check basic commands on a simple script using stdin.

    The subprocess command should exit without errors, as no issues should be found.
    """
    with open("test/fixtures/cli/passing_a.sql") as test_file:
        sql = test_file.read()
    invoke_assert_code(args=[lint, ("--dialect=ansi",) + command], cli_input=sql)


def test__cli__command_render_stdin():
    """Check render on a simple script using stdin."""
    with open("test/fixtures/cli/passing_a.sql") as test_file:
        sql = test_file.read()
    result = invoke_assert_code(args=[render, ("--dialect=ansi", "-")], cli_input=sql)
    # Check we get back out the same file we input.
    assert result.output.startswith(sql)


@pytest.mark.parametrize(
    "command",
    [
        # Test basic linting
        (
            lint,
            [
                "-n",
                "test/fixtures/cli/passing_b.sql",
                "--exclude-rules",
                "L051",
            ],
        ),
        # Basic render
        (
            render,
            [
                "test/fixtures/cli/passing_b.sql",
            ],
        ),
        # Original tests from test__cli__command_lint
        (lint, ["-n", "test/fixtures/cli/passing_a.sql"]),
        (lint, ["-n", "-v", "test/fixtures/cli/passing_a.sql"]),
        (lint, ["-n", "-vvvv", "test/fixtures/cli/passing_a.sql"]),
        (lint, ["-vvvv", "test/fixtures/cli/passing_a.sql"]),
        # Test basic linting with very high verbosity
        (
            lint,
            [
                "-n",
                "test/fixtures/cli/passing_b.sql",
                "-vvvvvvvvvvv",
                "--exclude-rules",
                "L051",
            ],
        ),
        # Test basic linting with specific logger.
        # Also test short rule exclusion.
        (
            lint,
            [
                "-n",
                "test/fixtures/cli/passing_b.sql",
                "-vvv",
                "--logger",
                "parser",
                "-e",
                "L051",
            ],
        ),
        # Check basic parsing
        (
            parse,
            [
                "-n",
                "test/fixtures/cli/passing_b.sql",
                "--exclude-rules",
                "L051",
            ],
        ),
        # Test basic parsing with very high verbosity
        (
            parse,
            [
                "-n",
                "test/fixtures/cli/passing_b.sql",
                "-vvvvvvvvvvv",
                "-e",
                "L051",
            ],
        ),
        # Check basic parsing, with the code only option
        (parse, ["-n", "test/fixtures/cli/passing_b.sql", "-c"]),
        # Check basic parsing, with the yaml output
        (parse, ["-n", "test/fixtures/cli/passing_b.sql", "-c", "-f", "yaml"]),
        (parse, ["-n", "test/fixtures/cli/passing_b.sql", "--format", "yaml"]),
        # Check the profiler and benching commands
        (parse, ["-n", "test/fixtures/cli/passing_b.sql", "--profiler"]),
        (parse, ["-n", "test/fixtures/cli/passing_b.sql", "--bench"]),
        (
            lint,
            [
                "-n",
                "test/fixtures/cli/passing_b.sql",
                "--bench",
                "--exclude-rules",
                "L051",
            ],
        ),
        (
            fix,
            [
                "-n",
                "test/fixtures/cli/passing_b.sql",
                "--bench",
                "--exclude-rules",
                "L051",
            ],
        ),
        # Check linting works in specifying rules
        (
            lint,
            [
                "-n",
                "--rules",
                "L001",
                "test/fixtures/linter/operator_errors.sql",
            ],
        ),
        # Check linting works in specifying multiple rules
        (
            lint,
            [
                "-n",
                "--rules",
                "L001,L002",
                "test/fixtures/linter/operator_errors.sql",
            ],
        ),
        # Check linting works with both included and excluded rules
        (
            lint,
            [
                "-n",
                "--rules",
                "L001,L006",
                "--exclude-rules",
                "L006,L031",
                "test/fixtures/linter/operator_errors.sql",
            ],
        ),
        # Check linting works with just excluded rules
        (
            lint,
            [
                "-n",
                "--exclude-rules",
                "L006,L007,L031,L039",
                "test/fixtures/linter/operator_errors.sql",
            ],
        ),
        # Check that ignoring works (also checks that unicode files parse).
        (
            lint,
            [
                "-n",
                "--exclude-rules",
                "L003,L009,L031",
                "--ignore",
                "parsing,lexing",
                "test/fixtures/linter/parse_lex_error.sql",
            ],
        ),
        # Check nofail works
        (lint, ["--nofail", "test/fixtures/linter/parse_lex_error.sql"]),
        # Check config works (sets dialect to tsql)
        (
            lint,
            [
                "--config",
                "test/fixtures/cli/extra_configs/.sqlfluff",
                "test/fixtures/cli/extra_config_tsql.sql",
            ],
        ),
        (
            lint,
            [
                "--config",
                "test/fixtures/cli/extra_configs/pyproject.toml",
                "test/fixtures/cli/extra_config_tsql.sql",
            ],
        ),
        # Check timing outputs doesn't raise exceptions
        (lint, ["test/fixtures/cli/passing_a.sql", "--persist-timing", "test.csv"]),
    ],
)
def test__cli__command_lint_parse(command):
    """Check basic commands on a more complicated script."""
    invoke_assert_code(args=command)


@pytest.mark.parametrize(
    "command, ret_code",
    [
        # Check the script doesn't raise an unexpected exception with badly formed
        # files.
        (
            (
                fix,
                [
                    "--rules",
                    "L001",
                    "test/fixtures/cli/fail_many.sql",
                    "-vvvvvvv",
                ],
                "y",
            ),
            1,
        ),
        # Fix with a suffixs
        (
            (
                fix,
                [
                    "--rules",
                    "L001",
                    "--fixed-suffix",
                    "_fix",
                    "test/fixtures/cli/fail_many.sql",
                ],
                "y",
            ),
            1,
        ),
        # Fix without specifying rules
        (
            (
                fix,
                [
                    "--fixed-suffix",
                    "_fix",
                    "test/fixtures/cli/fail_many.sql",
                ],
                "y",
            ),
            1,
        ),
        # Template syntax error in macro file
        (
            (
                lint,
                ["test/fixtures/cli/unknown_jinja_tag/test.sql"],
            ),
            1,
        ),
        # Test render fail
        (
            (
                render,
                ["test/fixtures/cli/fail_many.sql"],
            ),
            1,
        ),
    ],
)
def test__cli__command_lint_parse_with_retcode(command, ret_code):
    """Check commands expecting a non-zero ret code."""
    invoke_assert_code(ret_code=ret_code, args=command)


def test__cli__command_lint_warning_explicit_file_ignored():
    """Check ignoring file works when file is in an ignore directory."""
    runner = CliRunner()
    result = runner.invoke(
        lint, ["test/fixtures/linter/sqlfluffignore/path_b/query_c.sql"]
    )
    assert result.exit_code == 0
    assert (
        "Exact file path test/fixtures/linter/sqlfluffignore/path_b/query_c.sql "
        "was given but it was ignored"
    ) in result.output.strip()


def test__cli__command_lint_skip_ignore_files():
    """Check "ignore file" is skipped when --disregard-sqlfluffignores flag is set."""
    runner = CliRunner()
    result = runner.invoke(
        lint,
        [
            "test/fixtures/linter/sqlfluffignore/path_b/query_c.sql",
            "--disregard-sqlfluffignores",
        ],
    )
    assert result.exit_code == 1
    assert "L009" in result.output.strip()


def test__cli__command_lint_ignore_local_config():
    """Test that --ignore-local_config ignores .sqlfluff file as expected."""
    runner = CliRunner()
    # First we test that not including the --ignore-local-config includes
    # .sqlfluff file, and therefore the lint doesn't raise L012
    result = runner.invoke(
        lint,
        [
            "test/fixtures/cli/ignore_local_config/ignore_local_config_test.sql",
        ],
    )
    assert result.exit_code == 0
    assert "L012" not in result.output.strip()
    # Then repeat the same lint but this time ignoring the .sqlfluff file.
    # We should see L012 raised.
    result = runner.invoke(
        lint,
        [
            "--ignore-local-config",
            "--dialect=ansi",
            "test/fixtures/cli/ignore_local_config/ignore_local_config_test.sql",
        ],
    )
    assert result.exit_code == 1
    assert "L012" in result.output.strip()


def test__cli__command_lint_warning():
    """Test that configuring warnings works.

    For this test the warnings are configured using
    inline config in the file. That's more for simplicity
    however the code paths should be the same if it's
    configured in a file.
    """
    runner = CliRunner()
    result = runner.invoke(
        lint,
        [
            "test/fixtures/cli/warning_a.sql",
        ],
    )
    # Because we're only warning. The command should pass.
    assert result.exit_code == 0
    # The output should still say PASS.
    assert "PASS" in result.output.strip()
    # But should also contain the warnings.
    # NOTE: Not including the whole description because it's too long.
    assert (
        "L:   4 | P:   9 | L006 | WARNING: Expected single whitespace"
        in result.output.strip()
    )


def test__cli__command_versioning():
    """Check version command."""
    # Get the package version info
    pkg_version = sqlfluff.__version__
    # Get the version info from the config file
    config = configparser.ConfigParser()
    config.read_file(open("setup.cfg"))
    config_version = config["metadata"]["version"]
    assert pkg_version == config_version
    # Get the version from the cli
    runner = CliRunner()
    result = runner.invoke(version)
    assert result.exit_code == 0
    # We need to strip to remove the newline characters
    assert result.output.strip() == pkg_version


def test__cli__command_version():
    """Just check version command for exceptions."""
    # Get the package version info
    pkg_version = sqlfluff.__version__
    runner = CliRunner()
    result = runner.invoke(version)
    assert result.exit_code == 0
    assert pkg_version in result.output
    # Check a verbose version
    result = runner.invoke(version, ["-v"])
    assert result.exit_code == 0
    assert pkg_version in result.output


def test__cli__command_rules():
    """Check rules command for exceptions."""
    invoke_assert_code(args=[rules])


def test__cli__command_dialects():
    """Check dialects command for exceptions."""
    invoke_assert_code(args=[dialects])


def generic_roundtrip_test(
    source_file,
    rulestring,
    final_exit_code=0,
    force=True,
    fix_input=None,
    fix_exit_code=0,
    input_file_encoding="utf-8",
    output_file_encoding=None,
):
    """A test for roundtrip testing, take a file buffer, lint, fix and lint.

    This is explicitly different from the linter version of this, in that
    it uses the command line rather than the direct api.
    """
    filename = "testing.sql"
    # Lets get the path of a file to use
    tempdir_path = tempfile.mkdtemp()
    filepath = os.path.join(tempdir_path, filename)
    # Open the example file and write the content to it
    with open(filepath, mode="w", encoding=input_file_encoding) as dest_file:
        for line in source_file:
            dest_file.write(line)
    status = os.stat(filepath)
    assert stat.S_ISREG(status.st_mode)
    old_mode = stat.S_IMODE(status.st_mode)
    # Check that we first detect the issue
    invoke_assert_code(
        ret_code=1,
        args=[lint, ["--dialect=ansi", "--rules", rulestring, filepath]],
    )
    # Fix the file (in force mode)
    if force:
        fix_args = ["--rules", rulestring, "-f", filepath]
    else:
        fix_args = ["--rules", rulestring, filepath]
    fix_args.append("--dialect=ansi")
    invoke_assert_code(
        ret_code=fix_exit_code, args=[fix, fix_args], cli_input=fix_input
    )
    # Now lint the file and check for exceptions
    invoke_assert_code(
        ret_code=final_exit_code,
        args=[lint, ["--dialect=ansi", "--rules", rulestring, filepath]],
    )
    # Check the output file has the correct encoding after fix
    if output_file_encoding:
        with open(filepath, mode="rb") as f:
            data = f.read()
        assert chardet.detect(data)["encoding"] == output_file_encoding
    # Also check the file mode was preserved.
    status = os.stat(filepath)
    assert stat.S_ISREG(status.st_mode)
    new_mode = stat.S_IMODE(status.st_mode)
    assert new_mode == old_mode
    shutil.rmtree(tempdir_path)


@pytest.mark.parametrize(
    "rule,fname",
    [
        ("L001", "test/fixtures/linter/indentation_errors.sql"),
        ("L008", "test/fixtures/linter/whitespace_errors.sql"),
        ("L008", "test/fixtures/linter/indentation_errors.sql"),
        # Really stretching the ability of the fixer to re-indent a file
        ("L003", "test/fixtures/linter/indentation_error_hard.sql"),
    ],
)
def test__cli__command__fix(rule, fname):
    """Test the round trip of detecting, fixing and then not detecting the rule."""
    with open(fname) as test_file:
        generic_roundtrip_test(test_file, rule)


@pytest.mark.parametrize(
    "sql,fix_args,fixed,exit_code",
    [
        (
            # - One lint error: "where" is lower case
            # - Not fixable because of parse error, hence error exit
            """
            SELECT my_col
            FROM my_schema.my_table
            where processdate ! 3
            """,
            ["--force", "--fixed-suffix", "FIXED", "--rules", "L010"],
            None,
            1,
        ),
        (
            # - One lint error: "where" is lower case
            # - Not fixable because of templater error, hence error exit
            """
            SELECT my_col
            FROM my_schema.my_table
            where processdate {{ condition }}
            """,
            # Test the short versions of the options.
            ["--force", "-x", "FIXED", "-r", "L010"],
            None,
            1,
        ),
        (
            # - One lint error: "where" is lower case
            # - Not fixable because of parse error (even though "noqa"), hence
            #   error exit
            """
            SELECT my_col
            FROM my_schema.my_table
            where processdate ! 3  -- noqa: PRS
            """,
            # Test the short versions of the options.
            ["--force", "-x", "FIXED", "-r", "L010"],
            None,
            1,
        ),
        (
            # - No lint errors
            # - Parse error not suppressed, hence error exit
            """
            SELECT my_col
            FROM my_schema.my_table
            WHERE processdate ! 3
            """,
            ["--force", "--fixed-suffix", "FIXED", "--rules", "L010"],
            None,
            1,
        ),
        (
            # - No lint errors
            # - Parse error suppressed, hence success exit
            """
            SELECT my_col
            FROM my_schema.my_table
            WHERE processdate ! 3  --noqa: PRS
            """,
            ["--force", "--fixed-suffix", "FIXED", "--rules", "L010"],
            None,
            0,
        ),
        (
            # - One lint error: "where" is lower case
            # - Parse error not suppressed
            # - "--FIX-EVEN-UNPARSABLE", hence fix anyway & success exit
            """
            SELECT my_col
            FROM my_schema.my_table
            where processdate ! 3
            """,
            [
                "--force",
                "--fixed-suffix",
                "FIXED",
                "--rules",
                "L010",
                "--FIX-EVEN-UNPARSABLE",
            ],
            """
            SELECT my_col
            FROM my_schema.my_table
            WHERE processdate ! 3
            """,
            0,
        ),
        (
            # Two files:
            # File #1:
            #   - One lint error: "where" is lower case
            #   - Not fixable because of parse error
            # File #2:
            #   - One lint error: "where" is lower case
            #   - No parse error, thus fixable
            # Should fix the second file but not the first, and exit with an
            # error.
            [
                """
                SELECT my_col
                FROM my_schema.my_table
                where processdate ! 3
                """,
                """SELECT my_col
                FROM my_schema.my_table
                where processdate != 3""",
            ],
            ["--force", "--fixed-suffix", "FIXED", "--rules", "L010"],
            [
                None,
                """SELECT my_col
                FROM my_schema.my_table
                WHERE processdate != 3""",
            ],
            1,
        ),
    ],
    ids=[
        "1_lint_error_1_unsuppressed_parse_error",
        "1_lint_error_1_unsuppressed_templating_error",
        "1_lint_error_1_suppressed_parse_error",
        "0_lint_errors_1_unsuppressed_parse_error",
        "0_lint_errors_1_suppressed_parse_error",
        "1_lint_error_1_unsuppressed_parse_error_FIX_EVEN_UNPARSABLE",
        "2_files_with_lint_errors_1_unsuppressed_parse_error",
    ],
)
def test__cli__fix_error_handling_behavior(sql, fix_args, fixed, exit_code, tmpdir):
    """Tests how "fix" behaves wrt parse errors, exit code, etc."""
    if not isinstance(sql, list):
        sql = [sql]
    if not isinstance(fixed, list):
        fixed = [fixed]
    assert len(sql) == len(fixed)
    tmp_path = pathlib.Path(str(tmpdir))
    for idx, this_sql in enumerate(sql):
        filepath = tmp_path / f"testing{idx+1}.sql"
        filepath.write_text(textwrap.dedent(this_sql))
    with tmpdir.as_cwd():
        with pytest.raises(SystemExit) as e:
            fix(
                fix_args
                + [
                    "-f",
                    # Use the short dialect option
                    "-d",
                    "ansi",
                ]
            )
        assert exit_code == e.value.code
    for idx, this_fixed in enumerate(fixed):
        fixed_path = tmp_path / f"testing{idx+1}FIXED.sql"
        if this_fixed is not None:
            assert textwrap.dedent(this_fixed) == fixed_path.read_text()
        else:
            # A None value indicates "sqlfluff fix" should have skipped any
            # fixes for this file. To confirm this, we verify that the output
            # file WAS NOT EVEN CREATED.
            assert not fixed_path.is_file()


@pytest.mark.parametrize(
    "method,fix_even_unparsable",
    [
        ("command-line", False),
        ("command-line", True),
        ("config-file", False),
        ("config-file", True),
    ],
)
def test_cli_fix_even_unparsable(
    method: str, fix_even_unparsable: bool, monkeypatch, tmpdir
):
    """Test the fix_even_unparsable option works from cmd line and config."""
    sql_filename = "fix_even_unparsable.sql"
    sql_path = str(tmpdir / sql_filename)
    with open(sql_path, "w") as f:
        print(
            """SELECT my_col
FROM my_schema.my_table
where processdate ! 3
""",
            file=f,
        )
    options = [
        "--dialect",
        "ansi",
        "-f",
        "--fixed-suffix=FIXED",
        sql_path,
    ]
    if method == "command-line":
        if fix_even_unparsable:
            options.append("--FIX-EVEN-UNPARSABLE")
    else:
        assert method == "config-file"
        with open(str(tmpdir / ".sqlfluff"), "w") as f:
            print(
                f"[sqlfluff]\nfix_even_unparsable = {fix_even_unparsable}",
                file=f,
            )
    # TRICKY: Switch current directory to the one with the SQL file. Otherwise,
    # the setting doesn't work. That's because SQLFluff reads it in
    # sqlfluff.cli.commands.fix(), prior to reading any file-specific settings
    # (down in sqlfluff.core.linter.Linter._load_raw_file_and_config()).
    monkeypatch.chdir(str(tmpdir))
    invoke_assert_code(
        ret_code=0 if fix_even_unparsable else 1,
        args=[
            fix,
            options,
        ],
    )
    fixed_path = str(tmpdir / "fix_even_unparsableFIXED.sql")
    if fix_even_unparsable:
        with open(fixed_path, "r") as f:
            fixed_sql = f.read()
            assert (
                fixed_sql
                == """SELECT my_col
FROM my_schema.my_table
WHERE processdate ! 3
"""
            )
    else:
        assert not os.path.isfile(fixed_path)


_old_eval = BaseRule._eval
_fix_counter = 0


def _mock_eval(rule, context):
    # For test__cli__fix_loop_limit_behavior, we mock BaseRule.crawl(),
    # replacing it with this function. This function generates an infinite
    # sequence of fixes without ever repeating the same fix. This causes the
    # linter to hit the loop limit, allowing us to test that behavior.
    if context.segment.is_type("comment") and "Comment" in context.segment.raw:
        global _fix_counter
        _fix_counter += 1
        fix = LintFix.replace(
            context.segment, [CommentSegment(f"-- Comment {_fix_counter}")]
        )
        return LintResult(context.segment, fixes=[fix])
    else:
        return _old_eval(rule, context)


@pytest.mark.parametrize(
    "sql, exit_code",
    [
        ("-- Comment A\nSELECT 1 FROM foo", 1),
        ("-- noqa: disable=all\n-- Comment A\nSELECT 1 FROM foo", 0),
    ],
)
@patch("sqlfluff.rules.L001.Rule_L001._eval", _mock_eval)
def test__cli__fix_loop_limit_behavior(sql, exit_code, tmpdir):
    """Tests how "fix" behaves when the loop limit is exceeded."""
    fix_args = ["--force", "--fixed-suffix", "FIXED", "--rules", "L001"]
    tmp_path = pathlib.Path(str(tmpdir))
    filepath = tmp_path / "testing.sql"
    filepath.write_text(textwrap.dedent(sql))
    with tmpdir.as_cwd():
        with pytest.raises(SystemExit) as e:
            fix(
                fix_args
                + [
                    "-f",
                    "--dialect=ansi",
                ]
            )
        assert exit_code == e.value.code
    # In both parametrized test cases, no output file should have been
    # created.
    # - Case #1: Hitting the loop limit is an error
    # - Case #2: "noqa" suppressed all lint errors, thus no fixes applied
    fixed_path = tmp_path / "testingFIXED.sql"
    assert not fixed_path.is_file()


# Test case disabled because there isn't a good example of where to test this.
# This *should* test the case where a rule DOES have a proposed fix, but for
# some reason when we try to apply it, there's a failure.
# @pytest.mark.parametrize('rule,fname', [
#     # NB: L004 currently has no fix routine.
#     ('L004', 'test/fixtures/linter/indentation_errors.sql')
# ])
# def test__cli__command__fix_fail(rule, fname):
#     """Test the round trip of detecting, fixing and then still detecting the rule."""
#     with open(fname, mode='r') as test_file:
#         generic_roundtrip_test(test_file, rule, fix_exit_code=1, final_exit_code=65)


@pytest.mark.parametrize(
    "stdin,rules,stdout",
    [
        ("select * from t", "L003", "select * from t"),  # no change
        (
            " select * from t",
            "L003",
            "select * from t",
        ),  # fix preceding whitespace
        # L031 fix aliases in joins
        (
            "SELECT u.id, c.first_name, c.last_name, COUNT(o.user_id) "
            "FROM users as u JOIN customers as c on u.id = c.user_id JOIN orders as o "
            "on u.id = o.user_id;",
            "L031",
            "SELECT users.id, customers.first_name, customers.last_name, "
            "COUNT(orders.user_id) "
            "FROM users JOIN customers on users.id = customers.user_id JOIN orders on "
            "users.id = orders.user_id;",
        ),
    ],
)
def test__cli__command_fix_stdin(stdin, rules, stdout):
    """Check stdin input for fix works."""
    result = invoke_assert_code(
        args=[
            fix,
            ("-", "--rules", rules, "--disable-progress-bar", "--dialect=ansi"),
        ],
        cli_input=stdin,
    )
    assert result.output == stdout


def test__cli__command_fix_stdin_logging_to_stderr(monkeypatch):
    """Check that logging goes to stderr when stdin is passed to fix."""
    perfect_sql = "select col from table"

    class MockLinter(sqlfluff.core.Linter):
        @classmethod
        def lint_fix_parsed(cls, *args, **kwargs):
            cls._warn_unfixable("<FAKE CODE>")
            return super().lint_fix_parsed(*args, **kwargs)

    monkeypatch.setattr(sqlfluff.cli.commands, "Linter", MockLinter)
    result = invoke_assert_code(
        args=[fix, ("-", "--rules=L003", "--dialect=ansi")],
        cli_input=perfect_sql,
        mix_stderr=False,
    )

    assert result.stdout == perfect_sql
    assert "<FAKE CODE>" in result.stderr


def test__cli__command_fix_stdin_safety():
    """Check edge cases regarding safety when fixing stdin."""
    perfect_sql = "select col from table"

    # just prints the very same thing
    result = invoke_assert_code(
        args=[fix, ("-", "--disable-progress-bar", "--dialect=ansi")],
        cli_input=perfect_sql,
    )
    assert result.output.strip() == perfect_sql


@pytest.mark.parametrize(
    "sql,exit_code,params,output_contains",
    [
        (
            "create TABLE {{ params.dsfsdfds }}.t (a int)",
            1,
            "-v",
            "Fix aborted due to unparsable template variables.",
        ),  # template error
        ("create TABLE a.t (a int)", 0, "", ""),  # fixable error
        ("create table a.t (a int)", 0, "", ""),  # perfection
        (
            "select col from a join b using (c)",
            1,
            "-v",
            "Unfixable violations detected.",
        ),  # unfixable error (using)
    ],
)
def test__cli__command_fix_stdin_error_exit_code(
    sql, exit_code, params, output_contains
):
    """Check that the CLI fails nicely if fixing a templated stdin."""
    if exit_code == 0:
        invoke_assert_code(
            args=[fix, ("--dialect=ansi", "-")],
            cli_input=sql,
        )
    else:
        with pytest.raises(SystemExit) as exc_info:
            invoke_assert_code(
                args=[fix, (params, "--dialect=ansi", "-")],
                cli_input=sql,
                output_contains=output_contains,
            )
        assert exc_info.value.args[0] == exit_code


@pytest.mark.parametrize(
    "rule,fname,prompt,exit_code,fix_exit_code",
    [
        ("L001", "test/fixtures/linter/indentation_errors.sql", "y", 0, 0),
        ("L001", "test/fixtures/linter/indentation_errors.sql", "n", 1, 1),
    ],
)
def test__cli__command__fix_no_force(rule, fname, prompt, exit_code, fix_exit_code):
    """Round trip test, using the prompts."""
    with open(fname) as test_file:
        generic_roundtrip_test(
            test_file,
            rule,
            force=False,
            final_exit_code=exit_code,
            fix_input=prompt,
            fix_exit_code=fix_exit_code,
        )


@pytest.mark.parametrize("serialize", ["yaml", "json"])
@pytest.mark.parametrize("write_file", [None, "outfile"])
def test__cli__command_parse_serialize_from_stdin(serialize, write_file, tmp_path):
    """Check that the parser serialized output option is working.

    This tests both output to stdout and output to file.

    Not going to test for the content of the output as that is subject to change.
    """
    cmd_args = ("-", "--format", serialize, "--dialect=ansi")

    if write_file:
        target_file = os.path.join(tmp_path, write_file + "." + serialize)
        cmd_args += ("--write-output", target_file)

    result = invoke_assert_code(
        args=[parse, cmd_args],
        cli_input="select * from tbl",
    )

    if write_file:
        with open(target_file, "r") as payload_file:
            result_payload = payload_file.read()
    else:
        result_payload = result.output

    if serialize == "json":
        result = json.loads(result_payload)
    elif serialize == "yaml":
        result = yaml.safe_load(result_payload)
    else:
        raise Exception
    result = result[0]  # only one file
    assert result["filepath"] == "stdin"


@pytest.mark.parametrize("serialize", ["yaml", "json"])
@pytest.mark.parametrize(
    "sql,expected,exit_code",
    [
        ("select * from tbl", [], 0),  # empty list if no violations
        (
            "SElect * from tbl",
            [
                {
                    "filepath": "stdin",
                    "violations": [
                        {
                            "code": "L010",
                            "line_no": 1,
                            "line_pos": 1,
                            "description": "Keywords must be consistently upper case.",
                        },
                        {
                            "code": "L010",
                            "line_no": 1,
                            "line_pos": 10,
                            "description": "Keywords must be consistently upper case.",
                        },
                    ],
                }
            ],
            1,
        ),
    ],
)
def test__cli__command_lint_serialize_from_stdin(serialize, sql, expected, exit_code):
    """Check an explicit serialized return value for a single error."""
    result = invoke_assert_code(
        args=[
            lint,
            (
                "-",
                "--rules",
                "L010",
                "--format",
                serialize,
                "--disable-progress-bar",
                "--dialect=ansi",
            ),
        ],
        cli_input=sql,
        ret_code=exit_code,
    )

    if serialize == "json":
        assert json.loads(result.output) == expected
    elif serialize == "yaml":
        assert yaml.safe_load(result.output) == expected
    else:
        raise Exception


@pytest.mark.parametrize(
    "command",
    [
        [lint, ("this_file_does_not_exist.sql")],
        [fix, ("this_file_does_not_exist.sql")],
    ],
)
def test__cli__command_fail_nice_not_found(command):
    """Check commands fail as expected when then don't find files."""
    result = invoke_assert_code(args=command, ret_code=2)
    assert (
        "User Error: Specified path does not exist. Check it/they "
        "exist(s): this_file_does_not_exist.sql"
    ) in result.output


@patch("click.utils.should_strip_ansi")
@patch("sys.stdout.isatty")
def test__cli__command_lint_nocolor(isatty, should_strip_ansi, capsys, tmpdir):
    """Test the --nocolor option prevents color output."""
    # Patch these two functions to make it think every output stream is a TTY.
    # In spite of this, the output should not contain ANSI color codes because
    # we specify "--nocolor" below.
    isatty.return_value = True
    should_strip_ansi.return_value = False
    fpath = "test/fixtures/linter/indentation_errors.sql"
    output_file = str(tmpdir / "result.txt")
    cmd_args = [
        "--verbose",
        "--nocolor",
        "--dialect",
        "ansi",
        "--disable-progress-bar",
        fpath,
        "--write-output",
        output_file,
    ]
    with pytest.raises(SystemExit):
        lint(cmd_args)
    out = capsys.readouterr()[0]
    assert not contains_ansi_escape(out)
    with open(output_file, "r") as f:
        file_contents = f.read()
    assert not contains_ansi_escape(file_contents)


@pytest.mark.parametrize(
    "serialize",
    ["human", "yaml", "json", "github-annotation", "github-annotation-native"],
)
@pytest.mark.parametrize("write_file", [None, "outfile"])
def test__cli__command_lint_serialize_multiple_files(serialize, write_file, tmp_path):
    """Test the output output formats for multiple files.

    This tests runs both stdout checking and file checking.
    """
    fpath = "test/fixtures/linter/indentation_errors.sql"

    cmd_args = (
        fpath,
        fpath,
        "--format",
        serialize,
        "--disable-progress-bar",
    )

    if write_file:
        ext = {
            "human": ".txt",
            "yaml": ".yaml",
        }
        target_file = os.path.join(tmp_path, write_file + ext.get(serialize, ".json"))
        cmd_args += ("--write-output", target_file)

    # note the file is in here twice. two files = two payloads.
    result = invoke_assert_code(
        args=[lint, cmd_args],
        ret_code=1,
    )

    if write_file:
        with open(target_file, "r") as payload_file:
            result_payload = payload_file.read()
    else:
        result_payload = result.output

<<<<<<< HEAD
    print("=== BEGIN RESULT OUTPUT")
    print(result_payload)
    print("=== END RESULT OUTPUT")
    print("Result length:", len(result_payload.split("\n")))

    if serialize == "human":
        assert len(result_payload.split("\n")) == (31 if write_file else 32)
=======
    # Print for debugging.
    payload_length = len(result_payload.split("\n"))
    print(f"## Payload (length {payload_length}):")
    print(result_payload)
    print("## End Payload")

    if serialize == "human":
        assert payload_length == 31 if write_file else 32
>>>>>>> 1532f0d5
    elif serialize == "json":
        result = json.loads(result_payload)
        assert len(result) == 2
    elif serialize == "yaml":
        result = yaml.safe_load(result_payload)
        assert len(result) == 2
    elif serialize == "github-annotation":
        result = json.loads(result_payload)
        filepaths = {r["file"] for r in result}
        assert len(filepaths) == 1
    elif serialize == "github-annotation-native":
        result = result_payload.split("\n")
        # SQLFluff produces trailing newline
        if result[-1] == "":
            del result[-1]
        assert len(result) == 26
    else:
        raise Exception


def test__cli__command_lint_serialize_github_annotation():
    """Test format of github-annotation output."""
    fpath = "test/fixtures/linter/identifier_capitalisation.sql"
    result = invoke_assert_code(
        args=[
            lint,
            (
                fpath,
                "--format",
                "github-annotation",
                "--annotation-level",
                "warning",
                "--disable-progress-bar",
            ),
        ],
        ret_code=1,
    )
    result = json.loads(result.output)
    assert result == [
        {
            "annotation_level": "warning",
            # Normalise paths to control for OS variance
            "file": os.path.normpath(
                "test/fixtures/linter/identifier_capitalisation.sql"
            ),
            "line": 1,
            "message": "L036: Select targets should be on a new line unless there is "
            "only one select target.",
            "start_column": 1,
            "end_column": 1,
            "title": "SQLFluff",
        },
        {
            "annotation_level": "warning",
            # Normalise paths to control for OS variance
            "file": os.path.normpath(
                "test/fixtures/linter/identifier_capitalisation.sql"
            ),
            "line": 2,
            "message": "L027: Unqualified reference 'foo' found in select with more "
            "than one referenced table/view.",
            "start_column": 5,
            "end_column": 5,
            "title": "SQLFluff",
        },
        {
            "annotation_level": "warning",
            # Normalise paths to control for OS variance
            "file": os.path.normpath(
                "test/fixtures/linter/identifier_capitalisation.sql"
            ),
            "line": 3,
            "message": "L012: Implicit/explicit aliasing of columns.",
            "start_column": 5,
            "end_column": 5,
            "title": "SQLFluff",
        },
        {
            "annotation_level": "warning",
            # Normalise paths to control for OS variance
            "file": os.path.normpath(
                "test/fixtures/linter/identifier_capitalisation.sql"
            ),
            "line": 3,
            "message": "L014: Unquoted identifiers must be consistently lower case.",
            "start_column": 5,
            "end_column": 5,
            "title": "SQLFluff",
        },
        {
            "annotation_level": "warning",
            # Normalise paths to control for OS variance
            "file": os.path.normpath(
                "test/fixtures/linter/identifier_capitalisation.sql"
            ),
            "line": 4,
            "message": "L010: Keywords must be consistently lower case.",
            "start_column": 1,
            "end_column": 1,
            "title": "SQLFluff",
        },
        {
            "annotation_level": "warning",
            # Normalise paths to control for OS variance
            "file": os.path.normpath(
                "test/fixtures/linter/identifier_capitalisation.sql"
            ),
            "line": 4,
            "message": "L014: Unquoted identifiers must be consistently lower case.",
            "start_column": 12,
            "end_column": 12,
            "title": "SQLFluff",
        },
        {
            "annotation_level": "warning",
            # Normalise paths to control for OS variance
            "file": os.path.normpath(
                "test/fixtures/linter/identifier_capitalisation.sql"
            ),
            "line": 4,
            "message": "L014: Unquoted identifiers must be consistently lower case.",
            "start_column": 18,
            "end_column": 18,
            "title": "SQLFluff",
        },
    ]


def test__cli__command_lint_serialize_github_annotation_native():
    """Test format of github-annotation output."""
    fpath = "test/fixtures/linter/identifier_capitalisation.sql"
    # Normalise paths to control for OS variance
    fpath_normalised = os.path.normpath(fpath)

    result = invoke_assert_code(
        args=[
            lint,
            (
                fpath,
                "--format",
                "github-annotation-native",
                "--annotation-level",
                "error",
                "--disable-progress-bar",
            ),
        ],
        ret_code=1,
    )

    assert result.output == "\n".join(
        [
            f"::error title=SQLFluff,file={fpath_normalised},line=1,col=1::"
            "L036: Select targets should be on a new line unless there is only one "
            "select target.",
            f"::error title=SQLFluff,file={fpath_normalised},line=2,col=5::"
            "L027: Unqualified reference 'foo' found in select with more than one "
            "referenced table/view.",
            f"::error title=SQLFluff,file={fpath_normalised},line=3,col=5::"
            "L012: Implicit/explicit aliasing of columns.",
            f"::error title=SQLFluff,file={fpath_normalised},line=3,col=5::"
            "L014: Unquoted identifiers must be consistently lower case.",
            f"::error title=SQLFluff,file={fpath_normalised},line=4,col=1::"
            "L010: Keywords must be consistently lower case.",
            f"::error title=SQLFluff,file={fpath_normalised},line=4,col=12::"
            "L014: Unquoted identifiers must be consistently lower case.",
            f"::error title=SQLFluff,file={fpath_normalised},line=4,col=18::"
            "L014: Unquoted identifiers must be consistently lower case.",
            "",  # SQLFluff produces trailing newline
        ]
    )


@pytest.mark.parametrize("serialize", ["github-annotation", "github-annotation-native"])
def test__cli__command_lint_serialize_annotation_level_error_failure_equivalent(
    serialize,
):
    """Test format of github-annotation output."""
    fpath = "test/fixtures/linter/identifier_capitalisation.sql"
    result_error = invoke_assert_code(
        args=[
            lint,
            (
                fpath,
                "--format",
                serialize,
                "--annotation-level",
                "error",
                "--disable-progress-bar",
            ),
        ],
        ret_code=1,
    )

    result_failure = invoke_assert_code(
        args=[
            lint,
            (
                fpath,
                "--format",
                serialize,
                "--annotation-level",
                "failure",
                "--disable-progress-bar",
            ),
        ],
        ret_code=1,
    )

    assert result_error.output == result_failure.output


def test___main___help():
    """Test that the CLI can be access via __main__."""
    # nonzero exit is good enough
    subprocess.check_output(
        [sys.executable, "-m", "sqlfluff", "--help"], env=os.environ
    )


@pytest.mark.parametrize(
    "encoding_in,encoding_out",
    [
        ("utf-8", "ascii"),  # chardet will detect ascii as a subset of utf-8
        ("utf-8-sig", "UTF-8-SIG"),
        ("utf-32", "UTF-32"),
    ],
)
def test_encoding(encoding_in, encoding_out):
    """Check the encoding of the test file remains the same after fix is applied."""
    with open("test/fixtures/linter/indentation_errors.sql", "r") as testfile:
        generic_roundtrip_test(
            testfile,
            "L001",
            input_file_encoding=encoding_in,
            output_file_encoding=encoding_out,
        )


@pytest.mark.parametrize(
    "encoding,method,expect_success",
    [
        ("utf-8", "command-line", False),
        ("utf-8-SIG", "command-line", True),
        ("utf-8", "config-file", False),
        ("utf-8-SIG", "config-file", True),
    ],
)
def test_cli_encoding(encoding, method, expect_success, tmpdir):
    """Try loading a utf-8-SIG encoded file using the correct encoding via the cli."""
    sql_path = "test/fixtures/cli/encoding_test.sql"
    if method == "command-line":
        options = [sql_path, "--encoding", encoding]
    else:
        assert method == "config-file"
        with open(str(tmpdir / ".sqlfluff"), "w") as f:
            print(f"[sqlfluff]\ndialect=ansi\nencoding = {encoding}", file=f)
        shutil.copy(sql_path, tmpdir)
        options = [str(tmpdir / "encoding_test.sql")]
    result = invoke_assert_code(
        ret_code=1,
        args=[
            lint,
            options,
        ],
    )
    raw_output = repr(result.output)

    # Incorrect encoding raises parsing and lexer errors.
    success1 = r"L:   1 | P:   1 |  LXR |" not in raw_output
    success2 = r"L:   1 | P:   1 |  PRS |" not in raw_output
    assert success1 == expect_success
    assert success2 == expect_success


def test_cli_no_disable_noqa_flag():
    """Test that unset --disable_noqa flag respects inline noqa comments."""
    invoke_assert_code(
        ret_code=0,
        args=[
            lint,
            ["test/fixtures/cli/disable_noqa_test.sql"],
        ],
    )


def test_cli_disable_noqa_flag():
    """Test that --disable_noqa flag ignores inline noqa comments."""
    result = invoke_assert_code(
        ret_code=1,
        args=[
            lint,
            [
                "test/fixtures/cli/disable_noqa_test.sql",
                "--disable-noqa",
            ],
        ],
    )
    raw_output = repr(result.output)

    # Linting error is raised even though it is inline ignored.
    assert r"L:   5 | P:  11 | L010 |" in raw_output


def test_cli_get_default_config():
    """`nocolor` and `verbose` values loaded from config if not specified via CLI."""
    config = get_config(
        "test/fixtures/config/toml/pyproject.toml",
        True,
        nocolor=None,
        verbose=None,
        require_dialect=False,
    )
    assert config.get("nocolor") is True
    assert config.get("verbose") == 2


@patch(
    "sqlfluff.core.linter.linter.progress_bar_configuration",
    disable_progress_bar=False,
)
class TestProgressBars:
    """Progress bars test cases.

    The tqdm package, used for handling progress bars, is able to tell when it is used
    in a not tty terminal (when `disable` is set to None). In such cases, it just does
    not render anything. To suppress that for testing purposes, we need to set
    implicitly that we don't want to disable it.
    Probably it would be better - cleaner - just to patch `isatty` at some point,
    but I didn't find a way how to do that properly.
    """

    def test_cli_lint_disabled_progress_bar(
        self, mock_disable_progress_bar: MagicMock
    ) -> None:
        """When progress bar is disabled, nothing should be printed into output."""
        result = invoke_assert_code(
            args=[
                lint,
                [
                    "--disable-progress-bar",
                    "test/fixtures/linter/passing.sql",
                ],
            ],
        )
        raw_output = repr(result.output)

        assert "\rpath test/fixtures/linter/passing.sql:" not in raw_output
        assert "\rparsing: 0it" not in raw_output
        assert "\r\rlint by rules:" not in raw_output

    def test_cli_lint_disabled_progress_bar_deprecated_option(
        self, mock_disable_progress_bar: MagicMock
    ) -> None:
        """Same as above but checks additionally if deprecation warning is printed."""
        result = invoke_assert_code(
            args=[
                lint,
                [
                    "--disable_progress_bar",
                    "test/fixtures/linter/passing.sql",
                ],
            ],
        )
        raw_output = repr(result.output)

        assert "\rpath test/fixtures/linter/passing.sql:" not in raw_output
        assert "\rparsing: 0it" not in raw_output
        assert "\r\rlint by rules:" not in raw_output
        assert (
            "DeprecationWarning: The option '--disable_progress_bar' is deprecated, "
            "use '--disable-progress-bar'"
        ) in raw_output

    def test_cli_lint_enabled_progress_bar(
        self, mock_disable_progress_bar: MagicMock
    ) -> None:
        """When progress bar is enabled, there should be some tracks in output."""
        result = invoke_assert_code(
            args=[
                lint,
                [
                    "test/fixtures/linter/passing.sql",
                ],
            ],
        )
        raw_output = repr(result.output)

        assert r"\rlint by rules:" in raw_output
        assert r"\rrule L001:" in raw_output
        assert r"\rrule L049:" in raw_output

    def test_cli_lint_enabled_progress_bar_multiple_paths(
        self, mock_disable_progress_bar: MagicMock
    ) -> None:
        """When progress bar is enabled, there should be some tracks in output."""
        result = invoke_assert_code(
            ret_code=1,
            args=[
                lint,
                [
                    "test/fixtures/linter/passing.sql",
                    "test/fixtures/linter/indentation_errors.sql",
                ],
            ],
        )
        raw_output = repr(result.output)

        assert r"\rpath test/fixtures/linter/passing.sql:" in raw_output
        assert r"\rpath test/fixtures/linter/indentation_errors.sql:" in raw_output
        assert r"\rlint by rules:" in raw_output
        assert r"\rrule L001:" in raw_output
        assert r"\rrule L049:" in raw_output

    def test_cli_lint_enabled_progress_bar_multiple_files(
        self, mock_disable_progress_bar: MagicMock
    ) -> None:
        """When progress bar is enabled, there should be some tracks in output."""
        result = invoke_assert_code(
            args=[
                lint,
                [
                    "test/fixtures/linter/multiple_files",
                ],
            ],
        )
        raw_output = repr(result.output)

        assert r"\rfile passing.1.sql:" in raw_output
        assert r"\rfile passing.2.sql:" in raw_output
        assert r"\rfile passing.3.sql:" in raw_output
        assert r"\rlint by rules:" in raw_output
        assert r"\rrule L001:" in raw_output
        assert r"\rrule L049:" in raw_output


multiple_expected_output = """==== finding fixable violations ====
== [test/fixtures/linter/multiple_sql_errors.sql] FAIL
L:  12 | P:   1 | L003 | Expected indent of 4 spaces.
==== fixing violations ====
1 fixable linting violations found
Are you sure you wish to attempt to fix these? [Y/n] ...
Invalid input, please enter 'Y' or 'N'
Aborting...
  [4 unfixable linting violations found]
"""


def test__cli__fix_multiple_errors_no_show_errors():
    """Basic checking of lint functionality."""
    result = invoke_assert_code(
        ret_code=1,
        args=[
            fix,
            [
                "--disable-progress-bar",
                "test/fixtures/linter/multiple_sql_errors.sql",
            ],
        ],
    )
    # We should get a readout of what the error was
    check_a = "4 unfixable linting violations found"
    assert check_a in result.output
    # Finally check the WHOLE output to make sure that unexpected newlines are not
    # added. The replace command just accounts for cross platform testing.
    assert result.output.replace("\\", "/").startswith(multiple_expected_output)


def test__cli__fix_multiple_errors_show_errors():
    """Basic checking of lint functionality."""
    result = invoke_assert_code(
        ret_code=1,
        args=[
            fix,
            [
                "--disable-progress-bar",
                "--show-lint-violations",
                "test/fixtures/linter/multiple_sql_errors.sql",
            ],
        ],
    )
    # We should get a readout of what the error was
    check_a = "4 unfixable linting violations found"
    assert check_a in result.output
    # Finally check the WHOLE output to make sure that unexpected newlines are not
    # added. The replace command just accounts for cross platform testing.
    assert "L:  12 | P:   1 | L003 | Expected indent of 4 spaces." in result.output
    assert (
        "L:  36 | P:   9 | L027 | Unqualified reference 'package_id' found in "
        "select with more than" in result.output
    )
    assert (
        "L:  45 | P:  17 | L027 | Unqualified reference 'owner_type' found in "
        "select with more than" in result.output
    )
    assert (
        "L:  45 | P:  50 | L027 | Unqualified reference 'app_key' found in "
        "select with more than one" in result.output
    )
    assert (
        "L:  42 | P:  45 | L027 | Unqualified reference 'owner_id' found in "
        "select with more than" in result.output
    )


def test__cli__multiple_files__fix_multiple_errors_show_errors():
    """Basic check of lint ensures with multiple files, filenames are listed."""
    sql_path = "test/fixtures/linter/multiple_sql_errors.sql"
    indent_path = "test/fixtures/linter/indentation_errors.sql"
    result = invoke_assert_code(
        ret_code=1,
        args=[
            fix,
            [
                "--disable-progress-bar",
                "--show-lint-violations",
                sql_path,
                indent_path,
            ],
        ],
    )

    unfixable_error_msg = "==== lint for unfixable violations ===="
    assert unfixable_error_msg in result.output

    indent_pass_msg = f"== [{os.path.normpath(indent_path)}] PASS"
    multi_fail_msg = f"== [{os.path.normpath(sql_path)}] FAIL"

    unfix_err_log = result.output[result.output.index(unfixable_error_msg) :]
    assert indent_pass_msg in unfix_err_log
    assert multi_fail_msg in unfix_err_log

    # Assert that they are sorted in alphabetical order
    assert unfix_err_log.index(indent_pass_msg) < unfix_err_log.index(multi_fail_msg)


def test__cli__render_fail():
    """Basic how render fails."""
    expected_render_output = (
        "L:   3 | P:   8 |  TMP | Undefined jinja template " "variable: 'something'"
    )

    result = invoke_assert_code(
        ret_code=1,
        args=[
            render,
            [
                "test/fixtures/cli/fail_many.sql",
            ],
        ],
    )
    # Check whole output. The replace command just accounts for
    # cross platform testing.
    assert result.output.replace("\\", "/").startswith(expected_render_output)


def test__cli__render_pass():
    """Basic how render works."""
    expected_render_output = "SELECT 56 FROM sch1.tbl2"

    result = invoke_assert_code(
        ret_code=0,
        args=[
            render,
            [
                "test/fixtures/templater/jinja_a/jinja.sql",
            ],
        ],
    )
    # Check whole output. The replace command just accounts for
    # cross platform testing.
    assert result.output.replace("\\", "/").startswith(expected_render_output)<|MERGE_RESOLUTION|>--- conflicted
+++ resolved
@@ -1305,24 +1305,15 @@
     else:
         result_payload = result.output
 
-<<<<<<< HEAD
+    # Print for debugging.
+    payload_length = len(result_payload.split("\n"))
     print("=== BEGIN RESULT OUTPUT")
     print(result_payload)
     print("=== END RESULT OUTPUT")
-    print("Result length:", len(result_payload.split("\n")))
-
-    if serialize == "human":
-        assert len(result_payload.split("\n")) == (31 if write_file else 32)
-=======
-    # Print for debugging.
-    payload_length = len(result_payload.split("\n"))
-    print(f"## Payload (length {payload_length}):")
-    print(result_payload)
-    print("## End Payload")
+    print("Result length:", payload_length)
 
     if serialize == "human":
         assert payload_length == 31 if write_file else 32
->>>>>>> 1532f0d5
     elif serialize == "json":
         result = json.loads(result_payload)
         assert len(result) == 2
