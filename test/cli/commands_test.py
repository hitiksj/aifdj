"""The Test file for CLI (General)."""

import configparser
import json
import os
import pathlib
import re
import shutil
import stat
import subprocess
import sys
import tempfile
import textwrap
import logging
from unittest.mock import MagicMock, patch

import chardet

# Testing libraries
import pytest
import yaml
from click.testing import CliRunner

# We import the library directly here to get the version
import sqlfluff
from sqlfluff.cli.commands import (
    lint,
    version,
    rules,
    fix,
    parse,
    dialects,
    get_config,
    render,
)
from sqlfluff.core.rules import BaseRule, LintFix, LintResult
from sqlfluff.core.parser.segments.raw import CommentSegment
from sqlfluff.utils.testing.cli import invoke_assert_code

re_ansi_escape = re.compile(r"\x1b[^m]*m")


@pytest.fixture(autouse=True)
def logging_cleanup():
    """This gracefully handles logging issues at session teardown.

    Removes handlers from all loggers. Autouse applies this to all
    tests in this file (i.e. all the cli command tests), which should
    be all of the test cases where `set_logging_level` is called.

    https://github.com/sqlfluff/sqlfluff/issues/3702
    https://github.com/pytest-dev/pytest/issues/5502#issuecomment-1190557648
    """
    yield
    # NOTE: This is a teardown function so the clearup code
    # comes _after_ the yield.
    # Get only the sqlfluff loggers (which we set in set_logging_level)
    loggers = [
        logger
        for logger in logging.Logger.manager.loggerDict.values()
        if isinstance(logger, logging.Logger) and logger.name.startswith("sqlfluff")
    ]
    for logger in loggers:
        if not hasattr(logger, "handlers"):
            continue
        for handler in logger.handlers[:]:
            logger.removeHandler(handler)


def contains_ansi_escape(s: str) -> bool:
    """Does the string contain ANSI escape codes (e.g. color)?"""
    return re_ansi_escape.search(s) is not None


expected_output = """== [test/fixtures/linter/indentation_error_simple.sql] FAIL
L:   2 | P:   1 | LT02 | Expected indent of 4 spaces. [layout.indent]
L:   5 | P:  10 | CP01 | Keywords must be consistently upper case.
                       | [capitalisation.keywords]
L:   5 | P:  13 | L031 | Avoid aliases in from clauses and join conditions.
"""


def test__cli__command_directed():
    """Basic checking of lint functionality."""
    result = invoke_assert_code(
        ret_code=1,
        args=[
            lint,
            [
                "--disable-progress-bar",
                "test/fixtures/linter/indentation_error_simple.sql",
            ],
        ],
    )
    # We should get a readout of what the error was
    check_a = "L:   2 | P:   1 | LT02"
    # NB: Skip the number at the end because it's configurable
    check_b = "ndentation"
    assert check_a in result.output
    assert check_b in result.output
    # Finally check the WHOLE output to make sure that unexpected newlines are not
    # added. The replace command just accounts for cross platform testing.
    assert result.output.replace("\\", "/").startswith(expected_output)


def test__cli__command_dialect():
    """Check the script raises the right exception on an unknown dialect."""
    # The dialect is unknown should be a non-zero exit code
    invoke_assert_code(
        ret_code=2,
        args=[
            lint,
            [
                "-n",
                "--dialect",
                "faslkjh",
                "test/fixtures/linter/indentation_error_simple.sql",
            ],
        ],
    )


def test__cli__command_no_dialect():
    """Check the script raises the right exception no dialect."""
    # The dialect is unknown should be a non-zero exit code
    result = invoke_assert_code(
        ret_code=2,
        args=[
            lint,
            ["-"],
        ],
        cli_input="SELECT 1",
    )
    assert "User Error" in result.stdout
    assert "No dialect was specified" in result.stdout


def test__cli__command_parse_error_dialect_explicit_warning():
    """Check parsing error raises the right warning."""
    # For any parsing error there should be a non-zero exit code
    # and a human-readable warning should be displayed.
    # Dialect specified as commandline option.
    result = invoke_assert_code(
        ret_code=1,
        args=[
            parse,
            [
                "-n",
                "--dialect",
                "postgres",
                "test/fixtures/cli/fail_many.sql",
            ],
        ],
    )
    assert (
        "WARNING: Parsing errors found and dialect is set to 'postgres'. "
        "Have you configured your dialect correctly?" in result.stdout
    )


def test__cli__command_parse_error_dialect_implicit_warning():
    """Check parsing error raises the right warning."""
    # For any parsing error there should be a non-zero exit code
    # and a human-readable warning should be displayed.
    # Dialect specified in .sqlfluff config.
    result = invoke_assert_code(
        ret_code=1,
        args=[
            # Config sets dialect to tsql
            parse,
            [
                "-n",
                "--config",
                "test/fixtures/cli/extra_configs/.sqlfluff",
                "test/fixtures/cli/fail_many.sql",
            ],
        ],
    )
    assert (
        "WARNING: Parsing errors found and dialect is set to 'tsql'. "
        "Have you configured your dialect correctly?" in result.stdout
    )


def test__cli__command_dialect_legacy():
    """Check the script raises the right exception on a legacy dialect."""
    result = invoke_assert_code(
        ret_code=2,
        args=[
            lint,
            [
                "-n",
                "--dialect",
                "exasol_fs",
                "test/fixtures/linter/indentation_error_simple.sql",
            ],
        ],
    )
    assert "Please use the 'exasol' dialect instead." in result.stdout


def test__cli__command_extra_config_fail():
    """Check the script raises the right exception non-existent extra config path."""
    result = invoke_assert_code(
        ret_code=2,
        args=[
            lint,
            [
                "--config",
                "test/fixtures/cli/extra_configs/.sqlfluffsdfdfdfsfd",
                "test/fixtures/cli/extra_config_tsql.sql",
            ],
        ],
    )
    assert (
        "Extra config 'test/fixtures/cli/extra_configs/.sqlfluffsdfdfdfsfd' does not "
        "exist." in result.stdout
    )


@pytest.mark.parametrize(
    "command",
    [
        (
            "-",
            "-n",
        ),
        (
            "-",
            "-n",
            "-v",
        ),
        (
            "-",
            "-n",
            "-vv",
        ),
        (
            "-",
            "-vv",
        ),
    ],
)
def test__cli__command_lint_stdin(command):
    """Check basic commands on a simple script using stdin.

    The subprocess command should exit without errors, as no issues should be found.
    """
    with open("test/fixtures/cli/passing_a.sql") as test_file:
        sql = test_file.read()
    invoke_assert_code(args=[lint, ("--dialect=ansi",) + command], cli_input=sql)


def test__cli__command_render_stdin():
    """Check render on a simple script using stdin."""
    with open("test/fixtures/cli/passing_a.sql") as test_file:
        sql = test_file.read()
    result = invoke_assert_code(args=[render, ("--dialect=ansi", "-")], cli_input=sql)
    # Check we get back out the same file we input.
    assert result.output.startswith(sql)


@pytest.mark.parametrize(
    "command",
    [
        # Test basic linting
        (
            lint,
            [
                "-n",
                "test/fixtures/cli/passing_b.sql",
                "--exclude-rules",
                "AM05",
            ],
        ),
        # Basic render
        (
            render,
            [
                "test/fixtures/cli/passing_b.sql",
            ],
        ),
        # Original tests from test__cli__command_lint
        (lint, ["-n", "test/fixtures/cli/passing_a.sql"]),
        (lint, ["-n", "-v", "test/fixtures/cli/passing_a.sql"]),
        (lint, ["-n", "-vvvv", "test/fixtures/cli/passing_a.sql"]),
        (lint, ["-vvvv", "test/fixtures/cli/passing_a.sql"]),
        # Test basic linting with very high verbosity
        (
            lint,
            [
                "-n",
                "test/fixtures/cli/passing_b.sql",
                "-vvvvvvvvvvv",
                "--exclude-rules",
                "AM05",
            ],
        ),
        # Test basic linting with specific logger.
        # Also test short rule exclusion.
        (
            lint,
            [
                "-n",
                "test/fixtures/cli/passing_b.sql",
                "-vvv",
                "--logger",
                "parser",
                "-e",
                "AM05",
            ],
        ),
        # Check basic parsing
        (
            parse,
            [
                "-n",
                "test/fixtures/cli/passing_b.sql",
                "--exclude-rules",
                "AM05",
            ],
        ),
        # Test basic parsing with very high verbosity
        (
            parse,
            [
                "-n",
                "test/fixtures/cli/passing_b.sql",
                "-vvvvvvvvvvv",
                "-e",
                "AM05",
            ],
        ),
        # Check basic parsing, with the code only option
        (parse, ["-n", "test/fixtures/cli/passing_b.sql", "-c"]),
        # Check basic parsing, with the yaml output
        (parse, ["-n", "test/fixtures/cli/passing_b.sql", "-c", "-f", "yaml"]),
        (parse, ["-n", "test/fixtures/cli/passing_b.sql", "--format", "yaml"]),
        # Check the profiler and benching commands
        (parse, ["-n", "test/fixtures/cli/passing_b.sql", "--profiler"]),
        (parse, ["-n", "test/fixtures/cli/passing_b.sql", "--bench"]),
        (
            lint,
            [
                "-n",
                "test/fixtures/cli/passing_b.sql",
                "--bench",
                "--exclude-rules",
                "AM05",
            ],
        ),
        (
            fix,
            [
                "-n",
                "test/fixtures/cli/passing_b.sql",
                "--bench",
                "--exclude-rules",
                "AM05",
            ],
        ),
        # Check linting works in specifying rules
        (
            lint,
            [
                "-n",
                "--rules",
                "CP01",
                "test/fixtures/linter/operator_errors.sql",
            ],
        ),
        # Check linting works in specifying multiple rules
        (
            lint,
            [
                "-n",
                "--rules",
                "CP01,LT02",
                "test/fixtures/linter/operator_errors.sql",
            ],
        ),
        # Check linting works with both included and excluded rules
        (
            lint,
            [
                "-n",
                "--rules",
                "CP01,LT01",
                "--exclude-rules",
                "LT01,L031",
                "test/fixtures/linter/operator_errors.sql",
            ],
        ),
        # Check linting works with just excluded rules
        (
            lint,
            [
                "-n",
                "--exclude-rules",
<<<<<<< HEAD
                "L006,LT03,L031,LT01,L071",
=======
                "LT01,L007,L031",
>>>>>>> ce57b751
                "test/fixtures/linter/operator_errors.sql",
            ],
        ),
        # Check that ignoring works (also checks that unicode files parse).
        (
            lint,
            [
                "-n",
                "--exclude-rules",
                "LT02,L009,L031",
                "--ignore",
                "parsing,lexing",
                "test/fixtures/linter/parse_lex_error.sql",
            ],
        ),
        # Check nofail works
        (lint, ["--nofail", "test/fixtures/linter/parse_lex_error.sql"]),
        # Check config works (sets dialect to tsql)
        (
            lint,
            [
                "--config",
                "test/fixtures/cli/extra_configs/.sqlfluff",
                "test/fixtures/cli/extra_config_tsql.sql",
            ],
        ),
        (
            lint,
            [
                "--config",
                "test/fixtures/cli/extra_configs/pyproject.toml",
                "test/fixtures/cli/extra_config_tsql.sql",
            ],
        ),
        # Check timing outputs doesn't raise exceptions
        (lint, ["test/fixtures/cli/passing_a.sql", "--persist-timing", "test.csv"]),
    ],
)
def test__cli__command_lint_parse(command):
    """Check basic commands on a more complicated script."""
    invoke_assert_code(args=command)


@pytest.mark.parametrize(
    "command, ret_code",
    [
        # Check the script doesn't raise an unexpected exception with badly formed
        # files.
        (
            (
                fix,
                [
                    "--rules",
                    "LT01",
                    "test/fixtures/cli/fail_many.sql",
                    "-vvvvvvv",
                ],
                "y",
            ),
            1,
        ),
        # Fix with a suffixs
        (
            (
                fix,
                [
                    "--rules",
                    "LT01",
                    "--fixed-suffix",
                    "_fix",
                    "test/fixtures/cli/fail_many.sql",
                ],
                "y",
            ),
            1,
        ),
        # Fix without specifying rules
        (
            (
                fix,
                [
                    "--fixed-suffix",
                    "_fix",
                    "test/fixtures/cli/fail_many.sql",
                ],
                "y",
            ),
            1,
        ),
        # Template syntax error in macro file
        (
            (
                lint,
                ["test/fixtures/cli/unknown_jinja_tag/test.sql"],
            ),
            1,
        ),
        # Test render fail
        (
            (
                render,
                ["test/fixtures/cli/fail_many.sql"],
            ),
            1,
        ),
    ],
)
def test__cli__command_lint_parse_with_retcode(command, ret_code):
    """Check commands expecting a non-zero ret code."""
    invoke_assert_code(ret_code=ret_code, args=command)


def test__cli__command_lint_warning_explicit_file_ignored():
    """Check ignoring file works when file is in an ignore directory."""
    runner = CliRunner()
    result = runner.invoke(
        lint, ["test/fixtures/linter/sqlfluffignore/path_b/query_c.sql"]
    )
    assert result.exit_code == 0
    assert (
        "Exact file path test/fixtures/linter/sqlfluffignore/path_b/query_c.sql "
        "was given but it was ignored"
    ) in result.output.strip()


def test__cli__command_lint_skip_ignore_files():
    """Check "ignore file" is skipped when --disregard-sqlfluffignores flag is set."""
    runner = CliRunner()
    result = runner.invoke(
        lint,
        [
            "test/fixtures/linter/sqlfluffignore/path_b/query_c.sql",
            "--disregard-sqlfluffignores",
        ],
    )
    assert result.exit_code == 1
    assert "L009" in result.output.strip()


def test__cli__command_lint_ignore_local_config():
    """Test that --ignore-local_config ignores .sqlfluff file as expected."""
    runner = CliRunner()
    # First we test that not including the --ignore-local-config includes
    # .sqlfluff file, and therefore the lint doesn't raise AL02
    result = runner.invoke(
        lint,
        [
            "test/fixtures/cli/ignore_local_config/ignore_local_config_test.sql",
        ],
    )
    assert result.exit_code == 0
    assert "AL02" not in result.output.strip()
    # Then repeat the same lint but this time ignoring the .sqlfluff file.
    # We should see AL02 raised.
    result = runner.invoke(
        lint,
        [
            "--ignore-local-config",
            "--dialect=ansi",
            "test/fixtures/cli/ignore_local_config/ignore_local_config_test.sql",
        ],
    )
    assert result.exit_code == 1
    assert "AL02" in result.output.strip()


def test__cli__command_lint_warning():
    """Test that configuring warnings works.

    For this test the warnings are configured using
    inline config in the file. That's more for simplicity
    however the code paths should be the same if it's
    configured in a file.
    """
    runner = CliRunner()
    result = runner.invoke(
        lint,
        [
            "test/fixtures/cli/warning_a.sql",
        ],
    )
    # Because we're only warning. The command should pass.
    assert result.exit_code == 0
    # The output should still say PASS.
    assert "PASS" in result.output.strip()
    # But should also contain the warnings.
    # NOTE: Not including the whole description because it's too long.
    assert (
        "L:   4 | P:   9 | LT01 | WARNING: Expected single whitespace"
        in result.output.strip()
    )


def test__cli__command_versioning():
    """Check version command."""
    # Get the package version info
    pkg_version = sqlfluff.__version__
    # Get the version info from the config file
    config = configparser.ConfigParser()
    config.read_file(open("setup.cfg"))
    config_version = config["metadata"]["version"]
    assert pkg_version == config_version
    # Get the version from the cli
    runner = CliRunner()
    result = runner.invoke(version)
    assert result.exit_code == 0
    # We need to strip to remove the newline characters
    assert result.output.strip() == pkg_version


def test__cli__command_version():
    """Just check version command for exceptions."""
    # Get the package version info
    pkg_version = sqlfluff.__version__
    runner = CliRunner()
    result = runner.invoke(version)
    assert result.exit_code == 0
    assert pkg_version in result.output
    # Check a verbose version
    result = runner.invoke(version, ["-v"])
    assert result.exit_code == 0
    assert pkg_version in result.output


def test__cli__command_rules():
    """Check rules command for exceptions."""
    invoke_assert_code(args=[rules])


def test__cli__command_dialects():
    """Check dialects command for exceptions."""
    invoke_assert_code(args=[dialects])


def generic_roundtrip_test(
    source_file,
    rulestring,
    final_exit_code=0,
    force=True,
    fix_input=None,
    fix_exit_code=0,
    input_file_encoding="utf-8",
    output_file_encoding=None,
):
    """A test for roundtrip testing, take a file buffer, lint, fix and lint.

    This is explicitly different from the linter version of this, in that
    it uses the command line rather than the direct api.
    """
    filename = "testing.sql"
    # Lets get the path of a file to use
    tempdir_path = tempfile.mkdtemp()
    filepath = os.path.join(tempdir_path, filename)
    # Open the example file and write the content to it
    with open(filepath, mode="w", encoding=input_file_encoding) as dest_file:
        for line in source_file:
            dest_file.write(line)
    status = os.stat(filepath)
    assert stat.S_ISREG(status.st_mode)
    old_mode = stat.S_IMODE(status.st_mode)
    # Check that we first detect the issue
    invoke_assert_code(
        ret_code=1,
        args=[lint, ["--dialect=ansi", "--rules", rulestring, filepath]],
    )
    # Fix the file (in force mode)
    if force:
        fix_args = ["--rules", rulestring, "-f", filepath]
    else:
        fix_args = ["--rules", rulestring, filepath]
    fix_args.append("--dialect=ansi")
    invoke_assert_code(
        ret_code=fix_exit_code, args=[fix, fix_args], cli_input=fix_input
    )
    # Now lint the file and check for exceptions
    invoke_assert_code(
        ret_code=final_exit_code,
        args=[lint, ["--dialect=ansi", "--rules", rulestring, filepath]],
    )
    # Check the output file has the correct encoding after fix
    if output_file_encoding:
        with open(filepath, mode="rb") as f:
            data = f.read()
        assert chardet.detect(data)["encoding"] == output_file_encoding
    # Also check the file mode was preserved.
    status = os.stat(filepath)
    assert stat.S_ISREG(status.st_mode)
    new_mode = stat.S_IMODE(status.st_mode)
    assert new_mode == old_mode
    shutil.rmtree(tempdir_path)


@pytest.mark.parametrize(
    "rule,fname",
    [
        ("LT01", "test/fixtures/linter/indentation_errors.sql"),
        ("LT01", "test/fixtures/linter/whitespace_errors.sql"),
        ("LT01", "test/fixtures/linter/indentation_errors.sql"),
        # Really stretching the ability of the fixer to re-indent a file
        ("LT02", "test/fixtures/linter/indentation_error_hard.sql"),
    ],
)
def test__cli__command__fix(rule, fname):
    """Test the round trip of detecting, fixing and then not detecting the rule."""
    with open(fname) as test_file:
        generic_roundtrip_test(test_file, rule)


@pytest.mark.parametrize(
    "sql,fix_args,fixed,exit_code",
    [
        (
            # - One lint error: "where" is lower case
            # - Not fixable because of parse error, hence error exit
            """
            SELECT my_col
            FROM my_schema.my_table
            where processdate ! 3
            """,
            ["--force", "--fixed-suffix", "FIXED", "--rules", "CP01"],
            None,
            1,
        ),
        (
            # - One lint error: "where" is lower case
            # - Not fixable because of templater error, hence error exit
            """
            SELECT my_col
            FROM my_schema.my_table
            where processdate {{ condition }}
            """,
            # Test the short versions of the options.
            ["--force", "-x", "FIXED", "-r", "CP01"],
            None,
            1,
        ),
        (
            # - One lint error: "where" is lower case
            # - Not fixable because of parse error (even though "noqa"), hence
            #   error exit
            """
            SELECT my_col
            FROM my_schema.my_table
            where processdate ! 3  -- noqa: PRS
            """,
            # Test the short versions of the options.
            ["--force", "-x", "FIXED", "-r", "CP01"],
            None,
            1,
        ),
        (
            # - No lint errors
            # - Parse error not suppressed, hence error exit
            """
            SELECT my_col
            FROM my_schema.my_table
            WHERE processdate ! 3
            """,
            ["--force", "--fixed-suffix", "FIXED", "--rules", "CP01"],
            None,
            1,
        ),
        (
            # - No lint errors
            # - Parse error suppressed, hence success exit
            """
            SELECT my_col
            FROM my_schema.my_table
            WHERE processdate ! 3  --noqa: PRS
            """,
            ["--force", "--fixed-suffix", "FIXED", "--rules", "CP01"],
            None,
            0,
        ),
        (
            # - One lint error: "where" is lower case
            # - Parse error not suppressed
            # - "--FIX-EVEN-UNPARSABLE", hence fix anyway & success exit
            """
            SELECT my_col
            FROM my_schema.my_table
            where processdate ! 3
            """,
            [
                "--force",
                "--fixed-suffix",
                "FIXED",
                "--rules",
                "CP01",
                "--FIX-EVEN-UNPARSABLE",
            ],
            """
            SELECT my_col
            FROM my_schema.my_table
            WHERE processdate ! 3
            """,
            0,
        ),
        (
            # Two files:
            # File #1:
            #   - One lint error: "where" is lower case
            #   - Not fixable because of parse error
            # File #2:
            #   - One lint error: "where" is lower case
            #   - No parse error, thus fixable
            # Should fix the second file but not the first, and exit with an
            # error.
            [
                """
                SELECT my_col
                FROM my_schema.my_table
                where processdate ! 3
                """,
                """SELECT my_col
                FROM my_schema.my_table
                where processdate != 3""",
            ],
            ["--force", "--fixed-suffix", "FIXED", "--rules", "CP01"],
            [
                None,
                """SELECT my_col
                FROM my_schema.my_table
                WHERE processdate != 3""",
            ],
            1,
        ),
    ],
    ids=[
        "1_lint_error_1_unsuppressed_parse_error",
        "1_lint_error_1_unsuppressed_templating_error",
        "1_lint_error_1_suppressed_parse_error",
        "0_lint_errors_1_unsuppressed_parse_error",
        "0_lint_errors_1_suppressed_parse_error",
        "1_lint_error_1_unsuppressed_parse_error_FIX_EVEN_UNPARSABLE",
        "2_files_with_lint_errors_1_unsuppressed_parse_error",
    ],
)
def test__cli__fix_error_handling_behavior(sql, fix_args, fixed, exit_code, tmpdir):
    """Tests how "fix" behaves wrt parse errors, exit code, etc."""
    if not isinstance(sql, list):
        sql = [sql]
    if not isinstance(fixed, list):
        fixed = [fixed]
    assert len(sql) == len(fixed)
    tmp_path = pathlib.Path(str(tmpdir))
    for idx, this_sql in enumerate(sql):
        filepath = tmp_path / f"testing{idx+1}.sql"
        filepath.write_text(textwrap.dedent(this_sql))
    with tmpdir.as_cwd():
        with pytest.raises(SystemExit) as e:
            fix(
                fix_args
                + [
                    "-f",
                    # Use the short dialect option
                    "-d",
                    "ansi",
                ]
            )
        assert exit_code == e.value.code
    for idx, this_fixed in enumerate(fixed):
        fixed_path = tmp_path / f"testing{idx+1}FIXED.sql"
        if this_fixed is not None:
            assert textwrap.dedent(this_fixed) == fixed_path.read_text()
        else:
            # A None value indicates "sqlfluff fix" should have skipped any
            # fixes for this file. To confirm this, we verify that the output
            # file WAS NOT EVEN CREATED.
            assert not fixed_path.is_file()


@pytest.mark.parametrize(
    "method,fix_even_unparsable",
    [
        ("command-line", False),
        ("command-line", True),
        ("config-file", False),
        ("config-file", True),
    ],
)
def test_cli_fix_even_unparsable(
    method: str, fix_even_unparsable: bool, monkeypatch, tmpdir
):
    """Test the fix_even_unparsable option works from cmd line and config."""
    sql_filename = "fix_even_unparsable.sql"
    sql_path = str(tmpdir / sql_filename)
    with open(sql_path, "w") as f:
        print(
            """SELECT my_col
FROM my_schema.my_table
where processdate ! 3
""",
            file=f,
        )
    options = [
        "--dialect",
        "ansi",
        "-f",
        "--fixed-suffix=FIXED",
        sql_path,
    ]
    if method == "command-line":
        if fix_even_unparsable:
            options.append("--FIX-EVEN-UNPARSABLE")
    else:
        assert method == "config-file"
        with open(str(tmpdir / ".sqlfluff"), "w") as f:
            print(
                f"[sqlfluff]\nfix_even_unparsable = {fix_even_unparsable}",
                file=f,
            )
    # TRICKY: Switch current directory to the one with the SQL file. Otherwise,
    # the setting doesn't work. That's because SQLFluff reads it in
    # sqlfluff.cli.commands.fix(), prior to reading any file-specific settings
    # (down in sqlfluff.core.linter.Linter._load_raw_file_and_config()).
    monkeypatch.chdir(str(tmpdir))
    invoke_assert_code(
        ret_code=0 if fix_even_unparsable else 1,
        args=[
            fix,
            options,
        ],
    )
    fixed_path = str(tmpdir / "fix_even_unparsableFIXED.sql")
    if fix_even_unparsable:
        with open(fixed_path, "r") as f:
            fixed_sql = f.read()
            assert (
                fixed_sql
                == """SELECT my_col
FROM my_schema.my_table
WHERE processdate ! 3
"""
            )
    else:
        assert not os.path.isfile(fixed_path)


_old_eval = BaseRule._eval
_fix_counter = 0


def _mock_eval(rule, context):
    # For test__cli__fix_loop_limit_behavior, we mock BaseRule.crawl(),
    # replacing it with this function. This function generates an infinite
    # sequence of fixes without ever repeating the same fix. This causes the
    # linter to hit the loop limit, allowing us to test that behavior.
    if context.segment.is_type("comment") and "Comment" in context.segment.raw:
        global _fix_counter
        _fix_counter += 1
        fix = LintFix.replace(
            context.segment, [CommentSegment(f"-- Comment {_fix_counter}")]
        )
        return LintResult(context.segment, fixes=[fix])
    else:
        return _old_eval(rule, context)


@pytest.mark.parametrize(
    "sql, exit_code",
    [
        ("-- Comment A\nSELECT 1 FROM foo", 1),
        ("-- noqa: disable=all\n-- Comment A\nSELECT 1 FROM foo", 0),
    ],
)
@patch("sqlfluff.rules.layout.LT01.Rule_LT01._eval", _mock_eval)
def test__cli__fix_loop_limit_behavior(sql, exit_code, tmpdir):
    """Tests how "fix" behaves when the loop limit is exceeded."""
    fix_args = ["--force", "--fixed-suffix", "FIXED", "--rules", "LT01"]
    tmp_path = pathlib.Path(str(tmpdir))
    filepath = tmp_path / "testing.sql"
    filepath.write_text(textwrap.dedent(sql))
    with tmpdir.as_cwd():
        with pytest.raises(SystemExit) as e:
            fix(
                fix_args
                + [
                    "-f",
                    "--dialect=ansi",
                ]
            )
        assert exit_code == e.value.code
    # In both parametrized test cases, no output file should have been
    # created.
    # - Case #1: Hitting the loop limit is an error
    # - Case #2: "noqa" suppressed all lint errors, thus no fixes applied
    fixed_path = tmp_path / "testingFIXED.sql"
    assert not fixed_path.is_file()


@pytest.mark.parametrize(
    "stdin,rules,stdout",
    [
        ("select * from t", "LT02", "select * from t"),  # no change
        (
            " select * from t",
            "LT02",
            "select * from t",
        ),  # fix preceding whitespace
        # L031 fix aliases in joins
        (
            "SELECT u.id, c.first_name, c.last_name, COUNT(o.user_id) "
            "FROM users as u JOIN customers as c on u.id = c.user_id JOIN orders as o "
            "on u.id = o.user_id;",
            "L031",
            "SELECT users.id, customers.first_name, customers.last_name, "
            "COUNT(orders.user_id) "
            "FROM users JOIN customers on users.id = customers.user_id JOIN orders on "
            "users.id = orders.user_id;",
        ),
    ],
)
def test__cli__command_fix_stdin(stdin, rules, stdout):
    """Check stdin input for fix works."""
    result = invoke_assert_code(
        args=[
            fix,
            ("-", "--rules", rules, "--disable-progress-bar", "--dialect=ansi"),
        ],
        cli_input=stdin,
    )
    assert result.output == stdout


def test__cli__command_fix_stdin_logging_to_stderr(monkeypatch):
    """Check that logging goes to stderr when stdin is passed to fix."""
    perfect_sql = "select col from table"

    class MockLinter(sqlfluff.core.Linter):
        @classmethod
        def lint_fix_parsed(cls, *args, **kwargs):
            cls._warn_unfixable("<FAKE CODE>")
            return super().lint_fix_parsed(*args, **kwargs)

    monkeypatch.setattr(sqlfluff.cli.commands, "Linter", MockLinter)
    result = invoke_assert_code(
        args=[fix, ("-", "--rules=LT02", "--dialect=ansi")],
        cli_input=perfect_sql,
        mix_stderr=False,
    )

    assert result.stdout == perfect_sql
    assert "<FAKE CODE>" in result.stderr


def test__cli__command_fix_stdin_safety():
    """Check edge cases regarding safety when fixing stdin."""
    perfect_sql = "select col from table"

    # just prints the very same thing
    result = invoke_assert_code(
        args=[fix, ("-", "--disable-progress-bar", "--dialect=ansi")],
        cli_input=perfect_sql,
    )
    assert result.output.strip() == perfect_sql


@pytest.mark.parametrize(
    "sql,exit_code,params,output_contains",
    [
        (
            "create TABLE {{ params.dsfsdfds }}.t (a int)",
            1,
            "-v",
            "Fix aborted due to unparsable template variables.",
        ),  # template error
        ("create TABLE a.t (a int)", 0, "", ""),  # fixable error
        ("create table a.t (a int)", 0, "", ""),  # perfection
        (
            "select col from a join b using (c)",
            1,
            "-v",
            "Unfixable violations detected.",
        ),  # unfixable error (using)
    ],
)
def test__cli__command_fix_stdin_error_exit_code(
    sql, exit_code, params, output_contains
):
    """Check that the CLI fails nicely if fixing a templated stdin."""
    if exit_code == 0:
        invoke_assert_code(
            args=[fix, ("--dialect=ansi", "-")],
            cli_input=sql,
        )
    else:
        with pytest.raises(SystemExit) as exc_info:
            invoke_assert_code(
                args=[fix, (params, "--dialect=ansi", "-")],
                cli_input=sql,
                output_contains=output_contains,
            )
        assert exc_info.value.args[0] == exit_code


@pytest.mark.parametrize(
    "rule,fname,prompt,exit_code,fix_exit_code",
    [
        ("LT01", "test/fixtures/linter/indentation_errors.sql", "y", 0, 0),
        ("LT01", "test/fixtures/linter/indentation_errors.sql", "n", 1, 1),
    ],
)
def test__cli__command__fix_no_force(rule, fname, prompt, exit_code, fix_exit_code):
    """Round trip test, using the prompts."""
    with open(fname) as test_file:
        generic_roundtrip_test(
            test_file,
            rule,
            force=False,
            final_exit_code=exit_code,
            fix_input=prompt,
            fix_exit_code=fix_exit_code,
        )


@pytest.mark.parametrize("serialize", ["yaml", "json"])
@pytest.mark.parametrize("write_file", [None, "outfile"])
def test__cli__command_parse_serialize_from_stdin(serialize, write_file, tmp_path):
    """Check that the parser serialized output option is working.

    This tests both output to stdout and output to file.

    Not going to test for the content of the output as that is subject to change.
    """
    cmd_args = ("-", "--format", serialize, "--dialect=ansi")

    if write_file:
        target_file = os.path.join(tmp_path, write_file + "." + serialize)
        cmd_args += ("--write-output", target_file)

    result = invoke_assert_code(
        args=[parse, cmd_args],
        cli_input="select * from tbl",
    )

    if write_file:
        with open(target_file, "r") as payload_file:
            result_payload = payload_file.read()
    else:
        result_payload = result.output

    if serialize == "json":
        result = json.loads(result_payload)
    elif serialize == "yaml":
        result = yaml.safe_load(result_payload)
    else:
        raise Exception
    result = result[0]  # only one file
    assert result["filepath"] == "stdin"


@pytest.mark.parametrize("serialize", ["yaml", "json"])
@pytest.mark.parametrize(
    "sql,expected,exit_code",
    [
        ("select * from tbl", [], 0),  # empty list if no violations
        (
            "SElect * from tbl",
            [
                {
                    "filepath": "stdin",
                    "violations": [
                        {
                            "code": "CP01",
                            "line_no": 1,
                            "line_pos": 1,
                            "description": "Keywords must be consistently upper case.",
                            "name": "capitalisation.keywords",
                        },
                        {
                            "code": "CP01",
                            "line_no": 1,
                            "line_pos": 10,
                            "description": "Keywords must be consistently upper case.",
                            "name": "capitalisation.keywords",
                        },
                    ],
                }
            ],
            1,
        ),
    ],
)
def test__cli__command_lint_serialize_from_stdin(serialize, sql, expected, exit_code):
    """Check an explicit serialized return value for a single error."""
    result = invoke_assert_code(
        args=[
            lint,
            (
                "-",
                "--rules",
                "CP01",
                "--format",
                serialize,
                "--disable-progress-bar",
                "--dialect=ansi",
            ),
        ],
        cli_input=sql,
        ret_code=exit_code,
    )

    if serialize == "json":
        assert json.loads(result.output) == expected
    elif serialize == "yaml":
        assert yaml.safe_load(result.output) == expected
    else:
        raise Exception


@pytest.mark.parametrize(
    "command",
    [
        [lint, ("this_file_does_not_exist.sql")],
        [fix, ("this_file_does_not_exist.sql")],
    ],
)
def test__cli__command_fail_nice_not_found(command):
    """Check commands fail as expected when then don't find files."""
    result = invoke_assert_code(args=command, ret_code=2)
    assert (
        "User Error: Specified path does not exist. Check it/they "
        "exist(s): this_file_does_not_exist.sql"
    ) in result.output


@patch("click.utils.should_strip_ansi")
@patch("sys.stdout.isatty")
def test__cli__command_lint_nocolor(isatty, should_strip_ansi, capsys, tmpdir):
    """Test the --nocolor option prevents color output."""
    # Patch these two functions to make it think every output stream is a TTY.
    # In spite of this, the output should not contain ANSI color codes because
    # we specify "--nocolor" below.
    isatty.return_value = True
    should_strip_ansi.return_value = False
    fpath = "test/fixtures/linter/indentation_errors.sql"
    output_file = str(tmpdir / "result.txt")
    cmd_args = [
        "--verbose",
        "--nocolor",
        "--dialect",
        "ansi",
        "--disable-progress-bar",
        fpath,
        "--write-output",
        output_file,
    ]
    with pytest.raises(SystemExit):
        lint(cmd_args)
    out = capsys.readouterr()[0]
    assert not contains_ansi_escape(out)
    with open(output_file, "r") as f:
        file_contents = f.read()
    assert not contains_ansi_escape(file_contents)


@pytest.mark.parametrize(
    "serialize",
    ["human", "yaml", "json", "github-annotation", "github-annotation-native"],
)
@pytest.mark.parametrize("write_file", [None, "outfile"])
def test__cli__command_lint_serialize_multiple_files(serialize, write_file, tmp_path):
    """Test the output formats for multiple files.

    This tests runs both stdout checking and file checking.
    """
    fpath1 = "test/fixtures/linter/indentation_errors.sql"
    fpath2 = "test/fixtures/linter/multiple_sql_errors.sql"

    cmd_args = (
        fpath1,
        fpath2,
        "--format",
        serialize,
        "--disable-progress-bar",
    )

    if write_file:
        ext = {
            "human": ".txt",
            "yaml": ".yaml",
        }
        target_file = os.path.join(tmp_path, write_file + ext.get(serialize, ".json"))
        cmd_args += ("--write-output", target_file)

    # note the file is in here twice. two files = two payloads.
    result = invoke_assert_code(
        args=[lint, cmd_args],
        ret_code=1,
    )

    if write_file:
        with open(target_file, "r") as payload_file:
            result_payload = payload_file.read()
    else:
        result_payload = result.output

    # Print for debugging.
    payload_length = len(result_payload.split("\n"))
    print("=== BEGIN RESULT OUTPUT")
    print(result_payload)
    print("=== END RESULT OUTPUT")
    print("Result length:", payload_length)

    if serialize == "human":
        assert payload_length == 24 if write_file else 32
    elif serialize == "json":
        result = json.loads(result_payload)
        assert len(result) == 2
    elif serialize == "yaml":
        result = yaml.safe_load(result_payload)
        assert len(result) == 2
    elif serialize == "github-annotation":
        result = json.loads(result_payload)
        filepaths = {r["file"] for r in result}
        assert len(filepaths) == 2
    elif serialize == "github-annotation-native":
        result = result_payload.split("\n")
        # SQLFluff produces trailing newline
        if result[-1] == "":
            del result[-1]
        assert len(result) == 12
    else:
        raise Exception


def test__cli__command_lint_serialize_github_annotation():
    """Test format of github-annotation output."""
    fpath = "test/fixtures/linter/identifier_capitalisation.sql"
    result = invoke_assert_code(
        args=[
            lint,
            (
                fpath,
                "--format",
                "github-annotation",
                "--annotation-level",
                "warning",
                "--disable-progress-bar",
            ),
        ],
        ret_code=1,
    )
    result = json.loads(result.output)
    assert result == [
        {
            "annotation_level": "warning",
            # Normalise paths to control for OS variance
            "file": os.path.normpath(
                "test/fixtures/linter/identifier_capitalisation.sql"
            ),
            "line": 1,
            "message": "LT09: Select targets should be on a new line unless there is "
            "only one select target.",
            "start_column": 1,
            "end_column": 1,
            "title": "SQLFluff",
        },
        {
            "annotation_level": "warning",
            # Normalise paths to control for OS variance
            "file": os.path.normpath(
                "test/fixtures/linter/identifier_capitalisation.sql"
            ),
            "line": 2,
            "message": "RF02: Unqualified reference 'foo' found in select with more "
            "than one referenced table/view.",
            "start_column": 5,
            "end_column": 5,
            "title": "SQLFluff",
        },
        {
            "annotation_level": "warning",
            # Normalise paths to control for OS variance
            "file": os.path.normpath(
                "test/fixtures/linter/identifier_capitalisation.sql"
            ),
            "line": 3,
            "message": "AL02: Implicit/explicit aliasing of columns.",
            "start_column": 5,
            "end_column": 5,
            "title": "SQLFluff",
        },
        {
            "annotation_level": "warning",
            # Normalise paths to control for OS variance
            "file": os.path.normpath(
                "test/fixtures/linter/identifier_capitalisation.sql"
            ),
            "line": 3,
            "message": "CP02: Unquoted identifiers must be consistently lower case.",
            "start_column": 5,
            "end_column": 5,
            "title": "SQLFluff",
        },
        {
            "annotation_level": "warning",
            # Normalise paths to control for OS variance
            "file": os.path.normpath(
                "test/fixtures/linter/identifier_capitalisation.sql"
            ),
            "line": 4,
            "message": "CP01: Keywords must be consistently lower case.",
            "start_column": 1,
            "end_column": 1,
            "title": "SQLFluff",
        },
        {
            "annotation_level": "warning",
            # Normalise paths to control for OS variance
            "file": os.path.normpath(
                "test/fixtures/linter/identifier_capitalisation.sql"
            ),
            "line": 4,
            "message": "CP02: Unquoted identifiers must be consistently lower case.",
            "start_column": 12,
            "end_column": 12,
            "title": "SQLFluff",
        },
        {
            "annotation_level": "warning",
            # Normalise paths to control for OS variance
            "file": os.path.normpath(
                "test/fixtures/linter/identifier_capitalisation.sql"
            ),
            "line": 4,
            "message": "CP02: Unquoted identifiers must be consistently lower case.",
            "start_column": 18,
            "end_column": 18,
            "title": "SQLFluff",
        },
    ]


def test__cli__command_lint_serialize_github_annotation_native():
    """Test format of github-annotation output."""
    fpath = "test/fixtures/linter/identifier_capitalisation.sql"
    # Normalise paths to control for OS variance
    fpath_normalised = os.path.normpath(fpath)

    result = invoke_assert_code(
        args=[
            lint,
            (
                fpath,
                "--format",
                "github-annotation-native",
                "--annotation-level",
                "error",
                "--disable-progress-bar",
            ),
        ],
        ret_code=1,
    )

    assert result.output == "\n".join(
        [
            f"::error title=SQLFluff,file={fpath_normalised},line=1,col=1::"
            "LT09: Select targets should be on a new line unless there is only one "
            "select target. [layout.select_targets]",
            f"::error title=SQLFluff,file={fpath_normalised},line=2,col=5::"
            "RF02: Unqualified reference 'foo' found in select with more than one "
            "referenced table/view. [references.qualification]",
            f"::error title=SQLFluff,file={fpath_normalised},line=3,col=5::"
            "AL02: Implicit/explicit aliasing of columns. [aliasing.column]",
            f"::error title=SQLFluff,file={fpath_normalised},line=3,col=5::"
            "CP02: Unquoted identifiers must be consistently lower case. "
            "[capitalisation.identifiers]",
            f"::error title=SQLFluff,file={fpath_normalised},line=4,col=1::"
            "CP01: Keywords must be consistently lower case. "
            "[capitalisation.keywords]",
            f"::error title=SQLFluff,file={fpath_normalised},line=4,col=12::"
            "CP02: Unquoted identifiers must be consistently lower case. "
            "[capitalisation.identifiers]",
            f"::error title=SQLFluff,file={fpath_normalised},line=4,col=18::"
            "CP02: Unquoted identifiers must be consistently lower case. "
            "[capitalisation.identifiers]",
            "",  # SQLFluff produces trailing newline
        ]
    )


@pytest.mark.parametrize("serialize", ["github-annotation", "github-annotation-native"])
def test__cli__command_lint_serialize_annotation_level_error_failure_equivalent(
    serialize,
):
    """Test format of github-annotation output."""
    fpath = "test/fixtures/linter/identifier_capitalisation.sql"
    result_error = invoke_assert_code(
        args=[
            lint,
            (
                fpath,
                "--format",
                serialize,
                "--annotation-level",
                "error",
                "--disable-progress-bar",
            ),
        ],
        ret_code=1,
    )

    result_failure = invoke_assert_code(
        args=[
            lint,
            (
                fpath,
                "--format",
                serialize,
                "--annotation-level",
                "failure",
                "--disable-progress-bar",
            ),
        ],
        ret_code=1,
    )

    assert result_error.output == result_failure.output


def test___main___help():
    """Test that the CLI can be access via __main__."""
    # nonzero exit is good enough
    subprocess.check_output(
        [sys.executable, "-m", "sqlfluff", "--help"], env=os.environ
    )


@pytest.mark.parametrize(
    "encoding_in,encoding_out",
    [
        ("utf-8", "ascii"),  # chardet will detect ascii as a subset of utf-8
        ("utf-8-sig", "UTF-8-SIG"),
        ("utf-32", "UTF-32"),
    ],
)
def test_encoding(encoding_in, encoding_out):
    """Check the encoding of the test file remains the same after fix is applied."""
    with open("test/fixtures/linter/indentation_errors.sql", "r") as testfile:
        generic_roundtrip_test(
            testfile,
            "LT01",
            input_file_encoding=encoding_in,
            output_file_encoding=encoding_out,
        )


@pytest.mark.parametrize(
    "encoding,method,expect_success",
    [
        ("utf-8", "command-line", False),
        ("utf-8-SIG", "command-line", True),
        ("utf-8", "config-file", False),
        ("utf-8-SIG", "config-file", True),
    ],
)
def test_cli_encoding(encoding, method, expect_success, tmpdir):
    """Try loading a utf-8-SIG encoded file using the correct encoding via the cli."""
    sql_path = "test/fixtures/cli/encoding_test.sql"
    if method == "command-line":
        options = [sql_path, "--encoding", encoding]
    else:
        assert method == "config-file"
        with open(str(tmpdir / ".sqlfluff"), "w") as f:
            print(f"[sqlfluff]\ndialect=ansi\nencoding = {encoding}", file=f)
        shutil.copy(sql_path, tmpdir)
        options = [str(tmpdir / "encoding_test.sql")]
    result = invoke_assert_code(
        ret_code=1,
        args=[
            lint,
            options,
        ],
    )
    raw_output = repr(result.output)

    # Incorrect encoding raises parsing and lexer errors.
    success1 = r"L:   1 | P:   1 |  LXR |" not in raw_output
    success2 = r"L:   1 | P:   1 |  PRS |" not in raw_output
    assert success1 == expect_success
    assert success2 == expect_success


def test_cli_no_disable_noqa_flag():
    """Test that unset --disable_noqa flag respects inline noqa comments."""
    invoke_assert_code(
        ret_code=0,
        args=[
            lint,
            ["test/fixtures/cli/disable_noqa_test.sql"],
        ],
    )


def test_cli_disable_noqa_flag():
    """Test that --disable_noqa flag ignores inline noqa comments."""
    result = invoke_assert_code(
        ret_code=1,
        args=[
            lint,
            [
                "test/fixtures/cli/disable_noqa_test.sql",
                "--disable-noqa",
            ],
        ],
    )
    raw_output = repr(result.output)

    # Linting error is raised even though it is inline ignored.
    assert r"L:   5 | P:  11 | CP01 |" in raw_output


def test_cli_get_default_config():
    """`nocolor` and `verbose` values loaded from config if not specified via CLI."""
    config = get_config(
        "test/fixtures/config/toml/pyproject.toml",
        True,
        nocolor=None,
        verbose=None,
        require_dialect=False,
    )
    assert config.get("nocolor") is True
    assert config.get("verbose") == 2


@patch(
    "sqlfluff.core.linter.linter.progress_bar_configuration",
    disable_progress_bar=False,
)
class TestProgressBars:
    """Progress bars test cases.

    The tqdm package, used for handling progress bars, is able to tell when it is used
    in a not tty terminal (when `disable` is set to None). In such cases, it just does
    not render anything. To suppress that for testing purposes, we need to set
    implicitly that we don't want to disable it.
    Probably it would be better - cleaner - just to patch `isatty` at some point,
    but I didn't find a way how to do that properly.
    """

    def test_cli_lint_disabled_progress_bar(
        self, mock_disable_progress_bar: MagicMock
    ) -> None:
        """When progress bar is disabled, nothing should be printed into output."""
        result = invoke_assert_code(
            args=[
                lint,
                [
                    "--disable-progress-bar",
                    "test/fixtures/linter/passing.sql",
                ],
            ],
        )
        raw_output = repr(result.output)

        assert "\rpath test/fixtures/linter/passing.sql:" not in raw_output
        assert "\rparsing: 0it" not in raw_output
        assert "\r\rlint by rules:" not in raw_output

    def test_cli_lint_disabled_progress_bar_deprecated_option(
        self, mock_disable_progress_bar: MagicMock
    ) -> None:
        """Same as above but checks additionally if deprecation warning is printed."""
        result = invoke_assert_code(
            args=[
                lint,
                [
                    "--disable_progress_bar",
                    "test/fixtures/linter/passing.sql",
                ],
            ],
        )
        raw_output = repr(result.output)

        assert "\rpath test/fixtures/linter/passing.sql:" not in raw_output
        assert "\rparsing: 0it" not in raw_output
        assert "\r\rlint by rules:" not in raw_output
        assert (
            "DeprecationWarning: The option '--disable_progress_bar' is deprecated, "
            "use '--disable-progress-bar'"
        ) in raw_output

    def test_cli_lint_enabled_progress_bar(
        self, mock_disable_progress_bar: MagicMock
    ) -> None:
        """When progress bar is enabled, there should be some tracks in output."""
        result = invoke_assert_code(
            args=[
                lint,
                [
                    "test/fixtures/linter/passing.sql",
                ],
            ],
        )
        raw_output = repr(result.output)

        assert r"\rlint by rules:" in raw_output
        assert r"\rrule LT01:" in raw_output
        assert r"\rrule CV05:" in raw_output

    def test_cli_lint_enabled_progress_bar_multiple_paths(
        self, mock_disable_progress_bar: MagicMock
    ) -> None:
        """When progress bar is enabled, there should be some tracks in output."""
        result = invoke_assert_code(
            ret_code=1,
            args=[
                lint,
                [
                    "test/fixtures/linter/passing.sql",
                    "test/fixtures/linter/indentation_errors.sql",
                ],
            ],
        )
        raw_output = repr(result.output)

        sep = os.sep
        if sys.platform == "win32":
            sep *= 2
        assert (
            r"\rfile test/fixtures/linter/passing.sql:".replace("/", sep) in raw_output
        )
        assert (
            r"\rfile test/fixtures/linter/indentation_errors.sql:".replace("/", sep)
            in raw_output
        )
        assert r"\rlint by rules:" in raw_output
        assert r"\rrule LT01:" in raw_output
        assert r"\rrule CV05:" in raw_output

    def test_cli_lint_enabled_progress_bar_multiple_files(
        self, mock_disable_progress_bar: MagicMock
    ) -> None:
        """When progress bar is enabled, there should be some tracks in output."""
        result = invoke_assert_code(
            args=[
                lint,
                [
                    "test/fixtures/linter/multiple_files",
                ],
            ],
        )
        raw_output = repr(result.output)

        sep = os.sep
        if sys.platform == "win32":
            sep *= 2
        assert (
            r"\rfile test/fixtures/linter/multiple_files/passing.1.sql:".replace(
                "/", sep
            )
            in raw_output
        )
        assert (
            r"\rfile test/fixtures/linter/multiple_files/passing.2.sql:".replace(
                "/", sep
            )
            in raw_output
        )
        assert (
            r"\rfile test/fixtures/linter/multiple_files/passing.3.sql:".replace(
                "/", sep
            )
            in raw_output
        )
        assert r"\rlint by rules:" in raw_output
        assert r"\rrule LT01:" in raw_output
        assert r"\rrule CV05:" in raw_output

    def test_cli_fix_disabled_progress_bar(
        self, mock_disable_progress_bar: MagicMock
    ) -> None:
        """When progress bar is disabled, nothing should be printed into output."""
        result = invoke_assert_code(
            args=[
                fix,
                [
                    "--disable-progress-bar",
                    "test/fixtures/linter/passing.sql",
                ],
            ],
        )
        raw_output = repr(result.output)

        assert (
            "DeprecationWarning: The option '--disable_progress_bar' is deprecated, "
            "use '--disable-progress-bar'"
        ) not in raw_output

    def test_cli_fix_disabled_progress_bar_deprecated_option(
        self, mock_disable_progress_bar: MagicMock
    ) -> None:
        """Same as above but checks additionally if deprecation warning is printed."""
        result = invoke_assert_code(
            args=[
                fix,
                [
                    "--disable_progress_bar",
                    "test/fixtures/linter/passing.sql",
                ],
            ],
        )
        raw_output = repr(result.output)

        assert (
            "DeprecationWarning: The option '--disable_progress_bar' is deprecated, "
            "use '--disable-progress-bar'"
        ) in raw_output


multiple_expected_output = """==== finding fixable violations ====
== [test/fixtures/linter/multiple_sql_errors.sql] FAIL
L:  12 | P:   1 | LT02 | Expected indent of 4 spaces. [layout.indent]
==== fixing violations ====
1 fixable linting violations found
Are you sure you wish to attempt to fix these? [Y/n] ...
Invalid input, please enter 'Y' or 'N'
Aborting...
  [4 unfixable linting violations found]
"""


def test__cli__fix_multiple_errors_no_show_errors():
    """Basic checking of lint functionality."""
    result = invoke_assert_code(
        ret_code=1,
        args=[
            fix,
            [
                "--disable-progress-bar",
                "test/fixtures/linter/multiple_sql_errors.sql",
            ],
        ],
    )
    # We should get a readout of what the error was
    check_a = "4 unfixable linting violations found"
    assert check_a in result.output
    # Finally check the WHOLE output to make sure that unexpected newlines are not
    # added. The replace command just accounts for cross platform testing.
    assert result.output.replace("\\", "/").startswith(multiple_expected_output)


def test__cli__fix_multiple_errors_show_errors():
    """Basic checking of lint functionality."""
    result = invoke_assert_code(
        ret_code=1,
        args=[
            fix,
            [
                "--disable-progress-bar",
                "--show-lint-violations",
                "test/fixtures/linter/multiple_sql_errors.sql",
            ],
        ],
    )
    # We should get a readout of what the error was
    check_a = "4 unfixable linting violations found"
    assert check_a in result.output
    # Finally check the WHOLE output to make sure that unexpected newlines are not
    # added. The replace command just accounts for cross platform testing.
    assert "L:  12 | P:   1 | LT02 | Expected indent of 4 spaces." in result.output
    assert (
        "L:  36 | P:   9 | RF02 | Unqualified reference 'package_id' found in "
        "select with more than" in result.output
    )
    assert (
        "L:  45 | P:  17 | RF02 | Unqualified reference 'owner_type' found in "
        "select with more than" in result.output
    )
    assert (
        "L:  45 | P:  50 | RF02 | Unqualified reference 'app_key' found in "
        "select with more than one" in result.output
    )
    assert (
        "L:  42 | P:  45 | RF02 | Unqualified reference 'owner_id' found in "
        "select with more than" in result.output
    )


def test__cli__multiple_files__fix_multiple_errors_show_errors():
    """Basic check of lint ensures with multiple files, filenames are listed."""
    sql_path = "test/fixtures/linter/multiple_sql_errors.sql"
    indent_path = "test/fixtures/linter/indentation_errors.sql"
    result = invoke_assert_code(
        ret_code=1,
        args=[
            fix,
            [
                "--disable-progress-bar",
                "--show-lint-violations",
                sql_path,
                indent_path,
            ],
        ],
    )

    unfixable_error_msg = "==== lint for unfixable violations ===="
    assert unfixable_error_msg in result.output

    indent_pass_msg = f"== [{os.path.normpath(indent_path)}] PASS"
    multi_fail_msg = f"== [{os.path.normpath(sql_path)}] FAIL"

    unfix_err_log = result.output[result.output.index(unfixable_error_msg) :]
    assert indent_pass_msg in unfix_err_log
    assert multi_fail_msg in unfix_err_log

    # Assert that they are sorted in alphabetical order
    assert unfix_err_log.index(indent_pass_msg) < unfix_err_log.index(multi_fail_msg)


def test__cli__render_fail():
    """Basic how render fails."""
    expected_render_output = (
        "L:   3 | P:   8 |  TMP | Undefined jinja template " "variable: 'something'"
    )

    result = invoke_assert_code(
        ret_code=1,
        args=[
            render,
            [
                "test/fixtures/cli/fail_many.sql",
            ],
        ],
    )
    # Check whole output. The replace command just accounts for
    # cross platform testing.
    assert result.output.replace("\\", "/").startswith(expected_render_output)


def test__cli__render_pass():
    """Basic how render works."""
    expected_render_output = "SELECT 56 FROM sch1.tbl2"

    result = invoke_assert_code(
        ret_code=0,
        args=[
            render,
            [
                "test/fixtures/templater/jinja_a/jinja.sql",
            ],
        ],
    )
    # Check whole output. The replace command just accounts for
    # cross platform testing.
    assert result.output.replace("\\", "/").startswith(expected_render_output)<|MERGE_RESOLUTION|>--- conflicted
+++ resolved
@@ -397,11 +397,7 @@
             [
                 "-n",
                 "--exclude-rules",
-<<<<<<< HEAD
-                "L006,LT03,L031,LT01,L071",
-=======
-                "LT01,L007,L031",
->>>>>>> ce57b751
+                "LT01,LT03,L031",
                 "test/fixtures/linter/operator_errors.sql",
             ],
         ),
