--- conflicted
+++ resolved
@@ -189,25 +189,6 @@
             StringParser("bar", KeywordSegment), ephemeral_name="foofoo"
         )
 
-<<<<<<< HEAD
-    with RootParseContext(dialect=None) as ctx:
-        m = TestSegment.match(seg_list[:1], ctx)
-        # Make sure we've matched
-        assert m
-        seg = m.matched_segments[0]
-        assert isinstance(seg, TestSegment)
-        # Check the content is ephemeral
-        assert isinstance(seg.segments[0], EphemeralSegment)
-        assert seg.segments[0].ephemeral_name == "foofoo"
-        # Expand the segment
-        result = seg.parse(ctx)
-        assert isinstance(result, tuple)
-        res = result[0]
-        # Check we still have a test segment
-        assert isinstance(res, TestSegment)
-        # But that it contains a keyword segment now
-        assert isinstance(res.segments[0], KeywordSegment)
-=======
     ctx = ParseContext(dialect=None)
     m = TestSegment.match(seg_list[:1], ctx)
     # Make sure we've matched
@@ -218,12 +199,13 @@
     assert isinstance(seg.segments[0], EphemeralSegment)
     assert seg.segments[0].ephemeral_name == "foofoo"
     # Expand the segment
-    res = seg.parse(ctx)
+    result = seg.parse(ctx)
+    assert isinstance(result, tuple)
+    res = result[0]
     # Check we still have a test segment
     assert isinstance(res, TestSegment)
     # But that it contains a keyword segment now
     assert isinstance(res.segments[0], KeywordSegment)
->>>>>>> 43b6d344
 
 
 def test__parser__grammar__base__bracket_sensitive_look_ahead_match(
