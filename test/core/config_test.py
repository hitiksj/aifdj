"""Tests for the configuration routines."""

import os
import sys

from sqlfluff.core import config, Linter, FluffConfig
from sqlfluff.core.config import (
    REMOVED_CONFIGS,
    ConfigLoader,
    nested_combine,
    dict_diff,
)
from sqlfluff.core.errors import SQLFluffUserError
from sqlfluff.core.templaters import (
    RawTemplater,
    PythonTemplater,
    JinjaTemplater,
    PlaceholderTemplater,
)

from pathlib import Path
from unittest.mock import patch, call
import appdirs
import pytest


config_a = {
    "core": {"testing_val": "foobar", "testing_int": 4},
    "bar": {"foo": "barbar"},
}

config_b = {
    "core": {"rules": "L007", "dialect": "ansi"},
    "layout": {
        "type": {"comma": {"line_position": "trailing", "spacing_before": "touch"}}
    },
}


@pytest.fixture
def mock_xdg_home(monkeypatch):
    """Sets the XDG_CONFIG_HOME variable."""
    monkeypatch.setenv("XDG_CONFIG_HOME", "~/.config/my/special/path")


def test__config__nested_combine():
    """Test combination of two config dicts."""
    a = {"a": {"b": {"c": 123, "d": 456}}}
    b = {"b": {"b": {"c": 123, "d": 456}}}
    c = {"a": {"b": {"c": 234, "e": 456}}}
    r = nested_combine(a, b, c)
    assert r == {
        "a": {"b": {"c": 234, "e": 456, "d": 456}},
        "b": {"b": {"c": 123, "d": 456}},
    }


def test__config__dict_diff():
    """Test diffs between two config dicts."""
    a = {"a": {"b": {"c": 123, "d": 456, "f": 6}}}
    b = {"b": {"b": {"c": 123, "d": 456}}}
    c = {"a": {"b": {"c": 234, "e": 456, "f": 6}}}
    assert dict_diff(a, b) == a
    assert dict_diff(a, c) == {"a": {"b": {"c": 123, "d": 456}}}
    assert dict_diff(c, a) == {"a": {"b": {"c": 234, "e": 456}}}


def test__config__load_file_dir():
    """Test loading config from a directory path."""
    c = ConfigLoader()
    cfg = c.load_config_at_path(
        os.path.join("test", "fixtures", "config", "inheritance_a")
    )
    assert cfg == config_a


def test__config__load_file_f():
    """Test loading config from a file path."""
    c = ConfigLoader()
    cfg = c.load_config_at_path(
        os.path.join("test", "fixtures", "config", "inheritance_a", "testing.sql")
    )
    assert cfg == config_a


def test__config__load_nested():
    """Test nested overwrite and order of precedence of config files."""
    c = ConfigLoader()
    cfg = c.load_config_up_to_path(
        os.path.join(
            "test", "fixtures", "config", "inheritance_a", "nested", "blah.sql"
        )
    )
    assert cfg == {
        "core": {
            "dialect": "ansi",
            "testing_val": "foobar",
            "testing_int": 1,
            "testing_bar": 7.698,
        },
        "bar": {"foo": "foobar"},
        "fnarr": {"fnarr": {"foo": "foobar"}},
    }


def test__config__iter_config_elems_from_dict():
    """Test nested overwrite and order of precedence of config files."""
    c = ConfigLoader._iter_config_elems_from_dict(
        {"a": {"b": {"c": 123, "d": 456}, "f": 6}}
    )
    assert list(c) == [
        (("a", "b", "c"), 123),
        (("a", "b", "d"), 456),
        (("a", "f"), 6),
    ]


def test__config__load_toml():
    """Test loading config from a pyproject.toml file."""
    c = ConfigLoader()
    cfg = c.load_config_file(
        os.path.join("test", "fixtures", "config", "toml"),
        "pyproject.toml",
    )
    assert cfg == {
        "core": {
            "nocolor": True,
            "verbose": 2,
            "testing_int": 5,
            "testing_bar": 7.698,
            "testing_bool": False,
            "testing_arr": ["a", "b", "c"],
            "testing_inline_table": {"x": 1},
        },
        "bar": {"foo": "foobar"},
        "fnarr": {"fnarr": {"foo": "foobar"}},
    }


def test__config__load_placeholder_cfg():
    """Test loading a sqlfluff configuration file for placeholder templater."""
    c = ConfigLoader()
    cfg = c.load_config_file(
        os.path.join("test", "fixtures", "config", "placeholder"),
        ".sqlfluff-placeholder",
    )
    assert cfg == {
        "core": {
            "testing_val": "foobar",
            "testing_int": 4,
        },
        "bar": {"foo": "barbar"},
        "templater": {
            "placeholder": {
                "param_style": "flyway_var",
                "flyway:database": "test_db",
            }
        },
    }


def test__config__iter_config_paths_right_order():
    """Test that config paths are fetched ordered by priority."""
    c = ConfigLoader()
    cfg_paths = c.iter_config_locations_up_to_path(
        os.path.join(
            "test", "fixtures", "config", "inheritance_a", "nested", "blah.sql"
        ),
        working_path="test/fixtures",
    )
    assert list(cfg_paths) == [
        str(Path(p).resolve())
        for p in [
            "test/fixtures",
            "test/fixtures/config",
            "test/fixtures/config/inheritance_a",
            "test/fixtures/config/inheritance_a/nested",
        ]
    ]


def test__config__find_sqlfluffignore_in_same_directory():
    """Test find ignore file in the same directory as sql file."""
    ignore_files = ConfigLoader.find_ignore_config_files(
        path="test/fixtures/linter/sqlfluffignore/path_b/query_b.sql",
        working_path="test/fixtures/linter/sqlfluffignore/",
    )
    assert ignore_files == {
        os.path.abspath("test/fixtures/linter/sqlfluffignore/path_b/.sqlfluffignore"),
        os.path.abspath("test/fixtures/linter/sqlfluffignore/.sqlfluffignore"),
    }


def test__config__nested_config_tests():
    """Test linting with overridden config in nested paths.

    This looks like a linter test but it's actually a config
    test.
    """
    lntr = Linter(
        config=FluffConfig(overrides=dict(exclude_rules="L002", dialect="ansi"))
    )
    lnt = lntr.lint_path("test/fixtures/config/inheritance_b")
    violations = lnt.check_tuples(by_path=True)
    for k in violations:
        if k.endswith("nested\\example.sql"):
            assert ("L003", 1, 1) in violations[k]
            assert ("L009", 1, 12) in violations[k]
            assert "L002" not in [c[0] for c in violations[k]]
        elif k.endswith("inheritance_b\\example.sql"):
            assert ("L003", 1, 1) in violations[k]
            assert "L002" not in [c[0] for c in violations[k]]
            assert "L009" not in [c[0] for c in violations[k]]


@patch("os.path.exists")
@patch("os.listdir")
@pytest.mark.skipif(sys.platform == "win32", reason="Not applicable on Windows")
def test__config__load_user_appdir_config(
    mock_listdir, mock_path_exists, mock_xdg_home
):
    """Test loading config from user appdir."""
    xdg_config_path = os.environ.get("XDG_CONFIG_HOME") + "/sqlfluff"

    def path_exists(x):
        if x == os.path.expanduser("~/.config/sqlfluff"):
            return False
        if x == xdg_config_path:
            return False
        else:
            return True

    mock_path_exists.side_effect = path_exists

    c = ConfigLoader()

    with patch.object(appdirs, attribute="system", new="darwin"):
        resolved_path = c._get_user_config_dir_path()
        c.load_user_appdir_config()
    assert resolved_path == os.path.expanduser("~/Library/Application Support/sqlfluff")

    mock_path_exists.assert_has_calls(
        [
            call(xdg_config_path),
            call(os.path.expanduser("~/Library/Application Support/sqlfluff")),
        ]
    )


@pytest.mark.parametrize(
    "raw_str, expected",
    [
        ("AL01,L022,L031", ["AL01", "L022", "L031"]),
        ("\nAL01,\nL022,\nL031,", ["AL01", "L022", "L031"]),
    ],
)
def test__config__split_comma_separated_string(raw_str, expected):
    """Tests that comma separated string config is handled correctly."""
    assert config._split_comma_separated_string(raw_str) == expected


def test__config__templater_selection():
    """Test template selection by name."""
    cfg = FluffConfig(overrides={"dialect": "ansi"})
    assert cfg.get_templater().__class__ is JinjaTemplater
    assert cfg.get_templater("raw").__class__ is RawTemplater
    assert cfg.get_templater("python").__class__ is PythonTemplater
    assert cfg.get_templater("jinja").__class__ is JinjaTemplater
    assert cfg.get_templater("placeholder").__class__ is PlaceholderTemplater

    with pytest.raises(ValueError):
        cfg.get_templater("afefhlsakufe")


def test__config__glob_exclude_config_tests():
    """Test linting with a glob pattern in exclude_rules.

    This looks like a linter test but it's actually a config
    test.
    """
    lntr = Linter(config=FluffConfig.from_path("test/fixtures/config/glob_exclude"))
    lnt = lntr.lint_path("test/fixtures/config/glob_exclude/test.sql")
    violations = lnt.check_tuples(by_path=True)
    for k in violations:
        assert ("AM04", 10, 1) in violations[k]
        assert "RF02" not in [c[0] for c in violations[k]]
        assert "L050" not in [c[0] for c in violations[k]]
<<<<<<< HEAD
        assert "L051" not in [c[0] for c in violations[k]]
        assert "CV06" not in [c[0] for c in violations[k]]
=======
        assert "AM05" not in [c[0] for c in violations[k]]
        assert "L052" not in [c[0] for c in violations[k]]
>>>>>>> 021e7903


def test__config__glob_include_config_tests():
    """Test linting with a glob pattern in rules.

    This looks like a linter test but it's actually a config
    test.
    """
    lntr = Linter(config=FluffConfig.from_path("test/fixtures/config/glob_include"))
    lnt = lntr.lint_path("test/fixtures/config/glob_include/test.sql")
    violations = lnt.check_tuples(by_path=True)
    for k in violations:
        assert ("L050", 1, 1) in violations[k]
<<<<<<< HEAD
        assert ("L051", 12, 1) in violations[k]
        assert ("CV06", 12, 9) in violations[k]
        assert ("L027", 10, 8) in violations[k]
        assert "L044" not in [c[0] for c in violations[k]]
=======
        assert ("AM05", 12, 1) in violations[k]
        assert ("L052", 12, 9) in violations[k]
        assert ("RF02", 10, 8) in violations[k]
        assert "AM04" not in [c[0] for c in violations[k]]
>>>>>>> 021e7903


def test__config__rules_set_to_none():
    """Test linting when rules are set to 'None'.

    Ensure that all rules are still run.
    """
    lntr = Linter(
        config=FluffConfig.from_path("test/fixtures/config/rules_set_to_none")
    )
    lnt = lntr.lint_path("test/fixtures/config/rules_set_to_none/test.sql")
    violations = lnt.check_tuples(by_path=True)
    for k in violations:
        assert ("L050", 1, 1) in violations[k]
        assert ("AM04", 12, 1) in violations[k]
        assert ("CP01", 12, 10) in violations[k]


def test__config__rules_group_with_exclude():
    """Test linting when a rules group is selected and rules are excluded."""
    lntr = Linter(
        config=FluffConfig.from_path("test/fixtures/config/rules_group_with_exclude")
    )
    lnt = lntr.lint_path("test/fixtures/config/rules_group_with_exclude/test.sql")
    violations = lnt.check_tuples(by_path=True)
    for k in violations:
        assert ("CP01", 15, 1) in violations[k]
        assert "L019" not in [c[0] for c in violations[k]]


def test__config__get_section():
    """Test FluffConfig.get_section method."""
    cfg = FluffConfig(config_b)

    assert cfg.get_section("core").get("rules", None) == "L007"
    assert cfg.get_section(["layout", "type", "comma"]) == {
        "line_position": "trailing",
        "spacing_before": "touch",
    }
    assert cfg.get_section("non_existent") is None


def test__config__get():
    """Test FluffConfig.get method."""
    cfg = FluffConfig(config_b)

    assert cfg.get("rules") == "L007"
    assert cfg.get("rulez") is None
    assert cfg.get("rulez", section="core", default=123) == 123
    assert (
        cfg.get("line_position", section=["layout", "type", "comma"], default=None)
        == "trailing"
    )
    assert (
        cfg.get("line_position", section=["layout", "type", "ASDFSDG007"], default=None)
        is None
    )


def test__config__from_kwargs():
    """Test from_kwargs method of FluffConfig."""
    # Instantiate config object.
    cfg = FluffConfig.from_kwargs(
        dialect="snowflake",
        rules=["L001", "L002"],
        exclude_rules=["CP01", "AL01"],
    )

    # Verify we can later retrieve the config values.
    assert cfg.get("dialect") == "snowflake"
    assert cfg.get("rules") == "L001,L002"
    assert cfg.get("exclude_rules") == "CP01,AL01"


def test__config_missing_dialect():
    """Verify an exception is thrown if no dialect was specified."""
    with pytest.raises(SQLFluffUserError) as e:
        FluffConfig.from_kwargs()
    assert "must configure a dialect" in str(e.value)


def test__config__validate_configs_direct():
    """Test _validate_configs method of ConfigLoader directly."""
    # Make sure there _are_ removed configs.
    assert REMOVED_CONFIGS
    # Make sure all raise an error if validated
    for k in REMOVED_CONFIGS:
        print(k)
        if k.translation_func and k.new_path:
            res = ConfigLoader._validate_configs([(k.old_path, "foo")], "<test>")
            print(res)
            # Check that it's reassigned.
            assert not any(elem[0] == k.old_path for elem in res)
            assert any(elem[0] == k.new_path for elem in res)
            # Really we should check that it's output here, but logging config
            # seems to make that hard.
        else:
            with pytest.raises(SQLFluffUserError) as excinfo:
                ConfigLoader._validate_configs([(k.old_path, "foo")], "<test>")
            assert "set an outdated config" in str(excinfo.value)
            assert k.warning in str(excinfo.value)


def test__config__validate_configs_indirect():
    """Test _validate_configs method of FluffConfig indirectly."""
    # Instantiate config object.
    with pytest.raises(SQLFluffUserError):
        FluffConfig(
            configs={
                "core": {"dialect": "ansi"},
                # This is a known removed value.
                "rules": {"L003": {"lint_templated_tokens": True}},
            }
        )


def test__config__validate_configs_precedence_same_file():
    """Test _validate_configs method of FluffConfig where there's a conflict."""
    # Check with a known conflicted value
    old_key = ("rules", "L007", "operator_new_lines")
    new_key = ("layout", "type", "binary_operator", "line_position")
    # Check it's still conflicted.
    assert any(
        k.old_path == old_key and k.new_path == new_key for k in REMOVED_CONFIGS
    ), (
        "This test depends on this key still being removed. Update the test to "
        "one that is if this one isn't."
    )
    # Test config
    test_config = [(new_key, "foo"), (old_key, "foo")]
    assert len(test_config) == 2
    res = ConfigLoader._validate_configs(test_config, "<test>")
    assert len(res) == 1
    # Check that the old key isn't there.
    assert not any(k == old_key for k, _ in res)<|MERGE_RESOLUTION|>--- conflicted
+++ resolved
@@ -285,13 +285,8 @@
         assert ("AM04", 10, 1) in violations[k]
         assert "RF02" not in [c[0] for c in violations[k]]
         assert "L050" not in [c[0] for c in violations[k]]
-<<<<<<< HEAD
-        assert "L051" not in [c[0] for c in violations[k]]
+        assert "AM05" not in [c[0] for c in violations[k]]
         assert "CV06" not in [c[0] for c in violations[k]]
-=======
-        assert "AM05" not in [c[0] for c in violations[k]]
-        assert "L052" not in [c[0] for c in violations[k]]
->>>>>>> 021e7903
 
 
 def test__config__glob_include_config_tests():
@@ -305,17 +300,10 @@
     violations = lnt.check_tuples(by_path=True)
     for k in violations:
         assert ("L050", 1, 1) in violations[k]
-<<<<<<< HEAD
-        assert ("L051", 12, 1) in violations[k]
+        assert ("AM05", 12, 1) in violations[k]
         assert ("CV06", 12, 9) in violations[k]
-        assert ("L027", 10, 8) in violations[k]
-        assert "L044" not in [c[0] for c in violations[k]]
-=======
-        assert ("AM05", 12, 1) in violations[k]
-        assert ("L052", 12, 9) in violations[k]
         assert ("RF02", 10, 8) in violations[k]
         assert "AM04" not in [c[0] for c in violations[k]]
->>>>>>> 021e7903
 
 
 def test__config__rules_set_to_none():
