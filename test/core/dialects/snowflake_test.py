--- conflicted
+++ resolved
@@ -64,7 +64,6 @@
             AccessStatementSegment,
             "grant ownership on all tables in schema mydb.public to role analyst copy current grants;",
         ),
-<<<<<<< HEAD
         (AccessStatementSegment, "revoke role analyst from role sysadmin;"),
         (
             AccessStatementSegment,
@@ -90,11 +89,9 @@
             AccessStatementSegment,
             "revoke reference_usage on database database2 from share share1;",
         ),
-=======
         (ShowStatementSegment, "SHOW GRANTS ON ACCOUNT;"),
         (ShowStatementSegment, "show tables history in tpch.public;"),
         (ShowStatementSegment, "show future grants in schema sales.public;"),
->>>>>>> 08d787e0
         # Testing https://github.com/sqlfluff/sqlfluff/issues/634
         (
             SemiStructuredAccessorSegment,
