"""The Test file for the linter class."""

import os
import logging
from typing import List
from unittest.mock import patch

import pytest

from sqlfluff.core import Linter, FluffConfig
from sqlfluff.core.dialects import load_raw_dialect
from sqlfluff.core.linter import runner
from sqlfluff.core.errors import (
    SQLFluffSkipFile,
    SQLLexError,
    SQLBaseError,
    SQLLintError,
    SQLParseError,
    SQLFluffUserError,
)
from sqlfluff.cli.formatters import OutputStreamFormatter
from sqlfluff.cli.outputstream import make_output_stream
from sqlfluff.core.linter import LintingResult, NoQaDirective
from sqlfluff.core.linter.runner import get_runner
import sqlfluff.core.linter as linter
from sqlfluff.core.parser import GreedyUntil, Ref
from sqlfluff.core.templaters import TemplatedFile


class DummyLintError(SQLBaseError):
    """Fake lint error used by tests, similar to SQLLintError."""

    def __init__(self, line_no: int, code: str = "L001"):
        self._code = code
        super().__init__(line_no=line_no)


def normalise_paths(paths):
    """Test normalising paths.

    NB Paths on difference platforms might look different, so this
    makes them comparable.
    """
    return {pth.replace("/", ".").replace("\\", ".") for pth in paths}


def test__linter__path_from_paths__dir():
    """Test extracting paths from directories."""
    lntr = Linter()
    paths = lntr.paths_from_path("test/fixtures/lexer")
    assert normalise_paths(paths) == {
        "test.fixtures.lexer.block_comment.sql",
        "test.fixtures.lexer.inline_comment.sql",
        "test.fixtures.lexer.basic.sql",
    }


def test__linter__path_from_paths__default():
    """Test .sql files are found by default."""
    lntr = Linter()
    paths = normalise_paths(lntr.paths_from_path("test/fixtures/linter"))
    assert "test.fixtures.linter.passing.sql" in paths
    assert "test.fixtures.linter.passing_cap_extension.SQL" in paths
    assert "test.fixtures.linter.discovery_file.txt" not in paths


def test__linter__path_from_paths__exts():
    """Test configuration of file discovery."""
    lntr = Linter(
        config=FluffConfig(overrides={"sql_file_exts": ".txt", "dialect": "ansi"})
    )
    paths = normalise_paths(lntr.paths_from_path("test/fixtures/linter"))
    assert "test.fixtures.linter.passing.sql" not in paths
    assert "test.fixtures.linter.passing_cap_extension.SQL" not in paths
    assert "test.fixtures.linter.discovery_file.txt" in paths


def test__linter__path_from_paths__file():
    """Test extracting paths from a file path."""
    lntr = Linter()
    paths = lntr.paths_from_path("test/fixtures/linter/indentation_errors.sql")
    assert normalise_paths(paths) == {"test.fixtures.linter.indentation_errors.sql"}


@pytest.mark.parametrize("filesize,raises_skip", [(0, False), (5, True), (2000, False)])
def test__linter__skip_large_bytes(filesize, raises_skip):
    """Test extracting paths from a file path."""
    config = FluffConfig(
        overrides={"large_file_skip_byte_limit": filesize, "dialect": "ansi"}
    )
    # First check the function directly
    if raises_skip:
        with pytest.raises(SQLFluffSkipFile) as excinfo:
            Linter.load_raw_file_and_config(
                "test/fixtures/linter/indentation_errors.sql", config
            )
        assert "Skipping" in str(excinfo.value)
        assert f"over the limit of {filesize}" in str(excinfo.value)
    # If NOT raises, then we'll catch the raise an error and the test will fail.

    # Then check that it either is or isn't linted appropriately via lint_paths.
    lntr = Linter(config)
    result = lntr.lint_paths(
        ("test/fixtures/linter/indentation_errors.sql",),
    )
    if raises_skip:
        assert not result.get_violations()
    else:
        assert result.get_violations()

    # Same again via parse_path, which is the other entry point.
    result = list(
        lntr.parse_path(
            "test/fixtures/linter/indentation_errors.sql",
        )
    )
    if raises_skip:
        assert not result
    else:
        assert result


def test__linter__path_from_paths__not_exist():
    """Test that the right errors are raise when a file doesn't exist."""
    lntr = Linter()
    with pytest.raises(SQLFluffUserError):
        lntr.paths_from_path("asflekjfhsakuefhse")


def test__linter__path_from_paths__not_exist_ignore():
    """Test extracting paths from a file path."""
    lntr = Linter()
    paths = lntr.paths_from_path("asflekjfhsakuefhse", ignore_non_existent_files=True)
    assert len(paths) == 0


def test__linter__path_from_paths__explicit_ignore():
    """Test ignoring files that were passed explicitly."""
    lntr = Linter()
    paths = lntr.paths_from_path(
        "test/fixtures/linter/sqlfluffignore/path_a/query_a.sql",
        ignore_non_existent_files=True,
        ignore_files=True,
        working_path="test/fixtures/linter/sqlfluffignore/",
    )
    assert len(paths) == 0


def test__linter__path_from_paths__sqlfluffignore_current_directory():
    """Test that .sqlfluffignore in the current directory is read when dir given."""
    oldcwd = os.getcwd()
    try:
        os.chdir("test/fixtures/linter/sqlfluffignore")
        lntr = Linter()
        paths = lntr.paths_from_path(
            "path_a/",
            ignore_non_existent_files=True,
            ignore_files=True,
            working_path="test/fixtures/linter/sqlfluffignore/",
        )
        assert len(paths) == 0
    finally:
        os.chdir(oldcwd)


def test__linter__path_from_paths__dot():
    """Test extracting paths from a dot."""
    lntr = Linter()
    paths = lntr.paths_from_path(".")
    # Use set theory to check that we get AT LEAST these files
    assert normalise_paths(paths) >= {
        "test.fixtures.lexer.block_comment.sql",
        "test.fixtures.lexer.inline_comment.sql",
        "test.fixtures.lexer.basic.sql",
    }


@pytest.mark.parametrize(
    "path",
    [
        "test/fixtures/linter/sqlfluffignore",
        "test/fixtures/linter/sqlfluffignore/",
        "test/fixtures/linter/sqlfluffignore/.",
    ],
)
def test__linter__path_from_paths__ignore(path):
    """Test extracting paths from a dot."""
    lntr = Linter()
    paths = lntr.paths_from_path(path)
    # We should only get query_b, because of the sqlfluffignore files.
    assert normalise_paths(paths) == {
        "test.fixtures.linter.sqlfluffignore.path_b.query_b.sql"
    }


@pytest.mark.parametrize(
    "path",
    [
        "test/fixtures/linter/indentation_errors.sql",
        "test/fixtures/linter/whitespace_errors.sql",
    ],
)
def test__linter__lint_string_vs_file(path):
    """Test the linter finds the same things on strings and files."""
    with open(path) as f:
        sql_str = f.read()
    lntr = Linter(dialect="ansi")
    assert (
        lntr.lint_string(sql_str).check_tuples() == lntr.lint_path(path).check_tuples()
    )


@pytest.mark.parametrize(
    "rules,num_violations", [(None, 7), ("CP01", 2), (("L001", "L009", "L031"), 2)]
)
def test__linter__get_violations_filter_rules(rules, num_violations):
    """Test filtering violations by which rules were violated."""
    lntr = Linter(dialect="ansi")
    lint_result = lntr.lint_string("select a, b FROM tbl c order BY d")

    assert len(lint_result.get_violations(rules=rules)) == num_violations


def test__linter__linting_result__sum_dicts():
    """Test the summing of dictionaries in the linter."""
    lr = LintingResult()
    i = {}
    a = dict(a=3, b=123, f=876.321)
    b = dict(a=19, b=321.0, g=23478)
    r = dict(a=22, b=444.0, f=876.321, g=23478)
    assert lr.sum_dicts(a, b) == r
    # Check the identity too
    assert lr.sum_dicts(r, i) == r


def test__linter__linting_result__combine_dicts():
    """Test the combination of dictionaries in the linter."""
    lr = LintingResult()
    a = dict(a=3, b=123, f=876.321)
    b = dict(h=19, i=321.0, j=23478)
    r = dict(z=22)
    assert lr.combine_dicts(a, b, r) == dict(
        a=3, b=123, f=876.321, h=19, i=321.0, j=23478, z=22
    )


@pytest.mark.parametrize("by_path,result_type", [(False, list), (True, dict)])
def test__linter__linting_result_check_tuples_by_path(by_path, result_type):
    """Test that a LintingResult can partition violations by the source files."""
    lntr = Linter()
    result = lntr.lint_paths(
        [
            "test/fixtures/linter/comma_errors.sql",
            "test/fixtures/linter/whitespace_errors.sql",
        ]
    )
    check_tuples = result.check_tuples(by_path=by_path)
    isinstance(check_tuples, result_type)


@pytest.mark.parametrize("processes", [1, 2])
def test__linter__linting_result_get_violations(processes):
    """Test that we can get violations from a LintingResult."""
    lntr = Linter()
    result = lntr.lint_paths(
        (
            "test/fixtures/linter/comma_errors.sql",
            "test/fixtures/linter/whitespace_errors.sql",
        ),
        processes=processes,
    )

    all([type(v) == SQLLintError for v in result.get_violations()])


@pytest.mark.parametrize("force_error", [False, True])
def test__linter__linting_parallel_thread(force_error, monkeypatch):
    """Run linter in parallel mode using threads.

    Similar to test__linter__linting_result_get_violations but uses a thread
    pool of 1 worker to test parallel mode without subprocesses. This lets the
    tests capture code coverage information for the backend parts of parallel
    execution without having to jump through hoops.
    """
    if not force_error:
        monkeypatch.setattr(Linter, "allow_process_parallelism", False)

    else:

        def _create_pool(*args, **kwargs):
            class ErrorPool:
                def __enter__(self):
                    return self

                def __exit__(self, exc_type, exc_val, exc_tb):
                    pass

                def imap_unordered(self, *args, **kwargs):
                    yield runner.DelayedException(ValueError())

            return ErrorPool()

        monkeypatch.setattr(runner.MultiProcessRunner, "_create_pool", _create_pool)

    config = FluffConfig(overrides={"dialect": "ansi"})
    output_stream = make_output_stream(config, None, os.devnull)
    lntr = Linter(
        formatter=OutputStreamFormatter(output_stream, False, verbosity=0),
        dialect="ansi",
    )
    result = lntr.lint_paths(
        ("test/fixtures/linter/comma_errors.sql",),
        processes=2,
    )

    all([type(v) == SQLLintError for v in result.get_violations()])


@patch("sqlfluff.core.linter.Linter.lint_rendered")
def test_lint_path_parallel_wrapper_exception(patched_lint):
    """Tests the error catching behavior of _lint_path_parallel_wrapper().

    Test on MultiThread runner because otherwise we have pickling issues.
    """
    patched_lint.side_effect = ValueError("Something unexpected happened")
    for result in runner.MultiThreadRunner(
        Linter(), FluffConfig(overrides={"dialect": "ansi"}), processes=1
    ).run(
        ["test/fixtures/linter/passing.sql"],
        fix=False,
    ):
        assert isinstance(result, runner.DelayedException)
        with pytest.raises(ValueError):
            result.reraise()


@pytest.mark.parametrize(
    "mock_cpu,in_processes,exp_processes",
    [
        # Make the mocked cpu count a really high value which is
        # unlikely to collide with the real value. We can then
        # test all the different combos.
        (512, 1, 1),
        (512, 0, 512),
        (512, -12, 500),
        (512, 5, 5),
        # Check that we can't go lower than 1 in a 1 cpu case
        (1, -1, 1),
    ],
)
@patch("multiprocessing.cpu_count")
def test__linter__get_runner_processes(
    patched_cpu_count, mock_cpu, in_processes, exp_processes
):
    """Test that get_runner handles processes correctly."""
    # Make the mocked cpu count a really high value which is
    # unlikely to collide with the real value.
    patched_cpu_count.return_value = mock_cpu
    _, return_processes = get_runner(
        linter=Linter(),
        config=FluffConfig(overrides={"dialect": "ansi"}),
        processes=in_processes,
    )
    assert return_processes == exp_processes


@patch("sqlfluff.core.linter.runner.linter_logger")
@patch("sqlfluff.core.linter.Linter.lint_rendered")
def test__linter__linting_unexpected_error_handled_gracefully(
    patched_lint, patched_logger
):
    """Test that an unexpected internal error returns the issue-surfacing file."""
    patched_lint.side_effect = Exception("Something unexpected happened")
    lntr = Linter()
    lntr.lint_paths(("test/fixtures/linter/passing.sql",))
    assert (
        "Unable to lint test/fixtures/linter/passing.sql due to an internal error."
        # NB: Replace is to handle windows-style paths.
        in patched_logger.warning.call_args[0][0].replace("\\", "/")
        and "Exception: Something unexpected happened"
        in patched_logger.warning.call_args[0][0]
    )


def test__linter__raises_malformed_noqa():
    """A badly formatted noqa gets raised as a parsing error."""
    lntr = Linter(dialect="ansi")
    result = lntr.lint_string_wrapped("select 1 --noqa missing semicolon")

    with pytest.raises(SQLParseError):
        result.check_tuples()


def test__linter__empty_file():
    """Test linter behaves nicely with an empty string."""
    lntr = Linter(dialect="ansi")
    # Make sure no exceptions raised and no violations found in empty file.
    parsed = lntr.parse_string("")
    assert not parsed.violations


@pytest.mark.parametrize(
    "ignore_templated_areas,check_tuples",
    [
        (True, [("L006", 3, 39), ("L006", 3, 40)]),
        (
            False,
            [
                # there are still two of each because L006 checks
                # for both *before* and *after* the operator.
                # The deduplication filter makes sure there aren't 4.
                ("L006", 3, 16),
                ("L006", 3, 16),
                ("L006", 3, 39),
                ("L006", 3, 40),
            ],
        ),
    ],
)
def test__linter__mask_templated_violations(ignore_templated_areas, check_tuples):
    """Test linter masks files properly around templated content.

    NOTE: this also tests deduplication of fixes which have the same
    source position. i.e. `LintedFile.deduplicate_in_source_space()`.
    """
    lntr = Linter(
        config=FluffConfig(
            overrides={
                "rules": "L006",
                "ignore_templated_areas": ignore_templated_areas,
                "dialect": "ansi",
            }
        )
    )
    linted = lntr.lint_path(path="test/fixtures/templater/jinja_h_macros/jinja.sql")
    assert linted.check_tuples() == check_tuples


@pytest.mark.parametrize(
    "fname,config_encoding,lexerror",
    [
        (
            "test/fixtures/linter/encoding-utf-8.sql",
            "autodetect",
            False,
        ),
        (
            "test/fixtures/linter/encoding-utf-8-sig.sql",
            "autodetect",
            False,
        ),
        (
            "test/fixtures/linter/encoding-utf-8.sql",
            "utf-8",
            False,
        ),
        (
            "test/fixtures/linter/encoding-utf-8-sig.sql",
            "utf-8",
            True,
        ),
        (
            "test/fixtures/linter/encoding-utf-8.sql",
            "utf-8-sig",
            False,
        ),
        (
            "test/fixtures/linter/encoding-utf-8-sig.sql",
            "utf-8-sig",
            False,
        ),
    ],
)
def test__linter__encoding(fname, config_encoding, lexerror):
    """Test linter deals with files with different encoding."""
    lntr = Linter(
        config=FluffConfig(
            overrides={
                "rules": "L001",
                "encoding": config_encoding,
                "dialect": "ansi",
            }
        )
    )
    result = lntr.lint_paths([fname])
    assert lexerror == (SQLLexError in [type(v) for v in result.get_violations()])


# noqa tests require a rule_set, therefore we construct dummy rule set for glob matching.
dummy_rule_map = Linter().get_rulepack().reference_map


@pytest.mark.parametrize(
    "input,expected",
    [
        ("", None),
        ("noqa", NoQaDirective(0, None, None)),
        ("noqa?", SQLParseError),
        ("noqa:", NoQaDirective(0, None, None)),
        ("noqa:L001,L002", NoQaDirective(0, ("L001", "L002"), None)),
        ("noqa: enable=L005", NoQaDirective(0, ("L005",), "enable")),
        ("noqa: disable=CP01", NoQaDirective(0, ("CP01",), "disable")),
        ("noqa: disable=all", NoQaDirective(0, None, "disable")),
        ("noqa: disable", SQLParseError),
        (
            "Inline comment before inline ignore -- noqa:L001,L002",
            NoQaDirective(0, ("L001", "L002"), None),
        ),
        # Test selection with rule globs
        (
            "noqa:L04*",
            NoQaDirective(
                0,
                (
                    "AM04",
                    "CP04",  # L040 is an alias of CP04 (which matches the glob)
                    "JJ01",
                    "L041",
<<<<<<< HEAD
                    "L042",
                    "L043",
                    "L044",
                    "L045",
                    "CV04",
                    "L048",
                    "CV05",
=======
                    "L047",
                    "L048",
                    "L049",
                    "ST02",
                    "ST03",
                    "ST05",
>>>>>>> 021e7903
                ),
                None,
            ),
        ),
        # Test selection with aliases.
        (
            "noqa:LN01a",
            NoQaDirective(0, ("L002",), None),
        ),
        # Test selection with alias globs.
        (
            "noqa:LN01*",
            NoQaDirective(
                0,
                (
                    "L002",
                    "L003",
                    "L004",
                ),
                None,
            ),
        ),
        # Test selection with names.
        (
            "noqa:capitalisation.keywords",
            NoQaDirective(0, ("CP01",), None),
        ),
        # Test selection with groups.
        (
            "noqa:capitalisation",
            NoQaDirective(0, ("CP01", "CP02", "CP03", "CP04", "CP05"), None),
        ),
    ],
)
def test_parse_noqa(input, expected):
    """Test correct of "noqa" comments."""
    result = Linter.parse_noqa(input, 0, reference_map=dummy_rule_map)
    if not isinstance(expected, type):
        assert result == expected
    else:
        # With exceptions, just check the type, not the contents.
        assert isinstance(result, expected)


def test_parse_noqa_no_dups():
    """Test overlapping glob expansions don't return duplicate rules in noqa."""
    result = Linter.parse_noqa(
        comment="noqa:L0*5,L01*", line_no=0, reference_map=dummy_rule_map
    )
    assert len(result.rules) == len(set(result.rules))


@pytest.mark.parametrize(
    "noqa,violations,expected",
    [
        [
            [],
            [DummyLintError(1)],
            [
                0,
            ],
        ],
        [
            [dict(comment="noqa: L001", line_no=1)],
            [DummyLintError(1)],
            [],
        ],
        [
            [dict(comment="noqa: L001", line_no=2)],
            [DummyLintError(1)],
            [0],
        ],
        [
            [dict(comment="noqa: L002", line_no=1)],
            [DummyLintError(1)],
            [0],
        ],
        [
            [dict(comment="noqa: enable=L001", line_no=1)],
            [DummyLintError(1)],
            [0],
        ],
        [
            [dict(comment="noqa: disable=L001", line_no=1)],
            [DummyLintError(1)],
            [],
        ],
        [
            [
                dict(comment="noqa: disable=L001", line_no=2),
                dict(comment="noqa: enable=L001", line_no=4),
            ],
            [DummyLintError(1)],
            [0],
        ],
        [
            [
                dict(comment="noqa: disable=L001", line_no=2),
                dict(comment="noqa: enable=L001", line_no=4),
            ],
            [DummyLintError(2)],
            [],
        ],
        [
            [
                dict(comment="noqa: disable=L001", line_no=2),
                dict(comment="noqa: enable=L001", line_no=4),
            ],
            [DummyLintError(3)],
            [],
        ],
        [
            [
                dict(comment="noqa: disable=L001", line_no=2),
                dict(comment="noqa: enable=L001", line_no=4),
            ],
            [DummyLintError(4)],
            [0],
        ],
        [
            [
                dict(comment="noqa: disable=all", line_no=2),
                dict(comment="noqa: enable=all", line_no=4),
            ],
            [DummyLintError(1)],
            [0],
        ],
        [
            [
                dict(comment="noqa: disable=all", line_no=2),
                dict(comment="noqa: enable=all", line_no=4),
            ],
            [DummyLintError(2)],
            [],
        ],
        [
            [
                dict(comment="noqa: disable=all", line_no=2),
                dict(comment="noqa: enable=all", line_no=4),
            ],
            [DummyLintError(3)],
            [],
        ],
        [
            [
                dict(comment="noqa: disable=all", line_no=2),
                dict(comment="noqa: enable=all", line_no=4),
            ],
            [DummyLintError(4)],
            [0],
        ],
        [
            [
                dict(comment="noqa: disable=L001", line_no=2),
                dict(comment="noqa: enable=all", line_no=4),
            ],
            [
                DummyLintError(2, code="L001"),
                DummyLintError(2, code="L002"),
                DummyLintError(4, code="L001"),
                DummyLintError(4, code="L002"),
            ],
            [1, 2, 3],
        ],
        [
            [
                dict(comment="noqa: disable=all", line_no=2),
                dict(comment="noqa: enable=L001", line_no=4),
            ],
            [
                DummyLintError(2, code="L001"),
                DummyLintError(2, code="L002"),
                DummyLintError(4, code="L001"),
                DummyLintError(4, code="L002"),
            ],
            [2],
        ],
        [
            [
                dict(
                    comment="Inline comment before inline ignore -- noqa: L002",
                    line_no=1,
                )
            ],
            [DummyLintError(1)],
            [0],
        ],
        [
            [
                dict(
                    comment="Inline comment before inline ignore -- noqa: L002",
                    line_no=1,
                ),
                dict(
                    comment="Inline comment before inline ignore -- noqa: L002",
                    line_no=2,
                ),
            ],
            [
                DummyLintError(1),
                DummyLintError(2),
            ],
            [0, 1],
        ],
        [
            [
                dict(
                    comment="Inline comment before inline ignore -- noqa: L01*",
                    line_no=1,
                ),
            ],
            [
                DummyLintError(1),
            ],
            [0],
        ],
    ],
    ids=[
        "1_violation_no_ignore",
        "1_violation_ignore_specific_line",
        "1_violation_ignore_different_specific_line",
        "1_violation_ignore_different_specific_rule",
        "1_violation_ignore_enable_this_range",
        "1_violation_ignore_disable_this_range",
        "1_violation_line_1_ignore_disable_specific_2_3",
        "1_violation_line_2_ignore_disable_specific_2_3",
        "1_violation_line_3_ignore_disable_specific_2_3",
        "1_violation_line_4_ignore_disable_specific_2_3",
        "1_violation_line_1_ignore_disable_all_2_3",
        "1_violation_line_2_ignore_disable_all_2_3",
        "1_violation_line_3_ignore_disable_all_2_3",
        "1_violation_line_4_ignore_disable_all_2_3",
        "4_violations_two_types_disable_specific_enable_all",
        "4_violations_two_types_disable_all_enable_specific",
        "1_violations_comment_inline_ignore",
        "2_violations_comment_inline_ignore",
        "1_violations_comment_inline_glob_ignore",
    ],
)
def test_linted_file_ignore_masked_violations(
    noqa: dict, violations: List[SQLBaseError], expected
):
    """Test that _ignore_masked_violations() correctly filters violations."""
    ignore_mask = [Linter.parse_noqa(reference_map=dummy_rule_map, **c) for c in noqa]
    lf = linter.LintedFile(
        path="",
        violations=violations,
        time_dict={},
        tree=None,
        ignore_mask=ignore_mask,
        templated_file=TemplatedFile.from_string(""),
        encoding="utf8",
    )
    result = lf.ignore_masked_violations(violations, ignore_mask)
    expected_violations = [v for i, v in enumerate(violations) if i in expected]
    assert expected_violations == result


def test_linter_noqa():
    """Test "noqa" feature at the higher "Linter" level."""
    lntr = Linter(
        config=FluffConfig(
            overrides={
                "dialect": "bigquery",  # Use bigquery to allow hash comments.
                "rules": "AL02, L019",
            }
        )
    )
    sql = """
    SELECT
        col_a a,
        col_b b, --noqa: disable=AL02
        col_c c,
        col_d d, --noqa: enable=AL02
        col_e e,
        col_f f,
        col_g g,  --noqa
        col_h h,
        col_i i, --noqa:AL02
        col_j j,
        col_k k, --noqa:AL03
        col_l l,
        col_m m,
        col_n n, --noqa: disable=all
        col_o o,
        col_p p, --noqa: enable=all
        col_q q, --Inline comment --noqa: AL02
        col_r r, /* Block comment */ --noqa: AL02
        col_s s # hash comment --noqa: AL02
        -- We trigger both AL02 (implicit aliasing)
        -- and L019 (leading commas) here to
        -- test glob ignoring of multiple rules.
        , col_t t --noqa: L01*
        , col_u u -- Some comment --noqa: L01*
        , col_v v -- We can ignore both AL02 and L019 -- noqa: L01[29]
    FROM foo
        """
    result = lntr.lint_string(sql)
    violations = result.get_violations()
    assert {3, 6, 7, 8, 10, 12, 13, 14, 15, 18} == {v.line_no for v in violations}


def test_linter_noqa_with_templating():
    """Similar to test_linter_noqa, but uses templating (Jinja)."""
    lntr = Linter(
        config=FluffConfig(
            overrides={
                "dialect": "bigquery",  # Use bigquery to allow hash comments.
                "templater": "jinja",
                "rules": "L016",
            }
        )
    )
    sql = "\n"
    '"{%- set a_var = ["1", "2"] -%}\n'
    "SELECT\n"
    "  this_is_just_a_very_long_line_for_demonstration_purposes_of_a_bug_involving_"
    "templated_sql_files, --noqa: L016\n"
    "  this_is_not_so_big a, --Inline comment --noqa: AL02\n"
    "  this_is_not_so_big b, /* Block comment */ --noqa: AL02\n"
    "  this_is_not_so_big c, # hash comment --noqa: AL02\n"
    "  this_is_just_a_very_long_line_for_demonstration_purposes_of_a_bug_involving_"
    "templated_sql_files, --noqa: L01*\n"
    "FROM\n"
    "  a_table\n"
    "    "
    result = lntr.lint_string(sql)
    assert not result.get_violations()


def test_linter_noqa_template_errors():
    """Similar to test_linter_noqa, but uses templating (Jinja)."""
    lntr = Linter(
        config=FluffConfig(
            overrides={
                "templater": "jinja",
                "dialect": "ansi",
            }
        )
    )
    sql = """select * --noqa: TMP
from raw
where
    balance_date >= {{ execution_date - macros.timedelta() }}  --noqa: TMP
"""
    result = lntr.lint_string(sql)
    assert not result.get_violations()


def test_linter_noqa_prs():
    """Test "noqa" feature to ignore PRS at the higher "Linter" level."""
    lntr = Linter(dialect="ansi")
    sql = "SELEC * FROM foo -- noqa: PRS\n"
    result = lntr.lint_string(sql)
    violations = result.get_violations()
    assert not violations


def test_linter_noqa_tmp():
    """Test "noqa" feature to ignore TMP at the higher "Linter" level."""
    lntr = Linter(
        config=FluffConfig(
            overrides={
                "exclude_rules": "L050",
                "dialect": "ansi",
            }
        )
    )
    sql = """
SELECT {{ col_a }} AS a -- noqa: TMP,PRS
FROM foo;
"""
    result = lntr.lint_string(sql)
    print(result.tree.stringify())
    violations = result.get_violations()
    assert not violations


def test_linter_noqa_disable():
    """Test "noqa" comments can be disabled via the config."""
    lntr_noqa_enabled = Linter(
        config=FluffConfig(
            overrides={
                "rules": "AL02",
                "dialect": "ansi",
            }
        )
    )
    lntr_noqa_disabled = Linter(
        config=FluffConfig(
            overrides={
                "disable_noqa": True,
                "rules": "AL02",
                "dialect": "ansi",
            }
        )
    )
    # This query raises AL02, but it is being suppressed by the inline noqa comment.
    # We can ignore this comment by setting disable_noqa = True in the config
    # or by using the --disable-noqa flag in the CLI.
    sql = """
    SELECT col_a a --noqa: AL02
    FROM foo
    """

    # Verify that noqa works as expected with disable_noqa = False (default).
    result_noqa_enabled = lntr_noqa_enabled.lint_string(sql)
    violations_noqa_enabled = result_noqa_enabled.get_violations()
    assert len(violations_noqa_enabled) == 0

    # Verify that noqa comment is ignored with disable_noqa = True.
    result_noqa_disabled = lntr_noqa_disabled.lint_string(sql)
    violations_noqa_disabled = result_noqa_disabled.get_violations()
    assert len(violations_noqa_disabled) == 1
    assert violations_noqa_disabled[0].rule.code == "AL02"


def test_delayed_exception():
    """Test that DelayedException stores and reraises a stored exception."""
    ve = ValueError()
    de = runner.DelayedException(ve)
    with pytest.raises(ValueError):
        de.reraise()


def test__attempt_to_change_templater_warning(caplog):
    """Test warning when changing templater in .sqlfluff file in subdirectory."""
    initial_config = FluffConfig(
        configs={"core": {"templater": "jinja", "dialect": "ansi"}}
    )
    lntr = Linter(config=initial_config)
    updated_config = FluffConfig(
        configs={"core": {"templater": "python", "dialect": "ansi"}}
    )
    logger = logging.getLogger("sqlfluff")
    original_propagate_value = logger.propagate
    try:
        logger.propagate = True
        with caplog.at_level(logging.WARNING, logger="sqlfluff.linter"):
            lntr.render_string(
                in_str="select * from table",
                fname="test.sql",
                config=updated_config,
                encoding="utf-8",
            )
        assert "Attempt to set templater to " in caplog.text
    finally:
        logger.propagate = original_propagate_value


@pytest.mark.parametrize(
    "case",
    [
        dict(
            name="utf8_create",
            fname="test.sql",
            encoding="utf-8",
            existing=None,
            update="def",
            expected="def",
        ),
        dict(
            name="utf8_update",
            fname="test.sql",
            encoding="utf-8",
            existing="abc",
            update="def",
            expected="def",
        ),
        dict(
            name="utf8_special_char",
            fname="test.sql",
            encoding="utf-8",
            existing="abc",
            update="→",  # Special utf-8 character
            expected="→",
        ),
        dict(
            name="incorrect_encoding",
            fname="test.sql",
            encoding="Windows-1252",
            existing="abc",
            update="→",  # Not valid in Windows-1252
            expected="abc",  # File should be unchanged
        ),
    ],
    ids=lambda case: case["name"],
)
def test_safe_create_replace_file(case, tmp_path):
    """Test creating or updating .sql files, various content and encoding."""
    p = tmp_path / case["fname"]
    if case["existing"]:
        p.write_text(case["existing"])
    try:
        linter.LintedFile._safe_create_replace_file(
            str(p), str(p), case["update"], case["encoding"]
        )
    except:  # noqa: E722
        pass
    actual = p.read_text(encoding=case["encoding"])
    assert case["expected"] == actual


def test_advanced_api_methods():
    """Test advanced API methods on segments."""
    # These aren't used by the simple API, which returns
    # a simple JSON representation of the parse tree, but
    # are available for advanced API usage and within rules.
    sql = """
    WITH cte AS (
        SELECT * FROM tab_a
    )
    SELECT
        cte.col_a,
        tab_b.col_b
    FROM cte
    INNER JOIN tab_b;
    """
    linter = Linter(dialect="ansi")
    parsed = linter.parse_string(sql)

    # CTEDefinitionSegment.get_identifier
    cte_segment = next(parsed.tree.recursive_crawl("common_table_expression"))
    assert cte_segment.get_identifier().raw == "cte"

    # BaseFileSegment.get_table_references & StatementSegment.get_table_references
    assert parsed.tree.get_table_references() == {"tab_a", "tab_b"}


def test_normalise_newlines():
    """Test normalising newlines to unix-style line endings."""
    in_str = "SELECT\r\n foo\n FROM \r \n\r bar;"
    out_str = "SELECT\n foo\n FROM \n \n\n bar;"
    assert out_str == Linter._normalise_newlines(in_str)


def test_require_match_parse_grammar():
    """Tests a segment validation check in Dialect.replace().

    If a segment class defines both match_grammar and parse_grammar, replacing
    it requires a segment that defines BOTH or NEITHER of them.
    """
    ansi_dialect = load_raw_dialect("ansi")

    # Try to register a segment that defines match_grammar but not
    # parse_grammar.
    class StatementSegment(ansi_dialect.get_segment("StatementSegment")):
        match_grammar = GreedyUntil(Ref("DelimiterSegment"))

    with pytest.raises(ValueError) as e:
        ansi_dialect.replace(StatementSegment=StatementSegment)
    assert "needs to define 'parse_grammar'" in str(e.value)

    # Now try to register a segment that defines parse_grammar but not
    # match_grammar.
    class StatementSegment(ansi_dialect.get_segment("StatementSegment")):
        parse_grammar = GreedyUntil(Ref("DelimiterSegment"))

    with pytest.raises(ValueError) as e:
        ansi_dialect.replace(StatementSegment=StatementSegment)
    assert "needs to define 'match_grammar'" in str(e.value)<|MERGE_RESOLUTION|>--- conflicted
+++ resolved
@@ -516,22 +516,12 @@
                     "CP04",  # L040 is an alias of CP04 (which matches the glob)
                     "JJ01",
                     "L041",
-<<<<<<< HEAD
-                    "L042",
-                    "L043",
-                    "L044",
-                    "L045",
                     "CV04",
                     "L048",
-                    "CV05",
-=======
-                    "L047",
-                    "L048",
-                    "L049",
                     "ST02",
                     "ST03",
                     "ST05",
->>>>>>> 021e7903
+                    "CV05",
                 ),
                 None,
             ),
