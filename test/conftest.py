--- conflicted
+++ resolved
@@ -4,13 +4,8 @@
 import os
 from typing import List, Callable
 
-<<<<<<< HEAD
-import oyaml
-import pytest
-=======
 import pytest
 import yaml
->>>>>>> b07a79c6
 
 from sqlfluff.cli.commands import quoted_presenter
 from sqlfluff.core import FluffConfig
