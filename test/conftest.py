--- conflicted
+++ resolved
@@ -1,4 +1,3 @@
-<<<<<<< HEAD
 """Common Test Fixtures."""
 
 import pytest
@@ -96,103 +95,4 @@
         return tuple(buff)  # Make sure we return a tuple
 
     # Return the function
-    return generate_test_segments_func
-=======
-"""Common Test Fixtures."""
-
-import pytest
-import oyaml
-
-from sqlfluff.core.parser.markers import FilePositionMarker
-from sqlfluff.core.parser.segments import RawSegment
-
-
-def process_struct(obj):
-    """Process a nested dict or dict-like into a check tuple."""
-    if isinstance(obj, dict):
-        return tuple((k, process_struct(obj[k])) for k in obj)
-    elif isinstance(obj, list):
-        # We'll assume that it's a list of dicts
-        if isinstance(obj[0], dict):
-            buff = [process_struct(elem) for elem in obj]
-            if any(len(elem) > 1 for elem in buff):
-                raise ValueError(
-                    "Not sure how to deal with multi key dict: {0!r}".format(buff)
-                )
-            return tuple(elem[0] for elem in buff)
-        else:
-            raise TypeError(
-                "Did not expect a list of {0}: {1!r}".format(type(obj[0]), obj[0])
-            )
-    elif isinstance(obj, (str, int, float)):
-        return str(obj)
-    elif obj is None:
-        raise TypeError(
-            "Found a null value in dict. This is probably a misconfiguration."
-        )
-    else:
-        raise TypeError(
-            "Not sure how to deal with type {0}: {1!r}".format(type(obj), obj)
-        )
-
-
-def load_yaml(fpath):
-    """Load a yaml structure and process it into a tuple."""
-    # Load raw file
-    with open(fpath) as f:
-        raw = f.read()
-    # Parse the yaml
-    obj = oyaml.safe_load(raw)
-    # Return the parsed and structured object
-    return process_struct(obj)[0]
-
-
-@pytest.fixture()
-def yaml_loader():
-    """Return a yaml loading function."""
-    # Return a function
-    return load_yaml
-
-
-@pytest.fixture(scope="module")
-def generate_test_segments():
-    """Roughly generate test segments.
-
-    This is a factory function so that it works as a fixture,
-    but when actually used, this will return the inner function
-    which is what you actually need.
-    """
-
-    def generate_test_segments_func(elems):
-        """Roughly generate test segments.
-
-        This function isn't totally robust, but good enough
-        for testing. Use with caution.
-        """
-        buff = []
-        raw_buff = ""
-        for elem in elems:
-            if set(elem) <= {" ", "\t"}:
-                cls = RawSegment.make(" ", name="whitespace", type="whitespace")
-            elif set(elem) <= {"\n"}:
-                cls = RawSegment.make("\n", name="newline", type="newline")
-            elif elem == "(":
-                cls = RawSegment.make("(", name="bracket_open", _is_code=True)
-            elif elem == ")":
-                cls = RawSegment.make(")", name="bracket_close", _is_code=True)
-            elif elem.startswith("--"):
-                cls = RawSegment.make("--", name="inline_comment")
-            elif elem.startswith('"'):
-                cls = RawSegment.make('"', name="double_quote", _is_code=True)
-            elif elem.startswith("'"):
-                cls = RawSegment.make("'", name="single_quote", _is_code=True)
-            else:
-                cls = RawSegment.make("", _is_code=True)
-
-            buff.append(cls(elem, FilePositionMarker().advance_by(raw_buff)))
-            raw_buff += elem
-        return tuple(buff)  # Make sure we return a tuple
-
-    # Return the function
-    return generate_test_segments_func
->>>>>>> 0c67e700
+    return generate_test_segments_func