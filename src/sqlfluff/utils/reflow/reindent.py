--- conflicted
+++ resolved
@@ -1537,7 +1537,6 @@
     return matched_indents
 
 
-<<<<<<< HEAD
 def _fix_long_line_with_comment(
     line_buffer: ReflowSequenceType,
     elements: ReflowSequenceType,
@@ -1631,7 +1630,8 @@
     )
 
     return elements, fixes
-=======
+
+
 def _fix_long_line_with_fractional_targets(
     elements: ReflowSequenceType, target_breaks: List[int], desired_indent: str
 ) -> List[LintResult]:
@@ -1754,7 +1754,6 @@
             break
 
     return line_results
->>>>>>> e645712d
 
 
 def lint_line_length(
@@ -1942,43 +1941,6 @@
                     target_breaks,
                 )
 
-<<<<<<< HEAD
-                    e = cast(ReflowPoint, elem_buffer[e_idx])
-
-                    # We need to check for negative sections so they get the right
-                    # indent (otherwise they'll be over indented).
-                    # The `desired_indent` above is for the "uphill" side.
-                    following_class_types = elem_buffer[e_idx + 1].class_types
-                    indent_stats = e.get_indent_impulse(
-                        allow_implicit_indents, following_class_types
-                    )
-                    if indent_stats.trough < 0:
-                        new_indent = current_indent
-                    else:
-                        new_indent = desired_indent
-
-                    new_results, new_point = e.indent_to(
-                        new_indent,
-                        after=elem_buffer[e_idx - 1].segments[-1],
-                        before=elem_buffer[e_idx + 1].segments[0],
-                    )
-                    elem_buffer[e_idx] = new_point
-                    line_results += new_results
-
-                    # If the balance is *also* negative, then we should also
-                    # stop. We've indented a whole section - that's enough for now.
-                    # TODO: The smart thing to do would be to first identify the
-                    # *best* section to indent, rather than the lowest and then
-                    # the first, but that's too smart for now.
-                    # If we're still not short enough, then we'll catch the next
-                    # part when we come back around.
-                    # NOTE: This only makes sense if this is an indent point and
-                    # not a rebreaking operation (i.e. this is an integer balance).
-                    # Otherwise break at all the points.
-                    if indent_stats.impulse < 0 and target_balance % 1 == 0:
-                        reflow_logger.debug("    Stopping as we're back down.")
-                        break
-=======
                 # Is one of the locations the final element? If so remove it.
                 # There's already a line break there.
                 if i in target_breaks:
@@ -2004,7 +1966,6 @@
                     line_results = _fix_long_line_with_fractional_targets(
                         elem_buffer, target_breaks, desired_indent
                     )
->>>>>>> e645712d
 
                 # Consolidate all the results for the line into one.
                 fixes = fixes_from_results(line_results)
