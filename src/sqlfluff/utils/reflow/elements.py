--- conflicted
+++ resolved
@@ -14,11 +14,7 @@
     Indent,
     SourceFix,
 )
-<<<<<<< HEAD
-from sqlfluff.core.rules.base import LintFix
-=======
 from sqlfluff.core.rules.base import LintFix, LintResult
->>>>>>> 44dd31a8
 
 from sqlfluff.utils.reflow.config import ReflowConfig
 from sqlfluff.utils.reflow.depthmap import DepthInfo
@@ -37,11 +33,7 @@
 reflow_logger = logging.getLogger("sqlfluff.rules.reflow")
 
 
-<<<<<<< HEAD
-def get_consumed_whitespace(segment: Optional[RawSegment]):
-=======
 def get_consumed_whitespace(segment: Optional[RawSegment]) -> Optional[str]:
->>>>>>> 44dd31a8
     """A helper function to extract possible consumed whitespace.
 
     Args:
@@ -180,11 +172,7 @@
     elif indent[0] == " ":
         assert all(c == " " for c in indent)
         return f"indent of {len(indent)} spaces"
-<<<<<<< HEAD
-    elif indent[0] == "\t":
-=======
     elif indent[0] == "\t":  # pragma: no cover
->>>>>>> 44dd31a8
         assert all(c == "\t" for c in indent)
         return f"indent of {len(indent)} tabs"
     else:  # pragma: no cover
@@ -264,11 +252,7 @@
         after: Optional[BaseSegment] = None,
         before: Optional[BaseSegment] = None,
         description: Optional[str] = None,
-<<<<<<< HEAD
-    ) -> Tuple[List[LintFix], "ReflowPoint"]:
-=======
     ) -> Tuple[List[LintResult], "ReflowPoint"]:
->>>>>>> 44dd31a8
         """Coerce a point to have a particular indent.
 
         If the point currently contains no newlines, one will
@@ -318,20 +302,6 @@
                 source_str=indent_seg.source_str[: -len(current_indent)]
                 + desired_indent,
             )
-<<<<<<< HEAD
-            new_fixes = [
-                LintFix.replace(
-                    indent_seg,
-                    [new_placeholder],
-                    description=description
-                    or f"Expected {_indent_description(desired_indent)}.",
-                )
-            ]
-            new_segments = [
-                new_placeholder if seg is indent_seg else seg for seg in self.segments
-            ]
-            return new_fixes, ReflowPoint(tuple(new_segments))
-=======
             new_segments = [
                 new_placeholder if seg is indent_seg else seg for seg in self.segments
             ]
@@ -343,7 +313,6 @@
                     or f"Expected {_indent_description(desired_indent)}.",
                 )
             ], ReflowPoint(tuple(new_segments))
->>>>>>> 44dd31a8
 
         elif self.num_newlines():
             # There is already a newline. Is there an indent?
@@ -357,14 +326,9 @@
                     new_indent = indent_seg.edit(desired_indent)
                     idx = self.segments.index(indent_seg)
                     return [
-<<<<<<< HEAD
-                        LintFix.delete(
-                            indent_seg,
-=======
                         LintResult(
                             indent_seg,
                             [LintFix.delete(indent_seg)],
->>>>>>> 44dd31a8
                             description=description or "Line should not be indented.",
                         )
                     ], ReflowPoint(self.segments[:idx] + self.segments[idx + 1 :])
@@ -373,15 +337,9 @@
                 new_indent = indent_seg.edit(desired_indent)
                 idx = self.segments.index(indent_seg)
                 return [
-<<<<<<< HEAD
-                    LintFix.replace(
-                        indent_seg,
-                        [new_indent],
-=======
                     LintResult(
                         indent_seg,
                         [LintFix.replace(indent_seg, [new_indent])],
->>>>>>> 44dd31a8
                         description=description
                         or f"Expected {_indent_description(desired_indent)}.",
                     )
@@ -397,17 +355,7 @@
                     if self.segments[idx].is_type("newline"):
                         break
                 new_indent = WhitespaceSegment(desired_indent)
-                # Rather than doing a `create_after` here, we're
-                # going to do a replace. This is effectively to give a hint
-                # to the linter that this is safe to do before a templated
-                # placeholder. This solves some potential bugs - although
-                # it feels a bit like a workaround.
                 return [
-<<<<<<< HEAD
-                    LintFix.replace(
-                        self.segments[idx],
-                        [self.segments[idx], new_indent],
-=======
                     LintResult(
                         # The anchor for the *result* should be the segment
                         # *after* the newline, otherwise the location of the fix
@@ -426,7 +374,6 @@
                                 self.segments[idx], [self.segments[idx], new_indent]
                             )
                         ],
->>>>>>> 44dd31a8
                         description=description
                         or f"Expected {_indent_description(desired_indent)}.",
                     )
@@ -463,20 +410,11 @@
                     fix = LintFix.create_before(
                         before,
                         [new_newline, new_indent],
-<<<<<<< HEAD
-                        description=description
-                        or (
-                            "Expected line break and "
-                            f"{_indent_description(desired_indent)} "
-                            f"before {before_raw!r}."
-                        ),
-=======
                     )
                     description = description or (
                         "Expected line break and "
                         f"{_indent_description(desired_indent)} "
                         f"before {before_raw!r}."
->>>>>>> 44dd31a8
                     )
                 else:
                     assert after  # mypy hint
@@ -488,20 +426,11 @@
                     fix = LintFix.create_after(
                         after,
                         [new_newline, new_indent],
-<<<<<<< HEAD
-                        description=description
-                        or (
-                            "Expected line break and "
-                            f"{_indent_description(desired_indent)} "
-                            f"after {after_raw!r}."
-                        ),
-=======
                     )
                     description = description or (
                         "Expected line break and "
                         f"{_indent_description(desired_indent)} "
                         f"after {after_raw!r}."
->>>>>>> 44dd31a8
                     )
                 new_point = ReflowPoint((new_newline, new_indent))
                 anchor = before
@@ -538,11 +467,7 @@
                             "Expected line break and "
                             f"{_indent_description(desired_indent)}."
                         )
-<<<<<<< HEAD
-                fix = LintFix.replace(ws_seg, new_segs, description=description)
-=======
                 fix = LintFix.replace(ws_seg, new_segs)
->>>>>>> 44dd31a8
                 new_point = ReflowPoint(
                     self.segments[:idx] + tuple(new_segs) + self.segments[idx + 1 :]
                 )
