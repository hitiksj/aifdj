--- conflicted
+++ resolved
@@ -38,26 +38,13 @@
     get_keywords(postgres_keywords, "reserved")
 )
 postgres_dialect.sets("unreserved_keywords").update(
-<<<<<<< HEAD
+
     get_keywords(postgres_keywords, "non-reserved")
 )
 postgres_dialect.sets("reserved_keywords").difference_update(
     get_keywords(postgres_keywords, "not-keyword")
-=======
-    [
-        "WITHIN",
-        "ANALYZE",
-        "VERBOSE",
-        "COSTS",
-        "BUFFERS",
-        "FORMAT",
-        "XML",
-        "SERVER",
-        "WRAPPER",
-        "TYPES",
-    ]
->>>>>>> cb572f4f
 )
+
 postgres_dialect.sets("unreserved_keywords").difference_update(
     get_keywords(postgres_keywords, "not-keyword")
 )
