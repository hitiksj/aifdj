--- conflicted
+++ resolved
@@ -2764,11 +2764,8 @@
             Ref("DropDatabaseStatementSegment"),
             Ref("AlterFunctionStatementSegment"),
             Ref("AlterViewStatementSegment"),
-<<<<<<< HEAD
             Ref("ResetStatementSegment"),
-=======
             Ref("DiscardStatementSegment"),
->>>>>>> 676fbcbd
         ],
     )
 
@@ -3062,7 +3059,6 @@
 
 
 @postgres_dialect.segment()
-<<<<<<< HEAD
 class ResetStatementSegment(BaseSegment):
     """A `RESET` statement.
 
@@ -3073,7 +3069,10 @@
     match_grammar = Sequence(
         "RESET",
         OneOf("ALL", Ref("ParameterNameSegment")),
-=======
+    )
+
+
+@postgres_dialect.segment()
 class DiscardStatementSegment(BaseSegment):
     """A `DISCARD` statement.
 
@@ -3090,5 +3089,4 @@
             "TEMPORARY",
             "TEMP",
         ),
->>>>>>> 676fbcbd
     )