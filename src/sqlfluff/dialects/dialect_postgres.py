"""The PostgreSQL dialect."""

from sqlfluff.core.parser import (
    OneOf,
    AnyNumberOf,
    Ref,
    Sequence,
    Bracketed,
    OptionallyBracketed,
    Anything,
    BaseSegment,
    Delimited,
    RegexLexer,
    RegexParser,
    CodeSegment,
    NamedParser,
    SymbolSegment,
    StartsWith,
    CommentSegment,
    Dedent,
    SegmentGenerator,
    NewlineSegment,
)

from sqlfluff.core.dialects import load_raw_dialect
from sqlfluff.dialects.dialect_postgres_keywords import (
    postgres_keywords,
    get_keywords,
    postgres_postgis_datatype_keywords,
)

ansi_dialect = load_raw_dialect("ansi")

postgres_dialect = ansi_dialect.copy_as("postgres")

postgres_dialect.insert_lexer_matchers(
    # JSON Operators: https://www.postgresql.org/docs/9.5/functions-json.html
    [
        # Explanation for the regex
        # - (?s) Switch - .* includes newline characters
        # - U& - must start with U&
        # - (('')+?(?!')|('.*?(?<!')(?:'')*'(?!')))
        #    ('')+?                                 Any non-zero number of pairs of
        #                                           single quotes -
        #          (?!')                            that are not then followed by a
        #                                           single quote
        #               |                           OR
        #                ('.*?(?<!')(?:'')*'(?!'))
        #                 '.*?                      A single quote followed by anything
        #                                           (non-greedy)
        #                     (?<!')(?:'')*         Any even number of single quotes,
        #                                           including zero
        #                                  '(?!')   Followed by a single quote, which is
        #                                           not followed by a single quote
        # - (\s*UESCAPE\s*'[^0-9A-Fa-f'+\-\s)]')?
        #    \s*UESCAPE\s*                          Whitespace, followed by UESCAPE,
        #                                           followed by whitespace
        #                 '[^0-9A-Fa-f'+\-\s)]'     Any character that isn't A-F, a-f,
        #                                           0-9, +-, or whitespace, in quotes
        #                                       ?   This last block is optional
        RegexLexer(
            "unicode_single_quote",
            r"(?s)U&(('')+?(?!')|('.*?(?<!')(?:'')*'(?!')))(\s*UESCAPE\s*'"
            r"[^0-9A-Fa-f'+\-\s)]')?",
            CodeSegment,
        ),
        # This is similar to the Unicode regex, the key differences being:
        # - E - must start with E
        # - The final quote character must be preceded by:
        # (?<!\\)(?:\\\\)*(?<!')(?:'')     An even/zero number of \ followed by an
        # even/zero number of '
        # OR
        # (?<!\\)(?:\\\\)*\\(?<!')(?:'')*' An odd number of \ followed by an odd number
        # of '
        # There is no UESCAPE block
        RegexLexer(
            "escaped_single_quote",
            r"(?s)E(('')+?(?!')|'.*?((?<!\\)(?:\\\\)*(?<!')(?:'')*|(?<!\\)(?:\\\\)*\\"
            r"(?<!')(?:'')*')'(?!'))",
            CodeSegment,
        ),
        # Double quote Unicode string cannot be empty, and have no single quote escapes
        RegexLexer(
            "unicode_double_quote",
            r'(?s)U&".+?"(\s*UESCAPE\s*\'[^0-9A-Fa-f\'+\-\s)]\')?',
            CodeSegment,
        ),
        RegexLexer(
            "json_operator",
            r"->>|#>>|->|#>|@>|<@|\?\||\?|\?&|#-",
            CodeSegment,
        ),
    ],
    before="like_operator",
)

postgres_dialect.insert_lexer_matchers(
    [
        # Explanation for the regex
        # \\([^(\\\r\n)])+((\\\\)|(?=\n)|(?=\r\n))?
        # \\                                        Starts with backslash
        #   ([^\\\r\n])+                            Anything that is not a newline or a
        #                                           backslash
        #                 (
        #                  (\\\\)                   Double backslash
        #                        |                  OR
        #                         (?=\n)            The next character is a newline
        #                               |           OR
        #                                (?=\r\n)   The next 2 characters are a carriage
        #                                           return and a newline
        #                                        )
        #                                         ? The previous clause is optional
        RegexLexer(
            # For now we'll just treat meta syntax like comments and so just ignore
            # them. In future we may want to enhance this to actually parse them to
            # ensure they are valid meta commands.
            "meta_command",
            r"\\([^\\\r\n])+((\\\\)|(?=\n)|(?=\r\n))?",
            CommentSegment,
        )
    ],
    before="code",  # Final thing to search for - as psql specific
)

postgres_dialect.patch_lexer_matchers(
    [
        # Patching comments to remove hash comments
        RegexLexer(
            "inline_comment",
            r"(--)[^\n]*",
            CommentSegment,
            segment_kwargs={"trim_start": ("--")},
        ),
        # In Postgres, the only escape character is ' for single quote strings
        RegexLexer(
            "single_quote", r"(?s)('')+?(?!')|('.*?(?<!')(?:'')*'(?!'))", CodeSegment
        ),
        # In Postgres, there is no escape character for double quote strings
        RegexLexer("double_quote", r'(?s)".+?"', CodeSegment),
        RegexLexer("code", r"[0-9a-zA-Z_]+[0-9a-zA-Z_$]*", CodeSegment),
    ]
)

postgres_dialect.sets("reserved_keywords").update(
    get_keywords(postgres_keywords, "reserved")
)
postgres_dialect.sets("unreserved_keywords").update(
    get_keywords(postgres_keywords, "non-reserved")
)
postgres_dialect.sets("reserved_keywords").difference_update(
    get_keywords(postgres_keywords, "not-keyword")
)

postgres_dialect.sets("unreserved_keywords").difference_update(
    get_keywords(postgres_keywords, "not-keyword")
)

# Add datetime units
postgres_dialect.sets("datetime_units").update(
    [
        "CENTURY",
        "DECADE",
        "DOW",
        "DOY",
        "EPOCH",
        "ISODOW",
        "ISOYEAR",
        "MICROSECONDS",
        "MILLENNIUM",
        "MILLISECONDS",
        "TIMEZONE",
        "TIMEZONE_HOUR",
        "TIMEZONE_MINUTE",
    ]
)

postgres_dialect.add(
    JsonOperatorSegment=NamedParser(
        "json_operator", SymbolSegment, name="json_operator", type="binary_operator"
    ),
    DollarQuotedLiteralSegment=NamedParser(
        "dollar_quote", CodeSegment, name="dollar_quoted_literal", type="literal"
    ),
    SimpleGeometryGrammar=AnyNumberOf(Ref("NumericLiteralSegment")),
    # N.B. this MultilineConcatenateDelimiterGrammar is only created
    # to parse multiline-concatenated string literals
    # and shouldn't be used in other contexts.
    # In general let the parser handle newlines and whitespace.
    MultilineConcatenateNewline=NamedParser(
        "newline",
        NewlineSegment,
        name="newline",
        type="newline",
    ),
    MultilineConcatenateDelimiterGrammar=AnyNumberOf(
        Ref("MultilineConcatenateNewline"), min_times=1, allow_gaps=False
    ),
)

postgres_dialect.replace(
    ComparisonOperatorGrammar=OneOf(
        Ref("EqualsSegment"),
        Ref("GreaterThanSegment"),
        Ref("LessThanSegment"),
        Ref("GreaterThanOrEqualToSegment"),
        Ref("LessThanOrEqualToSegment"),
        Ref("NotEqualToSegment"),
        Ref("LikeOperatorSegment"),
        Sequence("IS", "DISTINCT", "FROM"),
        Sequence("IS", "NOT", "DISTINCT", "FROM"),
    ),
    NakedIdentifierSegment=SegmentGenerator(
        # Generate the anti template from the set of reserved keywords
        lambda dialect: RegexParser(
            # Can’t begin with $, must only contain digits, letters, underscore it $ but
            # can’t be all digits.
            r"([A-Z_]+|[0-9]+[A-Z_$])[A-Z0-9_$]*",
            CodeSegment,
            name="naked_identifier",
            type="identifier",
            anti_template=r"^(" + r"|".join(dialect.sets("reserved_keywords")) + r")$",
        )
    ),
    ParameterNameSegment=RegexParser(
        r"[A-Z_][A-Z0-9_$]*", CodeSegment, name="parameter", type="parameter"
    ),
    FunctionNameIdentifierSegment=RegexParser(
        r"[A-Z_][A-Z0-9_$]*",
        CodeSegment,
        name="function_name_identifier",
        type="function_name_identifier",
    ),
    QuotedLiteralSegment=OneOf(
        # Postgres allows newline-concatenated string literals (#1488).
        # Since these string literals can have comments between them,
        # we use grammar to handle this.
        Delimited(
            NamedParser(
                "single_quote",
                CodeSegment,
                name="quoted_literal",
                type="literal",
            ),
            delimiter=Ref("MultilineConcatenateDelimiterGrammar"),
            allow_trailing=True,
        ),
        Delimited(
            NamedParser(
                "unicode_single_quote",
                CodeSegment,
                name="quoted_literal",
                type="literal",
            ),
            delimiter=Ref("MultilineConcatenateDelimiterGrammar"),
            allow_trailing=True,
        ),
        Delimited(
            NamedParser(
                "escaped_single_quote",
                CodeSegment,
                name="quoted_literal",
                type="literal",
            ),
            delimiter=Ref("MultilineConcatenateDelimiterGrammar"),
            allow_trailing=True,
        ),
    ),
    QuotedIdentifierSegment=OneOf(
        NamedParser(
            "double_quote", CodeSegment, name="quoted_identifier", type="identifier"
        ),
        NamedParser(
            "unicode_double_quote", CodeSegment, name="quoted_literal", type="literal"
        ),
    ),
    PostFunctionGrammar=OneOf(
        Ref("WithinGroupClauseSegment"),
        Ref("OverClauseSegment"),
        # Filter clause supported by both Postgres and SQLite
        Ref("FilterClauseGrammar"),
    ),
    BinaryOperatorGrammar=OneOf(
        Ref("ArithmeticBinaryOperatorGrammar"),
        Ref("StringBinaryOperatorGrammar"),
        Ref("BooleanBinaryOperatorGrammar"),
        Ref("ComparisonOperatorGrammar"),
        # Add JSON operators
        Ref("JsonOperatorSegment"),
    ),
    FunctionParameterGrammar=Sequence(
        OneOf("IN", "OUT", "INOUT", "VARIADIC", optional=True),
        OneOf(
            Ref("DatatypeSegment"),
            Sequence(Ref("ParameterNameSegment"), Ref("DatatypeSegment")),
        ),
        Sequence(
            OneOf("DEFAULT", Ref("EqualsSegment")), Ref("LiteralGrammar"), optional=True
        ),
    ),
    FrameClauseUnitGrammar=OneOf("RANGE", "ROWS", "GROUPS"),
    # In Postgres, column references may be followed by a time zone cast in all cases.
    # For more information, see https://www.postgresql.org/docs/11
    # /functions-datetime.html
    ColumnReferenceSegment=Sequence(
        ansi_dialect.get_segment("ColumnReferenceSegment"),
        Ref("ArrayAccessorSegment", optional=True),
        Ref("TimeZoneGrammar", optional=True),
    ),
    # Postgres supports the non-standard ISNULL and NONNULL comparison operators. See
    # https://www.postgresql.org/docs/14/functions-comparison.html
    IsNullGrammar=Ref.keyword("ISNULL"),
    NotNullGrammar=Ref.keyword("NOTNULL"),
    JoinKeywords=Sequence("JOIN", Sequence("LATERAL", optional=True)),
    SelectClauseElementTerminatorGrammar=OneOf(
        "INTO",
        "FROM",
        "WHERE",
        Sequence("ORDER", "BY"),
        "LIMIT",
        Ref("CommaSegment"),
        Ref("SetOperatorSegment"),
    ),
    LiteralGrammar=OneOf(
        Ref("QuotedLiteralSegment"),
        Ref("NumericLiteralSegment"),
        Ref("BooleanLiteralGrammar"),
        Ref("QualifiedNumericLiteralSegment"),
        # NB: Null is included in the literals, because it is a keyword which
        # can otherwise be easily mistaken for an identifier.
        Ref("NullLiteralSegment"),
        Ref("DateTimeLiteralGrammar"),
        Ref("PsqlVariableGrammar"),
        Sequence(Ref("SimpleArrayTypeGrammar"), Ref("ArrayLiteralSegment")),
    ),
    SimpleArrayTypeGrammar=Ref.keyword("ARRAY"),
)


@postgres_dialect.segment()
class PsqlVariableGrammar(BaseSegment):
    """PSQl Variables :thing, :'thing', :"thing"."""

    type = "psql_variable"

    match_grammar = Sequence(
        OptionallyBracketed(
            Ref("ColonSegment"),
            OneOf(
                Ref("ParameterNameSegment"),
                Ref("QuotedLiteralSegment"),
                Ref("QuotedIdentifierSegment"),
            ),
        )
    )


@postgres_dialect.segment()
class TimeZoneGrammar(BaseSegment):
    """Literal Date Time with optional casting to Time Zone."""

    type = "time_zone_grammar"
    match_grammar = AnyNumberOf(
        Sequence("AT", "TIME", "ZONE", Ref("QuotedLiteralSegment")),
    )


@postgres_dialect.segment(replace=True)
class ArrayAccessorSegment(BaseSegment):
    """Overwrites Array Accessor in ANSI to allow n many consecutive brackets."""

    type = "array_accessor"

    match_grammar = Sequence(
        AnyNumberOf(
            Bracketed(
                Sequence(
                    OneOf(
                        Ref("QualifiedNumericLiteralSegment"),
                        Ref("NumericLiteralSegment"),
                    ),
                    Sequence(
                        Ref("SliceSegment"),
                        OneOf(
                            Ref("QualifiedNumericLiteralSegment"),
                            Ref("NumericLiteralSegment"),
                        ),
                        optional=True,
                    ),
                    optional=True,
                ),
                bracket_type="square",
            )
        )
    )


@postgres_dialect.segment()
class SimpleArrayContentsGrammar(BaseSegment):
    """This Grammar is Literals in Square Brackets, comma delimited."""

    type = "simple_array_contents_grammar"

    match_grammar = Bracketed(Delimited(Ref("LiteralGrammar")), bracket_type="square")


@postgres_dialect.segment(replace=True)
class ArrayLiteralSegment(BaseSegment):
    """Overwrites ANSI to allow for nested Arrays."""

    type = "array_contents_grammar"

    match_grammar = Sequence(
        OneOf(
            Ref("SimpleArrayContentsGrammar"),
            Bracketed(Delimited(Ref("ArrayLiteralSegment")), bracket_type="square"),
        )
    )


@postgres_dialect.segment()
class DateTimeTypeIdentifier(BaseSegment):
    """Date Time Type."""

    type = "datetime_type_identifier"
    match_grammar = OneOf(
        "DATE",
        Sequence(
            OneOf("TIME", "TIMESTAMP"),
            Bracketed(Ref("NumericLiteralSegment"), optional=True),
            Sequence(OneOf("WITH", "WITHOUT"), "TIME", "ZONE", optional=True),
        ),
        Sequence(
            OneOf("INTERVAL", "TIMETZ", "TIMESTAMPTZ"),
            Bracketed(Ref("NumericLiteralSegment"), optional=True),
        ),
    )


@postgres_dialect.segment(replace=True)
class DateTimeLiteralGrammar(BaseSegment):
    """Literal Date Time with optional casting to Time Zone."""

    type = "datetime_literal"
    match_grammar = Sequence(
        Ref("DateTimeTypeIdentifier"),
        Ref("QuotedLiteralSegment"),
        Ref("TimeZoneGrammar", optional=True),
    )


@postgres_dialect.segment(replace=True)
class DatatypeSegment(BaseSegment):
    """A data type segment.

    Supports timestamp with(out) time zone. Doesn't currently support intervals.
    """

    type = "data_type"
    match_grammar = Sequence(
        # Some dialects allow optional qualification of data types with schemas
        Sequence(
            Ref("SingleIdentifierGrammar"),
            Ref("DotSegment"),
            allow_gaps=False,
            optional=True,
        ),
        OneOf(
            Ref("WellKnownTextGeometrySegment"),
            Sequence(
                Ref("DateTimeTypeIdentifier"),
                Ref("TimeZoneGrammar", optional=True),
            ),
            Sequence(
                OneOf(
                    # numeric types
                    "SMALLINT",
                    "INTEGER",
                    "INT",
                    "INT2",
                    "INT4",
                    "INT8",
                    "BIGINT",
                    "FLOAT4",
                    "FLOAT8",
                    "REAL",
                    Sequence("DOUBLE", "PRECISION"),
                    "SMALLSERIAL",
                    "SERIAL",
                    "SERIAL2",
                    "SERIAL4",
                    "SERIAL8",
                    "BIGSERIAL",
                    # numeric types [(precision)]
                    Sequence(
                        OneOf("FLOAT"),
                        Bracketed(Ref("NumericLiteralSegment"), optional=True),
                    ),
                    # numeric types [precision ["," scale])]
                    Sequence(
                        OneOf("DECIMAL", "NUMERIC"),
                        Bracketed(
                            Delimited(Ref("NumericLiteralSegment")),
                            optional=True,
                        ),
                    ),
                    # monetary type
                    "MONEY",
                    # character types
                    OneOf(
                        Sequence(
                            OneOf(
                                "CHAR",
                                "CHARACTER",
                                Sequence("CHARACTER", "VARYING"),
                                "VARCHAR",
                            ),
                            Bracketed(Ref("NumericLiteralSegment"), optional=True),
                        ),
                        "TEXT",
                    ),
                    # binary type
                    "BYTEA",
                    # boolean types
                    OneOf("BOOLEAN", "BOOL"),
                    # geometric types
                    OneOf("POINT", "LINE", "LSEG", "BOX", "PATH", "POLYGON", "CIRCLE"),
                    # network address types
                    OneOf("CIDR", "INET", "MACADDR", "MACADDR8"),
                    # text search types
                    OneOf("TSVECTOR", "TSQUERY"),
                    # bit string types
                    Sequence(
                        "BIT",
                        OneOf("VARYING", optional=True),
                        Bracketed(
                            Ref("NumericLiteralSegment"),
                            optional=True,
                        ),
                    ),
                    # uuid type
                    "UUID",
                    # xml type
                    "XML",
                    # json types
                    OneOf("JSON", "JSONB"),
                    # range types
                    "INT4RANGE",
                    "INT8RANGE",
                    "NUMRANGE",
                    "TSRANGE",
                    "TSTZRANGE",
                    "DATERANGE",
                    # pg_lsn type
                    "PG_LSN",
                ),
            ),
            # user defined data types
            Ref("DatatypeIdentifierSegment"),
        ),
        # array types
        OneOf(
            AnyNumberOf(
                Bracketed(
                    Ref("ExpressionSegment", optional=True), bracket_type="square"
                )
            ),
            Ref("SimpleArrayTypeGrammar"),
            Sequence(Ref("SimpleArrayTypeGrammar"), Ref("ArrayLiteralSegment")),
            optional=True,
        ),
    )


@postgres_dialect.segment(replace=True)
class CreateFunctionStatementSegment(BaseSegment):
    """A `CREATE FUNCTION` statement.

    This version in the ANSI dialect should be a "common subset" of the
    structure of the code for those dialects.
    postgres: https://www.postgresql.org/docs/13/sql-createfunction.html
    """

    type = "create_function_statement"

    match_grammar = Sequence(
        "CREATE",
        Sequence("OR", "REPLACE", optional=True),
        Ref("TemporaryGrammar", optional=True),
        "FUNCTION",
        Anything(),
    )

    parse_grammar = Sequence(
        "CREATE",
        Sequence("OR", "REPLACE", optional=True),
        Ref("TemporaryGrammar", optional=True),
        "FUNCTION",
        Sequence("IF", "NOT", "EXISTS", optional=True),
        Ref("FunctionNameSegment"),
        Ref("FunctionParameterListGrammar"),
        Sequence(  # Optional function return type
            "RETURNS",
            OneOf(
                Sequence(
                    "TABLE",
                    Bracketed(
                        Delimited(
                            OneOf(
                                Ref("DatatypeSegment"),
                                Sequence(
                                    Ref("ParameterNameSegment"), Ref("DatatypeSegment")
                                ),
                            ),
                            delimiter=Ref("CommaSegment"),
                        )
                    ),
                    optional=True,
                ),
                Sequence(
                    "SETOF",
                    Ref("DatatypeSegment"),
                ),
                Ref("DatatypeSegment"),
            ),
            optional=True,
        ),
        Ref("FunctionDefinitionGrammar"),
    )


@postgres_dialect.segment()
class DropFunctionStatementSegment(BaseSegment):
    """A `DROP FUNCTION` statement.

    As per the specification: https://www.postgresql.org/docs/14/sql-dropfunction.html
    """

    type = "drop_function_statement"

    match_grammar = Sequence(
        "DROP",
        "FUNCTION",
        Ref("IfExistsGrammar", optional=True),
        Delimited(
            Sequence(
                Ref("FunctionNameSegment"),
                Ref("FunctionParameterListGrammar", optional=True),
            )
        ),
        Ref("DropBehaviorGrammar", optional=True),
    )


@postgres_dialect.segment()
class AlterFunctionStatementSegment(BaseSegment):
    """A `ALTER FUNCTION` statement.

    As per the specification: https://www.postgresql.org/docs/14/sql-alterfunction.html
    """

    type = "alter_function_statement"

    match_grammar = StartsWith(Sequence("ALTER", "FUNCTION"))

    parse_grammar = Sequence(
        "ALTER",
        "FUNCTION",
        Delimited(
            Sequence(
                Ref("FunctionNameSegment"),
                Ref("FunctionParameterListGrammar", optional=True),
            )
        ),
        OneOf(
            Ref("AlterFunctionActionSegment", optional=True),
            Sequence("RENAME", "TO", Ref("FunctionNameSegment")),
            Sequence("SET", "SCHEMA", Ref("SchemaReferenceSegment")),
            Sequence(
                "OWNER",
                "TO",
                OneOf(
                    OneOf(Ref("ParameterNameSegment"), Ref("QuotedIdentifierSegment")),
                    "CURRENT_ROLE",
                    "CURRENT_USER",
                    "SESSION_USER",
                ),
            ),
            Sequence(
                Ref.keyword("NO", optional=True),
                "DEPENDS",
                "ON",
                "EXTENSION",
            ),
        ),
    )


@postgres_dialect.segment()
class AlterFunctionActionSegment(BaseSegment):
    """Alter Function Action Segment.

    Matches the definition of action in https://www.postgresql.org/docs/14
    /sql-alterfunction.html
    """

    type = "alter_function_action_segment"

    match_grammar = Sequence(
        OneOf(
            OneOf(
                Sequence("CALLED", "ON", "NULL", "INPUT"),
                Sequence("RETURNS", "NULL", "ON", "NULL", "INPUT"),
                "STRICT",
            ),
            OneOf("IMMUTABLE", "STABLE", "VOLATILE"),
            Sequence(Ref.keyword("NOT", optional=True), "LEAKPROOF"),
            Sequence(
                Ref.keyword("EXTERNAL", optional=True),
                "SECURITY",
                OneOf("DEFINER", "INVOKER"),
            ),
            Sequence("PARALLEL", OneOf("UNSAFE", "RESTRICTED", "SAFE")),
            Sequence("COST", Ref("NumericLiteralSegment")),
            Sequence("ROWS", Ref("NumericLiteralSegment")),
            Sequence("SUPPORT", Ref("ParameterNameSegment")),
            Sequence(
                "SET",
                Ref("ParameterNameSegment"),
                OneOf(
                    Sequence(
                        OneOf("TO", Ref("EqualsSegment")),
                        OneOf(
                            Ref("LiteralGrammar"),
                            Ref("NakedIdentifierSegment"),
                            "DEFAULT",
                        ),
                    ),
                    Sequence("FROM", "CURRENT"),
                ),
            ),
            Sequence("RESET", OneOf("ALL", Ref("ParameterNameSegment"))),
        ),
        Ref.keyword("RESTRICT", optional=True),
    )


@postgres_dialect.segment()
class WellKnownTextGeometrySegment(BaseSegment):
    """A Data Type Segment to identify Well Known Text Geometric Data Types.

    As specified in https://postgis.net/stuff/postgis-3.1.pdf

    This approach is to maximise 'accepted code' for the parser, rather than be overly
    restrictive.
    """

    type = "wkt_geometry_type"

    _geometry_type_keywords = [x[0] for x in postgres_postgis_datatype_keywords]

    match_grammar = OneOf(
        Sequence(
            OneOf(*_geometry_type_keywords),
            Bracketed(
                Delimited(
                    OptionallyBracketed(Delimited(Ref("SimpleGeometryGrammar"))),
                    # 2D Arrays of coordinates - to specify surfaces
                    Bracketed(
                        Delimited(Bracketed(Delimited(Ref("SimpleGeometryGrammar"))))
                    ),
                    Ref("WellKnownTextGeometrySegment"),
                )
            ),
        ),
        Sequence(
            OneOf("GEOMETRY", "GEOGRAPHY"),
            Bracketed(
                Sequence(
                    OneOf(*_geometry_type_keywords, "GEOMETRY", "GEOGRAPHY"),
                    Ref("CommaSegment"),
                    Ref("NumericLiteralSegment"),
                )
            ),
        ),
    )


@postgres_dialect.segment(replace=True)
class FunctionDefinitionGrammar(BaseSegment):
    """This is the body of a `CREATE FUNCTION AS` statement.

    Options supported as defined in https://www.postgresql.org/docs/13
    /sql-createfunction.html
    """

    match_grammar = Sequence(
        AnyNumberOf(
            Sequence("LANGUAGE", Ref("ParameterNameSegment")),
            Sequence("TRANSFORM", "FOR", "TYPE", Ref("ParameterNameSegment")),
            Ref.keyword("WINDOW"),
            OneOf("IMMUTABLE", "STABLE", "VOLATILE"),
            Sequence(Ref.keyword("NOT", optional=True), "LEAKPROOF"),
            OneOf(
                Sequence("CALLED", "ON", "NULL", "INPUT"),
                Sequence("RETURNS", "NULL", "ON", "NULL", "INPUT"),
                "STRICT",
            ),
            Sequence(
                Ref.keyword("EXTERNAL", optional=True),
                "SECURITY",
                OneOf("INVOKER", "DEFINER"),
            ),
            Sequence("PARALLEL", OneOf("UNSAFE", "RESTRICTED", "SAFE")),
            Sequence("COST", Ref("NumericLiteralSegment")),
            Sequence("ROWS", Ref("NumericLiteralSegment")),
            Sequence("SUPPORT", Ref("ParameterNameSegment")),
            Sequence(
                "SET",
                Ref("ParameterNameSegment"),
                OneOf(
                    Sequence(
                        OneOf("TO", Ref("EqualsSegment")),
                        Delimited(
                            OneOf(
                                Ref("ParameterNameSegment"),
                                Ref("LiteralGrammar"),
                            ),
                            delimiter=Ref("CommaSegment"),
                        ),
                    ),
                    Sequence("FROM", "CURRENT"),
                ),
            ),
            Sequence(
                "AS",
                OneOf(
                    Ref("QuotedLiteralSegment"),
                    Ref("DollarQuotedLiteralSegment"),
                    Sequence(
                        Ref("QuotedLiteralSegment"),
                        Ref("CommaSegment"),
                        Ref("QuotedLiteralSegment"),
                    ),
                ),
            ),
        ),
        Sequence(
            "WITH",
            Bracketed(
                Delimited(Ref("ParameterNameSegment"), delimiter=Ref("CommaSegment"))
            ),
            optional=True,
        ),
    )


@postgres_dialect.segment()
class IntoClauseSegment(BaseSegment):
    """Into Clause Segment.

    As specified in https://www.postgresql.org/docs/14/sql-selectinto.html
    """

    type = "into_clause"

    match_grammar = Sequence(
        "INTO",
        OneOf("TEMPORARY", "TEMP", "UNLOGGED", optional=True),
        Ref.keyword("TABLE", optional=True),
        Ref("TableReferenceSegment"),
    )


@postgres_dialect.segment(replace=True)
class UnorderedSelectStatementSegment(BaseSegment):
    """Overrides ANSI Statement, to allow for SELECT INTO statements."""

    type = "select_statement"

    match_grammar = ansi_dialect.get_segment(
        "UnorderedSelectStatementSegment"
    ).match_grammar.copy()

    parse_grammar = Sequence(
        Ref("SelectClauseSegment"),
        # Dedent for the indent in the select clause.
        # It's here so that it can come AFTER any whitespace.
        Dedent,
        Ref("IntoClauseSegment", optional=True),
        Ref("FromClauseSegment", optional=True),
        Ref("WhereClauseSegment", optional=True),
        Ref("GroupByClauseSegment", optional=True),
        Ref("HavingClauseSegment", optional=True),
        Ref("OverlapsClauseSegment", optional=True),
    )


@postgres_dialect.segment(replace=True)
class SelectStatementSegment(BaseSegment):
    """Overrides ANSI as the parse grammar copy needs to be reapplied."""

    type = "select_statement"

    match_grammar = ansi_dialect.get_segment(
        "SelectStatementSegment"
    ).match_grammar.copy()

    parse_grammar = postgres_dialect.get_segment(
        "UnorderedSelectStatementSegment"
    ).parse_grammar.copy(
        insert=[
            Ref("OrderByClauseSegment", optional=True),
            Ref("LimitClauseSegment", optional=True),
            Ref("NamedWindowSegment", optional=True),
        ]
    )


@postgres_dialect.segment(replace=True)
class SelectClauseSegment(BaseSegment):
    """Overrides ANSI to allow INTO as a terminator."""

    type = "select_clause"
    match_grammar = StartsWith(
        Sequence("SELECT", Ref("WildcardExpressionSegment", optional=True)),
        terminator=OneOf(
            "INTO",
            "FROM",
            "WHERE",
            Sequence("ORDER", "BY"),
            "LIMIT",
            "OVERLAPS",
            Ref("SetOperatorSegment"),
        ),
        enforce_whitespace_preceding_terminator=True,
    )

    parse_grammar = Ref("SelectClauseSegmentGrammar")


@postgres_dialect.segment(replace=True)
class SelectClauseModifierSegment(BaseSegment):
    """Things that come after SELECT but before the columns."""

    type = "select_clause_modifier"
    match_grammar = OneOf(
        Sequence("DISTINCT", Sequence("ON", Bracketed(Anything()), optional=True)),
        "ALL",
    )

    parse_grammar = OneOf(
        Sequence(
            "DISTINCT",
            Sequence(
                "ON",
                Bracketed(
                    Delimited(Ref("ExpressionSegment"), delimiter=Ref("CommaSegment"))
                ),
                optional=True,
            ),
        ),
        "ALL",
    )


@postgres_dialect.segment()
class WithinGroupClauseSegment(BaseSegment):
    """An WITHIN GROUP clause for window functions.

    https://www.postgresql.org/docs/current/functions-aggregate.html.
    """

    type = "withingroup_clause"
    match_grammar = Sequence(
        "WITHIN",
        "GROUP",
        Bracketed(Anything(optional=True)),
    )

    parse_grammar = Sequence(
        "WITHIN",
        "GROUP",
        Bracketed(Ref("OrderByClauseSegment", optional=True)),
    )


@postgres_dialect.segment(replace=True)
class CreateRoleStatementSegment(BaseSegment):
    """A `CREATE ROLE` statement.

    As per:
    https://www.postgresql.org/docs/current/sql-createrole.html
    """

    type = "create_role_statement"
    match_grammar = ansi_dialect.get_segment(
        "CreateRoleStatementSegment"
    ).match_grammar.copy(
        insert=[
            Sequence(
                Ref.keyword("WITH", optional=True),
                # Very permissive for now. Anything can go here.
                Anything(),
            )
        ],
    )


@postgres_dialect.segment(replace=True)
<<<<<<< HEAD
class ExplainStatementSegment(
    ansi_dialect.get_segment("ExplainStatementSegment")  # type: ignore
):
=======
class ExplainStatementSegment(BaseSegment):
>>>>>>> bcf49689
    """An `Explain` statement.

    EXPLAIN [ ( option [, ...] ) ] statement
    EXPLAIN [ ANALYZE ] [ VERBOSE ] statement

    https://www.postgresql.org/docs/14/sql-explain.html
    """

    type = "explain_statement"

    match_grammar = ansi_dialect.get_segment("ExplainStatementSegment").match_grammar

    parse_grammar = Sequence(
        "EXPLAIN",
        OneOf(
            Sequence(
                Ref.keyword("ANALYZE", optional=True),
                Ref.keyword("VERBOSE", optional=True),
            ),
            Bracketed(
                Delimited(Ref("ExplainOptionSegment"), delimiter=Ref("CommaSegment"))
            ),
            optional=True,
        ),
        ansi_dialect.get_segment("ExplainStatementSegment").explainable_stmt,
    )


@postgres_dialect.segment()
class ExplainOptionSegment(BaseSegment):
    """An `Explain` statement option.

    ANALYZE [ boolean ]
    VERBOSE [ boolean ]
    COSTS [ boolean ]
    SETTINGS [ boolean ]
    BUFFERS [ boolean ]
    WAL [ boolean ]
    TIMING [ boolean ]
    SUMMARY [ boolean ]
    FORMAT { TEXT | XML | JSON | YAML }

    https://www.postgresql.org/docs/14/sql-explain.html
    """

    type = "explain_option"

    match_grammar = OneOf(
        Sequence(
            OneOf(
                "ANALYZE",
                "VERBOSE",
                "COSTS",
                "SETTINGS",
                "BUFFERS",
                "WAL",
                "TIMING",
                "SUMMARY",
            ),
            Ref("BooleanLiteralGrammar", optional=True),
        ),
        Sequence(
            "FORMAT",
            OneOf("TEXT", "XML", "JSON", "YAML"),
        ),
    )


@postgres_dialect.segment(replace=True)
class CreateTableStatementSegment(BaseSegment):
    """A `CREATE TABLE` statement.

    As specified in https://www.postgresql.org/docs/13/sql-createtable.html
    """

    type = "create_table_statement"

    match_grammar = Sequence(
        "CREATE",
        OneOf(
            Sequence(
                OneOf("GLOBAL", "LOCAL", optional=True),
                Ref("TemporaryGrammar", optional=True),
            ),
            "UNLOGGED",
            optional=True,
        ),
        "TABLE",
        Ref("IfNotExistsGrammar", optional=True),
        Ref("TableReferenceSegment"),
        OneOf(
            # Columns and comment syntax:
            Sequence(
                Bracketed(
                    Delimited(
                        OneOf(
                            Sequence(
                                Ref("ColumnReferenceSegment"),
                                Ref("DatatypeSegment"),
                                Sequence(
                                    "COLLATE",
                                    Ref("QuotedLiteralSegment"),
                                    optional=True,
                                ),
                                AnyNumberOf(
                                    Ref("ColumnConstraintSegment", optional=True)
                                ),
                            ),
                            Ref("TableConstraintSegment"),
                            Sequence(
                                "LIKE",
                                Ref("TableReferenceSegment"),
                                AnyNumberOf(Ref("LikeOptionSegment"), optional=True),
                            ),
                        ),
                    )
                ),
                Sequence(
                    "INHERITS",
                    Bracketed(
                        Delimited(
                            Ref("TableReferenceSegment"), delimiter=Ref("CommaSegment")
                        )
                    ),
                    optional=True,
                ),
            ),
            # Create OF syntax:
            Sequence(
                "OF",
                Ref("ParameterNameSegment"),
                Bracketed(
                    Delimited(
                        Sequence(
                            Ref("ColumnReferenceSegment"),
                            Sequence("WITH", "OPTIONS", optional=True),
                            AnyNumberOf(Ref("ColumnConstraintSegment")),
                        ),
                        Ref("TableConstraintSegment"),
                        delimiter=Ref("CommaSegment"),
                    ),
                    optional=True,
                ),
            ),
            # Create PARTITION OF syntax
            Sequence(
                "PARTITION",
                "OF",
                Ref("TableReferenceSegment"),
                Bracketed(
                    Delimited(
                        Sequence(
                            Ref("ColumnReferenceSegment"),
                            Sequence("WITH", "OPTIONS", optional=True),
                            AnyNumberOf(Ref("ColumnConstraintSegment")),
                        ),
                        Ref("TableConstraintSegment"),
                        delimiter=Ref("CommaSegment"),
                    ),
                    optional=True,
                ),
                OneOf(
                    Sequence("FOR", "VALUES", Ref("PartitionBoundSpecSegment")),
                    "DEFAULT",
                ),
            ),
        ),
        AnyNumberOf(
            Sequence(
                "PARTITION",
                "BY",
                OneOf("RANGE", "LIST", "HASH"),
                Bracketed(
                    AnyNumberOf(
                        Delimited(
                            Sequence(
                                OneOf(
                                    Ref("ColumnReferenceSegment"),
                                    Ref("FunctionSegment"),
                                ),
                                AnyNumberOf(
                                    Sequence(
                                        "COLLATE",
                                        Ref("QuotedLiteralSegment"),
                                        optional=True,
                                    ),
                                    Ref("ParameterNameSegment", optional=True),
                                ),
                            ),
                            delimiter=Ref("CommaSegment"),
                        )
                    )
                ),
            ),
            Sequence("USING", Ref("ParameterNameSegment")),
            OneOf(
                Sequence(
                    "WITH",
                    Bracketed(
                        AnyNumberOf(
                            Sequence(
                                Ref("ParameterNameSegment"),
                                Sequence(
                                    Ref("EqualsSegment"),
                                    Ref("LiteralGrammar"),
                                    optional=True,
                                ),
                            )
                        )
                    ),
                ),
                Sequence("WITHOUT", "OIDS"),
            ),
            Sequence(
                "ON",
                "COMMIT",
                OneOf(Sequence("PRESERVE", "ROWS"), Sequence("DELETE", "ROWS"), "DROP"),
            ),
            Sequence("TABLESPACE", Ref("TableReferenceSegment")),
        ),
    )


@postgres_dialect.segment()
class CreateTableAsStatementSegment(BaseSegment):
    """A `CREATE TABLE AS` statement.

    As specified in https://www.postgresql.org/docs/13/sql-createtableas.html
    """

    type = "create_table_as_statement"

    match_grammar = Sequence(
        "CREATE",
        OneOf(
            Sequence(
                OneOf("GLOBAL", "LOCAL", optional=True),
                Ref("TemporaryGrammar"),
            ),
            "UNLOGGED",
            optional=True,
        ),
        "TABLE",
        Ref("IfNotExistsGrammar", optional=True),
        Ref("TableReferenceSegment"),
        AnyNumberOf(
            Sequence(
                Bracketed(
                    Delimited(Ref("ColumnReferenceSegment")),
                ),
                optional=True,
            ),
            Sequence("USING", Ref("ParameterNameSegment"), optional=True),
            OneOf(
                Sequence(
                    "WITH",
                    Bracketed(
                        AnyNumberOf(
                            Sequence(
                                Ref("ParameterNameSegment"),
                                Sequence(
                                    Ref("EqualsSegment"),
                                    Ref("LiteralGrammar"),
                                    optional=True,
                                ),
                            )
                        )
                    ),
                ),
                Sequence("WITHOUT", "OIDS"),
                optional=True,
            ),
            Sequence(
                "ON",
                "COMMIT",
                OneOf(Sequence("PRESERVE", "ROWS"), Sequence("DELETE", "ROWS"), "DROP"),
                optional=True,
            ),
            Sequence("TABLESPACE", Ref("ParameterNameSegment"), optional=True),
        ),
        "AS",
        OneOf(
            OptionallyBracketed(Ref("SelectableGrammar")),
            OptionallyBracketed(Sequence("TABLE", Ref("TableReferenceSegment"))),
            Ref("ValuesClauseSegment"),
            OptionallyBracketed(Sequence("EXECUTE", Ref("FunctionSegment"))),
        ),
        Ref("WithDataClauseSegment", optional=True),
    )


@postgres_dialect.segment(replace=True)
class AlterTableStatementSegment(BaseSegment):
    """An `ALTER TABLE` statement.

    Matches the definition in https://www.postgresql.org/docs/13/sql-altertable.html
    """

    type = "alter_table_statement"

    match_grammar = Sequence(
        "ALTER",
        "TABLE",
        OneOf(
            Sequence(
                Sequence("IF", "EXISTS", optional=True),
                Ref.keyword("ONLY", optional=True),
                Ref("TableReferenceSegment"),
                Ref("StarSegment", optional=True),
                OneOf(
                    Delimited(
                        Ref("AlterTableActionSegment"), delimiter=Ref("CommaSegment")
                    ),
                    Sequence(
                        "RENAME",
                        Ref.keyword("COLUMN", optional=True),
                        Ref("ColumnReferenceSegment"),
                        "TO",
                        Ref("ColumnReferenceSegment"),
                    ),
                    Sequence(
                        "RENAME",
                        "CONSTRAINT",
                        Ref("ParameterNameSegment"),
                        "TO",
                        Ref("ParameterNameSegment"),
                    ),
                ),
            ),
            Sequence(
                Sequence("IF", "EXISTS", optional=True),
                Ref("TableReferenceSegment"),
                OneOf(
                    Sequence("RENAME", "TO", Ref("TableReferenceSegment")),
                    Sequence("SET", "SCHEMA", Ref("SchemaReferenceSegment")),
                    Sequence(
                        "ATTACH",
                        "PARTITION",
                        Ref("ParameterNameSegment"),
                        OneOf(
                            Sequence("FOR", "VALUES", Ref("PartitionBoundSpecSegment")),
                            "DEFAULT",
                        ),
                    ),
                    Sequence(
                        "DETACH",
                        "PARTITION",
                        Ref("ParameterNameSegment"),
                        Ref.keyword("CONCURRENTLY", optional=True),
                        Ref.keyword("FINALIZE", optional=True),
                    ),
                ),
            ),
            Sequence(
                "ALL",
                "IN",
                "TABLESPACE",
                Ref("ParameterNameSegment"),
                Sequence(
                    "OWNED",
                    "BY",
                    Delimited(
                        Ref("ObjectReferenceSegment"), delimiter=Ref("CommaSegment")
                    ),
                    optional=True,
                ),
                "SET",
                "TABLESPACE",
                Ref("ParameterNameSegment"),
                Ref.keyword("NOWAIT", optional=True),
            ),
        ),
    )


@postgres_dialect.segment()
class AlterTableActionSegment(BaseSegment):
    """Alter Table Action Segment.

    Matches the definition of action in https://www.postgresql.org/docs/13
    /sql-altertable.html
    """

    type = "alter_table_action_segment"

    match_grammar = OneOf(
        Sequence(
            "ADD",
            Ref.keyword("COLUMN", optional=True),
            Sequence("IF", "NOT", "EXISTS", optional=True),
            Ref("ColumnReferenceSegment"),
            Ref("DatatypeSegment"),
            Sequence("COLLATE", Ref("QuotedLiteralSegment"), optional=True),
            AnyNumberOf(Ref("ColumnConstraintSegment")),
        ),
        Sequence(
            "DROP",
            Ref.keyword("COLUMN", optional=True),
            Sequence("IF", "EXISTS", optional=True),
            Ref("ColumnReferenceSegment"),
            Ref("DropBehaviorGrammar", optional=True),
        ),
        Sequence(
            "ALTER",
            Ref.keyword("COLUMN", optional=True),
            Ref("ColumnReferenceSegment"),
            OneOf(
                Sequence(
                    Sequence("SET", "DATA", optional=True),
                    "TYPE",
                    Ref("DatatypeSegment"),
                    Sequence("COLLATE", Ref("QuotedLiteralSegment"), optional=True),
                    Sequence("USING", OneOf(Ref("ExpressionSegment")), optional=True),
                ),
                Sequence(
                    "SET",
                    "DEFAULT",
                    OneOf(
                        OneOf(
                            Ref("LiteralGrammar"),
                            Ref("FunctionSegment"),
                            Ref("BareFunctionSegment"),
                            Ref("ExpressionSegment"),
                        )
                    ),
                ),
                Sequence("DROP", "DEFAULT"),
                Sequence(OneOf("SET", "DROP", optional=True), "NOT", "NULL"),
                Sequence("DROP", "EXPRESSION", Sequence("IF", "EXISTS", optional=True)),
                Sequence(
                    "ADD",
                    "GENERATED",
                    OneOf("ALWAYS", Sequence("BY", "DEFAULT")),
                    "AS",
                    "IDENTITY",
                    Bracketed(
                        AnyNumberOf(Ref("AlterSequenceOptionsSegment")), optional=True
                    ),
                ),
                Sequence(
                    OneOf(
                        Sequence(
                            "SET",
                            "GENERATED",
                            OneOf("ALWAYS", Sequence("BY", "DEFAULT")),
                        ),
                        Sequence("SET", Ref("AlterSequenceOptionsSegment")),
                        Sequence(
                            "RESTART", Sequence("WITH", Ref("NumericLiteralSegment"))
                        ),
                    )
                ),
                Sequence("DROP", "IDENTITY", Sequence("IF", "EXISTS", optional=True)),
                Sequence("SET", "STATISTICS", Ref("NumericLiteralSegment")),
                Sequence(
                    "SET",
                    Bracketed(
                        Delimited(
                            Sequence(
                                Ref("ParameterNameSegment"),
                                Ref("EqualsSegment"),
                                Ref("LiteralGrammar"),
                            ),
                            delimiter=Ref("CommaSegment"),
                        )
                    ),
                ),
                Sequence(
                    "RESET",
                    Bracketed(
                        Delimited(
                            Ref("ParameterNameSegment"), delimiter=Ref("CommaSegment")
                        )
                    ),
                ),
                Sequence(
                    "SET", "STORAGE", OneOf("PLAIN", "EXTERNAL", "EXTENDED", "MAIN")
                ),
            ),
        ),
        Sequence(
            "ADD",
            Ref("TableConstraintSegment"),
            Sequence("NOT", "VALID", optional=True),
        ),
        Sequence("ADD", Ref("TableConstraintUsingIndexSegment")),
        Sequence(
            "ALTER",
            "CONSTRAINT",
            Ref("ParameterNameSegment"),
            OneOf("DEFERRABLE", Sequence("NOT", "DEFERRABLE"), optional=True),
            OneOf(
                Sequence("INITIALLY", "DEFERRED"),
                Sequence("INITIALLY", "IMMEDIATE"),
                optional=True,
            ),
        ),
        Sequence("VALIDATE", "CONSTRAINT", Ref("ParameterNameSegment")),
        Sequence(
            "DROP",
            "CONSTRAINT",
            Sequence("IF", "EXISTS", optional=True),
            Ref("ParameterNameSegment"),
            Ref("DropBehaviorGrammar", optional=True),
        ),
        Sequence(
            OneOf("ENABLE", "DISABLE"),
            "TRIGGER",
            OneOf(Ref("ParameterNameSegment"), "ALL", "USER"),
        ),
        Sequence(
            "ENABLE", OneOf("REPLICA", "ALWAYS"), "TRIGGER", Ref("ParameterNameSegment")
        ),
        Sequence(
            OneOf(
                "ENABLE",
                "DISABLE",
                Sequence("ENABLE", "REPLICA"),
                Sequence("ENABLE", "RULE"),
            ),
            "RULE",
            Ref("ParameterNameSegment"),
        ),
        Sequence(
            OneOf("DISABLE", "ENABLE", "FORCE", Sequence("NO", "FORCE")),
            "ROW",
            "LEVEL",
            "SECURITY",
        ),
        Sequence("CLUSTER", "ON", Ref("ParameterNameSegment")),
        Sequence("SET", "WITHOUT", OneOf("CLUSTER", "OIDS")),
        Sequence("SET", "TABLESPACE", Ref("ParameterNameSegment")),
        Sequence("SET", OneOf("LOGGED", "UNLOGGED")),
        Sequence(
            "SET",
            Bracketed(
                Delimited(
                    Sequence(
                        Ref("ParameterNameSegment"),
                        Ref("EqualsSegment"),
                        Ref("LiteralGrammar"),
                    ),
                    delimiter=Ref("CommaSegment"),
                )
            ),
        ),
        Sequence(
            "RESET",
            Bracketed(
                Delimited(Ref("ParameterNameSegment"), delimiter=Ref("CommaSegment"))
            ),
        ),
        Sequence(
            Ref.keyword("NO", optional=True), "INHERIT", Ref("TableReferenceSegment")
        ),
        Sequence("OF", Ref("ParameterNameSegment")),
        Sequence("NOT", "OF"),
        Sequence(
            "OWNER",
            "TO",
            OneOf(
                OneOf(Ref("ParameterNameSegment"), Ref("QuotedIdentifierSegment")),
                "CURRENT_ROLE",
                "CURRENT_USER",
                "SESSION_USER",
            ),
        ),
        Sequence(
            "REPLICA",
            "IDENTITY",
            OneOf(
                "DEFAULT",
                Sequence("USING", "INDEX", Ref("ParameterNameSegment")),
                "FULL",
                "NOTHING",
            ),
        ),
    )


@postgres_dialect.segment()
class CreateMaterializedViewStatementSegment(BaseSegment):
    """A `CREATE MATERIALIZED VIEW` statement.

    As specified in https://www.postgresql.org/docs/14/sql-creatematerializedview.html
    """

    type = "create_materialized_view_statement"

    match_grammar = StartsWith(Sequence("CREATE", "MATERIALIZED", "VIEW"))

    parse_grammar = Sequence(
        "CREATE",
        "MATERIALIZED",
        "VIEW",
        Ref("IfNotExistsGrammar", optional=True),
        Ref("TableReferenceSegment"),
        Ref("BracketedColumnReferenceListGrammar", optional=True),
        AnyNumberOf(
            Sequence("USING", Ref("ParameterNameSegment"), optional=True),
            Sequence("TABLESPACE", Ref("ParameterNameSegment"), optional=True),
            Sequence(
                "WITH",
                Bracketed(
                    Delimited(
                        Sequence(
                            Ref("ParameterNameSegment"),
                            Sequence(
                                Ref("EqualsSegment"),
                                Ref("LiteralGrammar"),
                                optional=True,
                            ),
                        ),
                    )
                ),
            ),
        ),
        "AS",
        OneOf(
            OptionallyBracketed(Ref("SelectableGrammar")),
            OptionallyBracketed(Sequence("TABLE", Ref("TableReferenceSegment"))),
            Ref("ValuesClauseSegment"),
            OptionallyBracketed(Sequence("EXECUTE", Ref("FunctionSegment"))),
        ),
        Ref("WithDataClauseSegment", optional=True),
    )


@postgres_dialect.segment()
class AlterMaterializedViewStatementSegment(BaseSegment):
    """A `ALTER MATERIALIZED VIEW` statement.

    As specified in https://www.postgresql.org/docs/14/sql-altermaterializedview.html
    """

    type = "alter_materialized_view_statement"

    match_grammar = StartsWith(Sequence("ALTER", "MATERIALIZED", "VIEW"))

    parse_grammar = Sequence(
        "ALTER",
        "MATERIALIZED",
        "VIEW",
        OneOf(
            Sequence(
                Sequence("IF", "EXISTS", optional=True),
                Ref("TableReferenceSegment"),
                OneOf(
                    Delimited(Ref("AlterMaterializedViewActionSegment")),
                    Sequence(
                        "RENAME",
                        Sequence("COLUMN", optional=True),
                        Ref("ColumnReferenceSegment"),
                        "TO",
                        Ref("ColumnReferenceSegment"),
                    ),
                    Sequence("RENAME", "TO", Ref("TableReferenceSegment")),
                    Sequence("SET", "SCHEMA", Ref("SchemaReferenceSegment")),
                ),
            ),
            Sequence(
                Ref("TableReferenceSegment"),
                Ref.keyword("NO", optional=True),
                "DEPENDS",
                "ON",
                "EXTENSION",
                Ref("ParameterNameSegment"),
            ),
            Sequence(
                "ALL",
                "IN",
                "TABLESPACE",
                Ref("TableReferenceSegment"),
                Sequence(
                    "OWNED",
                    "BY",
                    Delimited(Ref("ObjectReferenceSegment")),
                    optional=True,
                ),
                "SET",
                "TABLESPACE",
                Ref("ParameterNameSegment"),
                Sequence("NOWAIT", optional=True),
            ),
        ),
    )


@postgres_dialect.segment()
class AlterMaterializedViewActionSegment(BaseSegment):
    """Alter Materialized View Action Segment.

    Matches the definition of action in https://www.postgresql.org/docs/14
    /sql-altermaterializedview.html
    """

    type = "alter_materialized_view_action_segment"

    match_grammar = OneOf(
        Sequence(
            "ALTER",
            Ref.keyword("COLUMN", optional=True),
            Ref("ColumnReferenceSegment"),
            OneOf(
                Sequence("SET", "STATISTICS", Ref("NumericLiteralSegment")),
                Sequence(
                    "SET",
                    Bracketed(
                        Delimited(
                            Sequence(
                                Ref("ParameterNameSegment"),
                                Ref("EqualsSegment"),
                                Ref("LiteralGrammar"),
                            ),
                        )
                    ),
                ),
                Sequence(
                    "RESET",
                    Bracketed(Delimited(Ref("ParameterNameSegment"))),
                ),
                Sequence(
                    "SET", "STORAGE", OneOf("PLAIN", "EXTERNAL", "EXTENDED", "MAIN")
                ),
                Sequence("SET", "COMPRESSION", Ref("ParameterNameSegment")),
            ),
        ),
        Sequence("CLUSTER", "ON", Ref("ParameterNameSegment")),
        Sequence("SET", "WITHOUT", "CLUSTER"),
        Sequence(
            "SET",
            Bracketed(
                Delimited(
                    Sequence(
                        Ref("ParameterNameSegment"),
                        Sequence(
                            Ref("EqualsSegment"), Ref("LiteralGrammar"), optional=True
                        ),
                    )
                )
            ),
        ),
        Sequence(
            "RESET",
            Bracketed(Delimited(Ref("ParameterNameSegment"))),
        ),
        Sequence(
            "OWNER",
            "TO",
            OneOf(
                Ref("ObjectReferenceSegment"),
                "CURRENT_ROLE",
                "CURRENT_USER",
                "SESSION_USER",
            ),
        ),
    )


@postgres_dialect.segment()
class RefreshMaterializedViewStatementSegment(BaseSegment):
    """A `REFRESH MATERIALIZED VIEW` statement.

    As specified in https://www.postgresql.org/docs/14/sql-refreshmaterializedview.html
    """

    type = "refresh_materialized_view_statement"

    match_grammar = StartsWith(Sequence("REFRESH", "MATERIALIZED", "VIEW"))

    parse_grammar = Sequence(
        "REFRESH",
        "MATERIALIZED",
        "VIEW",
        Ref.keyword("CONCURRENTLY", optional=True),
        Ref("TableReferenceSegment"),
        Ref("WithDataClauseSegment", optional=True),
    )


@postgres_dialect.segment()
class DropMaterializedViewStatementSegment(BaseSegment):
    """A `DROP MATERIALIZED VIEW` statement.

    As specified in https://www.postgresql.org/docs/14/sql-dropmaterializedview.html
    """

    type = "drop_materialized_view_statement"

    match_grammar = StartsWith(Sequence("DROP", "MATERIALIZED", "VIEW"))

    parse_grammar = Sequence(
        "DROP",
        "MATERIALIZED",
        "VIEW",
        Sequence("IF", "EXISTS", optional=True),
        Delimited(Ref("TableReferenceSegment")),
        Ref("DropBehaviorGrammar", optional=True),
    )


@postgres_dialect.segment()
class AlterViewStatementSegment(BaseSegment):
    """An `ALTER VIEW` statement.

    As specified in https://www.postgresql.org/docs/14/sql-alterview.html
    """

    type = "alter_view_statement"

    match_grammar = StartsWith(Sequence("ALTER", "VIEW"))

    parse_grammar = Sequence(
        "ALTER",
        "VIEW",
        Ref("IfExistsGrammar", optional=True),
        Ref("TableReferenceSegment"),
        OneOf(
            Sequence(
                "ALTER",
                Ref.keyword("COLUMN", optional=True),
                Ref("ColumnReferenceSegment"),
                OneOf(
                    Sequence(
                        "SET",
                        "DEFAULT",
                        OneOf(
                            Ref("LiteralGrammar"),
                            Ref("FunctionSegment"),
                            Ref("BareFunctionSegment"),
                            Ref("ExpressionSegment"),
                        ),
                    ),
                    Sequence("DROP", "DEFAULT"),
                ),
            ),
            Sequence(
                "OWNER",
                "TO",
                OneOf(
                    Ref("ObjectReferenceSegment"),
                    "CURRENT_ROLE",
                    "CURRENT_USER",
                    "SESSION_USER",
                ),
            ),
            Sequence(
                "RENAME",
                Ref.keyword("COLUMN", optional=True),
                Ref("ColumnReferenceSegment"),
                "TO",
                Ref("ColumnReferenceSegment"),
            ),
            Sequence("RENAME", "TO", Ref("TableReferenceSegment")),
            Sequence("SET", "SCHEMA", Ref("SchemaReferenceSegment")),
            Sequence(
                "SET",
                Bracketed(
                    Delimited(
                        Sequence(
                            Ref("ParameterNameSegment"),
                            Sequence(
                                Ref("EqualsSegment"),
                                Ref("LiteralGrammar"),
                                optional=True,
                            ),
                        )
                    )
                ),
            ),
            Sequence(
                "RESET",
                Bracketed(Delimited(Ref("ParameterNameSegment"))),
            ),
        ),
    )


@postgres_dialect.segment(replace=True)
class CreateDatabaseStatementSegment(BaseSegment):
    """A `CREATE DATABASE` statement.

    As specified in https://www.postgresql.org/docs/14/sql-createdatabase.html
    """

    type = "create_database_statement"

    match_grammar = StartsWith(Sequence("CREATE", "DATABASE"))

    parse_grammar = Sequence(
        "CREATE",
        "DATABASE",
        Ref("DatabaseReferenceSegment"),
        Ref.keyword("WITH", optional=True),
        AnyNumberOf(
            Sequence(
                "OWNER",
                Ref("EqualsSegment", optional=True),
                Ref("ObjectReferenceSegment"),
            ),
            Sequence(
                "TEMPLATE",
                Ref("EqualsSegment", optional=True),
                Ref("ObjectReferenceSegment"),
            ),
            Sequence(
                "ENCODING",
                Ref("EqualsSegment", optional=True),
                OneOf(Ref("QuotedLiteralSegment"), "DEFAULT"),
            ),
            OneOf(
                # LOCALE This is a shortcut for setting LC_COLLATE and LC_CTYPE at once.
                # If you specify this, you cannot specify either of those parameters.
                Sequence(
                    "LOCALE",
                    Ref("EqualsSegment", optional=True),
                    Ref("QuotedLiteralSegment"),
                ),
                AnyNumberOf(
                    Sequence(
                        "LC_COLLATE",
                        Ref("EqualsSegment", optional=True),
                        Ref("QuotedLiteralSegment"),
                    ),
                    Sequence(
                        "LC_CTYPE",
                        Ref("EqualsSegment", optional=True),
                        Ref("QuotedLiteralSegment"),
                    ),
                ),
            ),
            Sequence(
                "TABLESPACE",
                Ref("EqualsSegment", optional=True),
                Ref("ParameterNameSegment"),
            ),
            Sequence(
                "ALLOW_CONNECTIONS",
                Ref("EqualsSegment", optional=True),
                Ref("BooleanLiteralGrammar"),
            ),
            Sequence(
                "CONNECTION",
                "LIMIT",
                Ref("EqualsSegment", optional=True),
                Ref("NumericLiteralSegment"),
            ),
            Sequence(
                "IS_TEMPLATE",
                Ref("EqualsSegment", optional=True),
                Ref("BooleanLiteralGrammar"),
            ),
        ),
    )


@postgres_dialect.segment()
class AlterDatabaseStatementSegment(BaseSegment):
    """A `ALTER DATABASE` statement.

    As specified in https://www.postgresql.org/docs/14/sql-alterdatabase.html
    """

    type = "alter_database_statement"

    match_grammar = StartsWith(Sequence("ALTER", "DATABASE"))

    parse_grammar = Sequence(
        "ALTER",
        "DATABASE",
        Ref("DatabaseReferenceSegment"),
        OneOf(
            Sequence(
                Ref.keyword("WITH", optional=True),
                AnyNumberOf(
                    Sequence("ALLOW_CONNECTIONS", Ref("BooleanLiteralGrammar")),
                    Sequence(
                        "CONNECTION",
                        "LIMIT",
                        Ref("NumericLiteralSegment"),
                    ),
                    Sequence("IS_TEMPLATE", Ref("BooleanLiteralGrammar")),
                    min_times=1,
                ),
            ),
            Sequence("RENAME", "TO", Ref("DatabaseReferenceSegment")),
            Sequence(
                "OWNER",
                "TO",
                OneOf(
                    Ref("ObjectReferenceSegment"),
                    "CURRENT_ROLE",
                    "CURRENT_USER",
                    "SESSION_USER",
                ),
            ),
            Sequence("SET", "TABLESPACE", Ref("ParameterNameSegment")),
            Sequence(
                "SET",
                Ref("ParameterNameSegment"),
                OneOf(
                    Sequence(
                        OneOf("TO", Ref("EqualsSegment")),
                        OneOf("DEFAULT", Ref("LiteralGrammar")),
                    ),
                    Sequence("FROM", "CURRENT"),
                ),
            ),
            Sequence("RESET", OneOf("ALL", Ref("ParameterNameSegment"))),
            optional=True,
        ),
    )


@postgres_dialect.segment(replace=True)
class DropDatabaseStatementSegment(BaseSegment):
    """A `DROP DATABASE` statement.

    As specified in https://www.postgresql.org/docs/14/sql-dropdatabase.html
    """

    type = "drop_database_statement"

    match_grammar = StartsWith(Sequence("DROP", "DATABASE"))

    parse_grammar = Sequence(
        "DROP",
        "DATABASE",
        Sequence("IF", "EXISTS", optional=True),
        Ref("DatabaseReferenceSegment"),
        Sequence(
            Ref.keyword("WITH", optional=True),
            Bracketed("FORCE"),
            optional=True,
        ),
    )


@postgres_dialect.segment()
class LikeOptionSegment(BaseSegment):
    """Like Option Segment.

    As specified in https://www.postgresql.org/docs/13/sql-createtable.html
    """

    type = "like_option_segment"

    match_grammar = Sequence(
        OneOf("INCLUDING", "EXCLUDING"),
        OneOf(
            "COMMENTS",
            "CONSTRAINTS",
            "DEFAULTS",
            "GENERATED",
            "IDENTITY",
            "INDEXES",
            "STATISTICS",
            "STORAGE",
            "ALL",
        ),
    )


@postgres_dialect.segment(replace=True)
class ColumnConstraintSegment(BaseSegment):
    """A column option; each CREATE TABLE column can have 0 or more.

    This matches the definition in https://www.postgresql.org/docs/13
    /sql-altertable.html
    """

    type = "column_constraint_segment"
    # Column constraint from
    # https://www.postgresql.org/docs/12/sql-createtable.html
    match_grammar = Sequence(
        Sequence(
            "CONSTRAINT",
            Ref("ObjectReferenceSegment"),  # Constraint name
            optional=True,
        ),
        OneOf(
            Sequence(Ref.keyword("NOT", optional=True), "NULL"),  # NOT NULL or NULL
            Sequence(
                "CHECK",
                Bracketed(Ref("ExpressionSegment")),
                Sequence("NO", "INHERIT", optional=True),
            ),
            Sequence(  # DEFAULT <value>
                "DEFAULT",
                OneOf(
                    Ref("LiteralGrammar"),
                    Ref("FunctionSegment"),
                    Ref("BareFunctionSegment"),
                    Ref("ExpressionSegment")
                    # ?? Ref('IntervalExpressionSegment')
                ),
            ),
            Sequence("GENERATED", "ALWAYS", "AS", Ref("ExpressionSegment"), "STORED"),
            Sequence(
                "GENERATED",
                OneOf("ALWAYS", Sequence("BY", "DEFAULT")),
                "AS",
                "IDENTITY",
                Bracketed(
                    AnyNumberOf(Ref("AlterSequenceOptionsSegment")), optional=True
                ),
            ),
            "UNIQUE",
            Ref("PrimaryKeyGrammar"),
            Ref("ReferenceDefinitionGrammar"),  # REFERENCES reftable [ ( refcolumn) ]
        ),
        OneOf("DEFERRABLE", Sequence("NOT", "DEFERRABLE"), optional=True),
        OneOf(
            Sequence("INITIALLY", "DEFERRED"),
            Sequence("INITIALLY", "IMMEDIATE"),
            optional=True,
        ),
    )


@postgres_dialect.segment()
class PartitionBoundSpecSegment(BaseSegment):
    """partition_bound_spec as per https://www.postgresql.org/docs/13 # noqa: D415

    /sql-altertable.html.
    """

    match_grammar = OneOf(
        Sequence(
            "IN",
            Bracketed(
                Delimited(Ref("ExpressionSegment"), delimiter=Ref("CommaSegment"))
            ),
        ),
        Sequence(
            "FROM",
            Bracketed(
                Delimited(
                    OneOf(Ref("ExpressionSegment"), "MINVALUE", "MAXVALUE"),
                    delimiter=Ref("CommaSegment"),
                )
            ),
            "TO",
            Bracketed(
                Delimited(
                    OneOf(Ref("ExpressionSegment"), "MINVALUE", "MAXVALUE"),
                    delimiter=Ref("CommaSegment"),
                )
            ),
        ),
        Sequence(
            "WITH",
            Bracketed(
                Sequence(
                    "MODULUS",
                    Ref("NumericLiteralSegment"),
                    Ref("CommaSegment"),
                    "REMAINDER",
                    Ref("NumericLiteralSegment"),
                )
            ),
        ),
    )


@postgres_dialect.segment(replace=True)
class TableConstraintSegment(BaseSegment):
    """A table constraint, e.g. for CREATE TABLE.

    As specified in https://www.postgresql.org/docs/13/sql-altertable.html
    """

    type = "table_constraint_segment"

    match_grammar = Sequence(
        Sequence(  # [ CONSTRAINT <Constraint name> ]
            "CONSTRAINT", Ref("ObjectReferenceSegment"), optional=True
        ),
        OneOf(
            Sequence(
                "CHECK",
                Bracketed(Ref("ExpressionSegment")),
                Sequence("NO", "INHERIT", optional=True),
            ),
            Sequence(  # UNIQUE ( column_name [, ... ] )
                "UNIQUE",
                Ref("BracketedColumnReferenceListGrammar"),
                Ref("IndexParametersSegment", optional=True),
            ),
            Sequence(  # PRIMARY KEY ( column_name [, ... ] ) index_parameters
                Ref("PrimaryKeyGrammar"),
                # Columns making up PRIMARY KEY constraint
                Ref("BracketedColumnReferenceListGrammar"),
                Ref("IndexParametersSegment", optional=True),
            ),
            Sequence(
                "EXCLUDE",
                Sequence("USING", Ref("FunctionSegment"), optional=True),
                Bracketed(
                    Delimited(
                        Sequence(
                            Ref("ExcludeElementSegment"),
                            "WITH",
                            Ref("ComparisonOperatorGrammar"),
                        )
                    )
                ),
                Ref("IndexParametersSegment", optional=True),
                Sequence("WHERE", Ref("ExpressionSegment")),
            ),
            Sequence(  # FOREIGN KEY ( column_name [, ... ] )
                # REFERENCES reftable [ ( refcolumn [, ... ] ) ]
                "FOREIGN",
                "KEY",
                # Local columns making up FOREIGN KEY constraint
                Ref("BracketedColumnReferenceListGrammar"),
                Ref(
                    "ReferenceDefinitionGrammar"
                ),  # REFERENCES reftable [ ( refcolumn) ]
            ),
            OneOf("DEFERRABLE", Sequence("NOT", "DEFERRABLE"), optional=True),
            OneOf(
                Sequence("INITIALLY", "DEFERRED"),
                Sequence("INITIALLY", "IMMEDIATE"),
                optional=True,
            ),
        ),
    )


@postgres_dialect.segment()
class TableConstraintUsingIndexSegment(BaseSegment):
    """table_constraint_using_index as specified in https://www.postgresql.org # noqa: D415

    /docs/13/sql-altertable.html.
    """

    match_grammar = Sequence(
        Sequence(  # [ CONSTRAINT <Constraint name> ]
            "CONSTRAINT", Ref("ObjectReferenceSegment"), optional=True
        ),
        Sequence(
            OneOf("UNIQUE", Sequence("PRIMARY", "KEY")),
            "USING",
            "INDEX",
            Ref("ParameterNameSegment"),
        ),
        OneOf("DEFERRABLE", Sequence("NOT", "DEFERRABLE"), optional=True),
        OneOf(
            Sequence("INITIALLY", "DEFERRED"),
            Sequence("INITIALLY", "IMMEDIATE"),
            optional=True,
        ),
    )


@postgres_dialect.segment()
class IndexParametersSegment(BaseSegment):
    """index_parameters as specified in https://www.postgresql.org # noqa: D415

    /docs/13/sql-altertable.html.
    """

    type = "index_parameters"

    match_grammar = Sequence(
        Sequence("INCLUDE", Ref("BracketedColumnReferenceListGrammar"), optional=True),
        Sequence(
            "WITH",
            Bracketed(
                Delimited(
                    Sequence(
                        Ref("ParameterNameSegment"),
                        Ref("EqualsSegment"),
                        Ref("LiteralGrammar"),
                    ),
                    delimiter=Ref("CommaSegment"),
                )
            ),
            optional=True,
        ),
        Sequence(
            "USING", "INDEX", "TABLESPACE", Ref("ParameterNameSegment"), optional=True
        ),
    )


@postgres_dialect.segment()
class ReferentialActionSegment(BaseSegment):
    """Foreign Key constraints.

    As found in https://www.postgresql.org/docs/13
    /infoschema-referential-constraints.html
    """

    type = "referential_action"

    match_grammar = OneOf(
        "CASCADE",
        Sequence("SET", "NULL"),
        Sequence("SET", "DEFAULT"),
        "RESTRICT",
        Sequence("NO", "ACTION"),
    )


@postgres_dialect.segment()
class ExcludeElementSegment(BaseSegment):
    """exclude_element segment as found in https://www.postgresql.org # noqa: D415

    /docs/13/sql-altertable.html.
    """

    match_grammar = Sequence(
        OneOf(Ref("ColumnReferenceSegment"), Bracketed(Ref("ExpressionSegment"))),
        Ref("ParameterNameSegment", optional=True),
        OneOf("ASC", "DESC", optional=True),
        Sequence("NULLS", OneOf("FIRST", "LAST"), optional=True),
    )


@postgres_dialect.segment()
class AlterDefaultPrivilegesStatementSegment(BaseSegment):
    """`ALTER DEFAULT PRIVILEGES` statement.

    ```
    ALTER DEFAULT PRIVILEGES
    [ FOR { ROLE | USER } target_role [, ...] ]
    [ IN SCHEMA schema_name [, ...] ]
    abbreviated_grant_or_revoke
    ```

    https://www.postgresql.org/docs/13/sql-alterdefaultprivileges.html
    """

    type = "alter_default_privileges_statement"
    match_grammar = Sequence(
        "ALTER",
        "DEFAULT",
        "PRIVILEGES",
        Sequence(
            "FOR",
            OneOf("ROLE", "USER"),
            Delimited(
                Ref("ObjectReferenceSegment"),
                terminator=OneOf("IN", "GRANT", "REVOKE"),
            ),
            optional=True,
        ),
        Sequence(
            "IN",
            "SCHEMA",
            Delimited(
                Ref("SchemaReferenceSegment"),
                terminator=OneOf("GRANT", "REVOKE"),
            ),
            optional=True,
        ),
        OneOf(
            Ref("AlterDefaultPrivilegesGrantSegment"),
            Ref("AlterDefaultPrivilegesRevokeSegment"),
        ),
    )


@postgres_dialect.segment()
class AlterDefaultPrivilegesObjectPrivilegesSegment(BaseSegment):
    """`ALTER DEFAULT PRIVILEGES` object privileges.

    https://www.postgresql.org/docs/13/sql-alterdefaultprivileges.html
    """

    type = "alter_default_privileges_object_privilege"
    match_grammar = OneOf(
        Sequence("ALL", Ref.keyword("PRIVILEGES", optional=True)),
        Delimited(
            "CREATE",
            "DELETE",
            "EXECUTE",
            "INSERT",
            "REFERENCES",
            "SELECT",
            "TRIGGER",
            "TRUNCATE",
            "UPDATE",
            "USAGE",
            terminator="ON",
        ),
    )


@postgres_dialect.segment()
class AlterDefaultPrivilegesSchemaObjectsSegment(BaseSegment):
    """`ALTER DEFAULT PRIVILEGES` schema object types.

    https://www.postgresql.org/docs/13/sql-alterdefaultprivileges.html
    """

    type = "alter_default_privileges_schema_object"
    match_grammar = OneOf(
        "TABLES",
        "FUNCTIONS",
        "ROUTINES",
        "SEQUENCES",
        "TYPES",
        "SCHEMAS",
    )


@postgres_dialect.segment()
class AlterDefaultPrivilegesToFromRolesSegment(BaseSegment):
    """The segment after `TO` / `FROM`  in `ALTER DEFAULT PRIVILEGES`.

    `{ [ GROUP ] role_name | PUBLIC } [, ...]`

    https://www.postgresql.org/docs/13/sql-alterdefaultprivileges.html
    """

    type = "alter_default_privileges_to_from_roles"
    match_grammar = OneOf(
        Sequence(
            Ref.keyword("GROUP", optional=True),
            Ref("ObjectReferenceSegment"),
        ),
        "PUBLIC",
    )


@postgres_dialect.segment()
class AlterDefaultPrivilegesGrantSegment(BaseSegment):
    """`GRANT` for `ALTER DEFAULT PRIVILEGES`.

    https://www.postgresql.org/docs/13/sql-alterdefaultprivileges.html
    """

    type = "alter_default_privileges_grant"
    match_grammar = Sequence(
        "GRANT",
        Ref("AlterDefaultPrivilegesObjectPrivilegesSegment"),
        "ON",
        Ref("AlterDefaultPrivilegesSchemaObjectsSegment"),
        "TO",
        Delimited(
            Ref("AlterDefaultPrivilegesToFromRolesSegment"),
            terminator="WITH",
        ),
        Sequence("WITH", "GRANT", "OPTION", optional=True),
    )


@postgres_dialect.segment()
class AlterDefaultPrivilegesRevokeSegment(BaseSegment):
    """`REVOKE` for `ALTER DEFAULT PRIVILEGES`.

    https://www.postgresql.org/docs/13/sql-alterdefaultprivileges.html
    """

    type = "alter_default_privileges_revoke"
    match_grammar = Sequence(
        "REVOKE",
        Sequence("GRANT", "OPTION", "FOR", optional=True),
        Ref("AlterDefaultPrivilegesObjectPrivilegesSegment"),
        "ON",
        Ref("AlterDefaultPrivilegesSchemaObjectsSegment"),
        "FROM",
        Delimited(
            Ref("AlterDefaultPrivilegesToFromRolesSegment"),
            terminator=OneOf("RESTRICT", "CASCADE"),
        ),
        Ref("DropBehaviorGrammar", optional=True),
    )


@postgres_dialect.segment()
class CommentOnStatementSegment(BaseSegment):
    """`COMMENT ON` statement.

    https://www.postgresql.org/docs/13/sql-comment.html
    """

    type = "comment_on_statement"

    match_grammar = StartsWith(Sequence("COMMENT", "ON"))
    parse_grammar = Sequence(
        "COMMENT",
        "ON",
        Sequence(
            OneOf(
                Sequence(
                    OneOf(
                        "TABLE",
                        # TODO: Create a ViewReferenceSegment
                        "VIEW",
                    ),
                    Ref("TableReferenceSegment"),
                ),
                Sequence(
                    "CAST",
                    Bracketed(
                        Sequence(
                            Ref("ObjectReferenceSegment"),
                            "AS",
                            Ref("ObjectReferenceSegment"),
                        ),
                    ),
                ),
                Sequence(
                    "COLUMN",
                    # TODO: Does this correctly emit a Table Reference?
                    Ref("ColumnReferenceSegment"),
                ),
                Sequence(
                    "CONSTRAINT",
                    Ref("ObjectReferenceSegment"),
                    Sequence(
                        "ON",
                        Ref.keyword("DOMAIN", optional=True),
                        Ref("ObjectReferenceSegment"),
                    ),
                ),
                Sequence(
                    "DATABASE",
                    Ref("DatabaseReferenceSegment"),
                ),
                Sequence(
                    "EXTENSION",
                    Ref("ExtensionReferenceSegment"),
                ),
                Sequence(
                    "FUNCTION",
                    Ref("FunctionNameSegment"),
                    Ref("FunctionParameterListGrammar"),
                ),
                Sequence(
                    "INDEX",
                    Ref("IndexReferenceSegment"),
                ),
                Sequence(
                    "SCHEMA",
                    Ref("SchemaReferenceSegment"),
                ),
                # TODO: Split out individual items if they have references
                Sequence(
                    OneOf(
                        "COLLATION",
                        "CONVERSION",
                        "DOMAIN",
                        "LANGUAGE",
                        "POLICY",
                        "PUBLICATION",
                        "ROLE",
                        "RULE",
                        "SEQUENCE",
                        "SERVER",
                        "STATISTICS",
                        "SUBSCRIPTION",
                        "TABLESPACE",
                        "TRIGGER",
                        "TYPE",
                        Sequence("ACCESS", "METHOD"),
                        Sequence("EVENT", "TRIGGER"),
                        Sequence("FOREIGN", "DATA", "WRAPPER"),
                        Sequence("FOREIGN", "TABLE"),
                        Sequence("MATERIALIZED", "VIEW"),
                        Sequence("TEXT", "SEARCH", "CONFIGURATION"),
                        Sequence("TEXT", "SEARCH", "DICTIONARY"),
                        Sequence("TEXT", "SEARCH", "PARSER"),
                        Sequence("TEXT", "SEARCH", "TEMPLATE"),
                    ),
                    Ref("ObjectReferenceSegment"),
                    Sequence("ON", Ref("ObjectReferenceSegment"), optional=True),
                ),
                Sequence(
                    OneOf(
                        "AGGREGATE",
                        "PROCEDURE",
                        "ROUTINE",
                    ),
                    Ref("ObjectReferenceSegment"),
                    Bracketed(
                        Sequence(
                            # TODO: Is this too permissive?
                            Anything(),
                        ),
                    ),
                ),
            ),
            Sequence("IS", OneOf(Ref("QuotedLiteralSegment"), "NULL")),
        ),
    )


@postgres_dialect.segment(replace=True)
class CreateIndexStatementSegment(BaseSegment):
    """A `CREATE INDEX` statement.

    As specified in https://www.postgresql.org/docs/13/sql-createindex.html
    """

    type = "create_index_statement"
    match_grammar = Sequence(
        "CREATE",
        Ref.keyword("UNIQUE", optional=True),
        Ref("OrReplaceGrammar", optional=True),
        "INDEX",
        Ref.keyword("CONCURRENTLY", optional=True),
        Ref("IfNotExistsGrammar", optional=True),
        Ref("IndexReferenceSegment", optional=True),
        "ON",
        Ref.keyword("ONLY", optional=True),
        Ref("TableReferenceSegment"),
        OneOf(
            Sequence("USING", Ref("FunctionSegment"), optional=True),
            Bracketed(
                Delimited(
                    Sequence(
                        OneOf(
                            Ref("ColumnReferenceSegment"),
                            OptionallyBracketed(Ref("FunctionSegment")),
                            Bracketed(Ref("ExpressionSegment")),
                        ),
                        AnyNumberOf(
                            Sequence(
                                "COLLATE",
                                OneOf(
                                    Ref("LiteralGrammar"),
                                    Ref("QuotedIdentifierSegment"),
                                ),
                            ),
                            Sequence(
                                Ref("ParameterNameSegment"),
                                Bracketed(
                                    Delimited(
                                        Sequence(
                                            Ref("ParameterNameSegment"),
                                            Ref("EqualsSegment"),
                                            OneOf(
                                                Ref("LiteralGrammar"),
                                                Ref("QuotedIdentifierSegment"),
                                            ),
                                        ),
                                        delimiter=Ref("CommaSegment"),
                                    ),
                                ),
                            ),
                            OneOf("ASC", "DESC"),
                            OneOf(
                                Sequence("NULLS", "FIRST"), Sequence("NULLS", "LAST")
                            ),
                        ),
                    ),
                    delimiter=Ref("CommaSegment"),
                )
            ),
        ),
        AnyNumberOf(
            Sequence(
                "INCLUDE",
                Bracketed(
                    Delimited(
                        Ref("ColumnReferenceSegment"), delimiter=Ref("CommaSegment")
                    )
                ),
            ),
            Sequence(
                "WITH",
                Bracketed(
                    Delimited(
                        Sequence(
                            Ref("ParameterNameSegment"),
                            Ref("EqualsSegment"),
                            Ref("LiteralGrammar"),
                        ),
                        delimiter=Ref("CommaSegment"),
                    )
                ),
            ),
            Sequence("TABLESPACE", Ref("TableReferenceSegment")),
            Sequence("WHERE", Ref("ExpressionSegment")),
        ),
    )


@postgres_dialect.segment(replace=True)
class FrameClauseSegment(BaseSegment):
    """A frame clause for window functions.

    As specified in https://www.postgresql.org/docs/13/sql-expressions.html
    """

    type = "frame_clause"

    _frame_extent = OneOf(
        Sequence("CURRENT", "ROW"),
        Sequence(
            OneOf(Ref("NumericLiteralSegment"), "UNBOUNDED"),
            OneOf("PRECEDING", "FOLLOWING"),
        ),
    )

    _frame_exclusion = Sequence(
        "EXCLUDE",
        OneOf(Sequence("CURRENT", "ROW"), "GROUP", "TIES", Sequence("NO", "OTHERS")),
        optional=True,
    )

    match_grammar = Sequence(
        Ref("FrameClauseUnitGrammar"),
        OneOf(_frame_extent, Sequence("BETWEEN", _frame_extent, "AND", _frame_extent)),
        _frame_exclusion,
    )


@postgres_dialect.segment(replace=True)
class CreateSequenceOptionsSegment(BaseSegment):
    """Options for Create Sequence statement.

    As specified in https://www.postgresql.org/docs/13/sql-createsequence.html
    """

    type = "create_sequence_options_segment"

    match_grammar = OneOf(
        Sequence("AS", Ref("DatatypeSegment")),
        Sequence(
            "INCREMENT", Ref.keyword("BY", optional=True), Ref("NumericLiteralSegment")
        ),
        OneOf(
            Sequence("MINVALUE", Ref("NumericLiteralSegment")),
            Sequence("NO", "MINVALUE"),
        ),
        OneOf(
            Sequence("MAXVALUE", Ref("NumericLiteralSegment")),
            Sequence("NO", "MAXVALUE"),
        ),
        Sequence(
            "START", Ref.keyword("WITH", optional=True), Ref("NumericLiteralSegment")
        ),
        Sequence("CACHE", Ref("NumericLiteralSegment")),
        OneOf("CYCLE", Sequence("NO", "CYCLE")),
        Sequence("OWNED", "BY", OneOf("NONE", Ref("ColumnReferenceSegment"))),
    )


@postgres_dialect.segment(replace=True)
class CreateSequenceStatementSegment(BaseSegment):
    """Create Sequence Statement.

    As specified in https://www.postgresql.org/docs/13/sql-createsequence.html
    """

    type = "create_sequence_statement"

    match_grammar = Sequence(
        "CREATE",
        Ref("TemporaryGrammar", optional=True),
        "SEQUENCE",
        Ref("IfNotExistsGrammar", optional=True),
        Ref("SequenceReferenceSegment"),
        AnyNumberOf(Ref("CreateSequenceOptionsSegment"), optional=True),
    )


@postgres_dialect.segment(replace=True)
class AlterSequenceOptionsSegment(BaseSegment):
    """Dialect-specific options for ALTER SEQUENCE statement.

    As specified in https://www.postgresql.org/docs/13/sql-altersequence.html
    """

    type = "alter_sequence_options_segment"

    match_grammar = OneOf(
        Sequence("AS", Ref("DatatypeSegment")),
        Sequence(
            "INCREMENT", Ref.keyword("BY", optional=True), Ref("NumericLiteralSegment")
        ),
        OneOf(
            Sequence("MINVALUE", Ref("NumericLiteralSegment")),
            Sequence("NO", "MINVALUE"),
        ),
        OneOf(
            Sequence("MAXVALUE", Ref("NumericLiteralSegment")),
            Sequence("NO", "MAXVALUE"),
        ),
        # N.B. The SEQUENCE NAME keywords are undocumented but are produced
        # by the pg_dump utility. See discussion in issue #1857.
        Sequence("SEQUENCE", "NAME", Ref("SequenceReferenceSegment")),
        Sequence(
            "START", Ref.keyword("WITH", optional=True), Ref("NumericLiteralSegment")
        ),
        Sequence(
            "RESTART", Ref.keyword("WITH", optional=True), Ref("NumericLiteralSegment")
        ),
        Sequence("CACHE", Ref("NumericLiteralSegment")),
        Sequence(Ref.keyword("NO", optional=True), "CYCLE"),
        Sequence("OWNED", "BY", OneOf("NONE", Ref("ColumnReferenceSegment"))),
    )


@postgres_dialect.segment(replace=True)
class AlterSequenceStatementSegment(BaseSegment):
    """Alter Sequence Statement.

    As specified in https://www.postgresql.org/docs/13/sql-altersequence.html
    """

    type = "alter_sequence_statement"

    match_grammar = Sequence(
        "ALTER",
        "SEQUENCE",
        Ref("IfExistsGrammar", optional=True),
        Ref("SequenceReferenceSegment"),
        OneOf(
            AnyNumberOf(Ref("AlterSequenceOptionsSegment", optional=True)),
            Sequence(
                "OWNER",
                "TO",
                OneOf(Ref("ParameterNameSegment"), "CURRENT_USER", "SESSION_USER"),
            ),
            Sequence("RENAME", "TO", Ref("SequenceReferenceSegment")),
            Sequence("SET", "SCHEMA", Ref("SchemaReferenceSegment")),
        ),
    )


@postgres_dialect.segment(replace=True)
class DropSequenceStatementSegment(BaseSegment):
    """Drop Sequence Statement.

    As specified in https://www.postgresql.org/docs/13/sql-dropsequence.html
    """

    type = "drop_sequence_statement"

    match_grammar = Sequence(
        "DROP",
        "SEQUENCE",
        Ref("IfExistsGrammar", optional=True),
        Delimited(Ref("SequenceReferenceSegment")),
        Ref("DropBehaviorGrammar", optional=True),
    )


@postgres_dialect.segment()
class AnalyzeStatementSegment(BaseSegment):
    """Analyze Statement Segment.

    As specified in https://www.postgresql.org/docs/13/sql-analyze.html
    """

    type = "analyze_statement"

    _option = Sequence(
        OneOf("VERBOSE", "SKIP_LOCKED"), Ref("BooleanLiteralGrammar", optional=True)
    )

    _tables_and_columns = Sequence(
        Ref("TableReferenceSegment"),
        Bracketed(Delimited(Ref("ColumnReferenceSegment")), optional=True),
    )

    match_grammar = Sequence(
        OneOf("ANALYZE", "ANALYSE"),
        OneOf(Bracketed(Delimited(_option)), "VERBOSE", optional=True),
        Delimited(_tables_and_columns, optional=True),
    )


# Adding PostgreSQL specific statements
@postgres_dialect.segment(replace=True)
class StatementSegment(BaseSegment):
    """A generic segment, to any of its child subsegments."""

    type = "statement"

    parse_grammar = ansi_dialect.get_segment("StatementSegment").parse_grammar.copy(
        insert=[
            Ref("AlterDefaultPrivilegesStatementSegment"),
            Ref("CommentOnStatementSegment"),
            Ref("AnalyzeStatementSegment"),
            Ref("CreateTableAsStatementSegment"),
            Ref("AlterTriggerStatementSegment"),
            Ref("SetStatementSegment"),
            Ref("DropFunctionStatementSegment"),
            Ref("CreatePolicyStatementSegment"),
            Ref("DropPolicyStatementSegment"),
            Ref("CreateMaterializedViewStatementSegment"),
            Ref("AlterMaterializedViewStatementSegment"),
            Ref("DropMaterializedViewStatementSegment"),
            Ref("RefreshMaterializedViewStatementSegment"),
            Ref("AlterDatabaseStatementSegment"),
            Ref("DropDatabaseStatementSegment"),
            Ref("AlterFunctionStatementSegment"),
            Ref("AlterViewStatementSegment"),
            Ref("ListenStatementSegment"),
            Ref("NotifyStatementSegment"),
            Ref("UnlistenStatementSegment"),
            Ref("LoadStatementSegment"),
            Ref("ResetStatementSegment"),
            Ref("DiscardStatementSegment"),
        ],
    )

    match_grammar = ansi_dialect.get_segment("StatementSegment").match_grammar.copy()


@postgres_dialect.segment(replace=True)
class FunctionSegment(BaseSegment):
    """A scalar or aggregate function.

    Maybe in the future we should distinguish between
    aggregate functions and other functions. For now
    we treat them the same because they look the same
    for our purposes.
    """

    type = "function"
    match_grammar = Sequence(
        Sequence(
            Ref("FunctionNameSegment"),
            Bracketed(
                Ref(
                    "FunctionContentsGrammar",
                    # The brackets might be empty for some functions...
                    optional=True,
                    ephemeral_name="FunctionContentsGrammar",
                )
            ),
        ),
        Ref("PostFunctionGrammar", optional=True),
    )


@postgres_dialect.segment(replace=True)
class CreateTriggerStatementSegment(BaseSegment):
    """Create Trigger Statement.

    As Specified in https://www.postgresql.org/docs/14/sql-createtrigger.html
    """

    type = "create_trigger"

    match_grammar = Sequence(
        "CREATE",
        Sequence("OR", "REPLACE", optional=True),
        Ref.keyword("CONSTRAINT", optional=True),
        "TRIGGER",
        Anything(),
    )

    parse_grammar = Sequence(
        "CREATE",
        Sequence("OR", "REPLACE", optional=True),
        Ref.keyword("CONSTRAINT", optional=True),
        "TRIGGER",
        Ref("TriggerReferenceSegment"),
        OneOf("BEFORE", "AFTER", Sequence("INSTEAD", "OF")),
        Delimited(
            "INSERT",
            "DELETE",
            "TRUNCATE",
            Sequence(
                "UPDATE",
                Sequence(
                    "OF",
                    Delimited(
                        Ref("ColumnReferenceSegment"),
                        terminator=OneOf("OR", "ON"),
                    ),
                    optional=True,
                ),
            ),
            delimiter="OR",
        ),
        "ON",
        Ref("TableReferenceSegment"),
        AnyNumberOf(
            Sequence("FROM", Ref("TableReferenceSegment")),
            OneOf(
                Sequence("NOT", "DEFERRABLE"),
                Sequence(
                    Ref.keyword("DEFERRABLE", optional=True),
                    OneOf(
                        Sequence("INITIALLY", "IMMEDIATE"),
                        Sequence("INITIALLY", "DEFERRED"),
                    ),
                ),
            ),
            Sequence(
                "REFERENCING",
                OneOf("OLD", "NEW"),
                "TABLE",
                "AS",
                Ref("TableReferenceSegment"),
                Sequence(
                    OneOf("OLD", "NEW"),
                    "TABLE",
                    "AS",
                    Ref("TableReferenceSegment"),
                    optional=True,
                ),
            ),
            Sequence(
                "FOR", Ref.keyword("EACH", optional=True), OneOf("ROW", "STATEMENT")
            ),
            Sequence("WHEN", Bracketed(Ref("ExpressionSegment"))),
        ),
        Sequence(
            "EXECUTE",
            OneOf("FUNCTION", "PROCEDURE"),
            Ref("FunctionNameIdentifierSegment"),
            Bracketed(Ref("FunctionContentsGrammar", optional=True)),
        ),
    )


@postgres_dialect.segment()
class AlterTriggerStatementSegment(BaseSegment):
    """Alter Trigger Statement.

    As Specified in https://www.postgresql.org/docs/14/sql-altertrigger.html
    """

    type = "alter_trigger"

    match_grammar = Sequence("ALTER", "TRIGGER", Anything())

    parse_grammar = Sequence(
        "ALTER",
        "TRIGGER",
        Ref("TriggerReferenceSegment"),
        "ON",
        Ref("TableReferenceSegment"),
        OneOf(
            Sequence("RENAME", "TO", Ref("TriggerReferenceSegment")),
            Sequence(
                Ref.keyword("NO", optional=True),
                "DEPENDS",
                "ON",
                "EXTENSION",
                Ref("ParameterNameSegment"),
            ),
        ),
    )


@postgres_dialect.segment(replace=True)
class DropTriggerStatementSegment(BaseSegment):
    """Drop Trigger Statement.

    As Specified in https://www.postgresql.org/docs/14/sql-droptrigger.html
    """

    type = "drop_trigger_statement"

    match_grammar = Sequence("DROP", "TRIGGER", Anything())

    parse_grammar = Sequence(
        "DROP",
        "TRIGGER",
        Sequence("IF", "EXISTS", optional=True),
        Ref("TriggerReferenceSegment"),
        "ON",
        Ref("TableReferenceSegment"),
        Ref("DropBehaviorGrammar", optional=True),
    )


@postgres_dialect.segment(replace=True)
class AliasExpressionSegment(BaseSegment):
    """A reference to an object with an `AS` clause.

    The optional AS keyword allows both implicit and explicit aliasing.
    """

    type = "alias_expression"
    match_grammar = Sequence(
        Ref.keyword("AS", optional=True),
        Ref("SingleIdentifierGrammar"),
    )


@postgres_dialect.segment()
class AsAliasExpressionSegment(BaseSegment):
    """A reference to an object with an `AS` clause.

    This is used in `InsertStatementSegment` in Postgres
    since the `AS` is not optional in this context.

    N.B. We keep as a separate segment since the `alias_expression`
    type is required for rules to interpret the alias.
    """

    type = "alias_expression"
    match_grammar = Sequence(
        "AS",
        Ref("SingleIdentifierGrammar"),
    )


@postgres_dialect.segment(replace=True)
class InsertStatementSegment(BaseSegment):
    """An `INSERT` statement.

    As Specified in https://www.postgresql.org/docs/14/sql-insert.html
    N.B. This is not a complete implementation of the documentation above.
    TODO: Implement complete postgres insert statement structure.
    """

    type = "insert_statement"
    match_grammar = StartsWith("INSERT")
    parse_grammar = Sequence(
        "INSERT",
        "INTO",
        Ref("TableReferenceSegment"),
        Ref("AsAliasExpressionSegment", optional=True),
        Ref("BracketedColumnReferenceListGrammar", optional=True),
        Sequence("OVERRIDING", OneOf("SYSTEM", "USER"), "VALUE", optional=True),
        Ref("SelectableGrammar"),
    )


@postgres_dialect.segment(replace=True)
class DropTypeStatementSegment(BaseSegment):
    """Drop Type Statement.

    As specified in https://www.postgresql.org/docs/14/sql-droptype.html
    """

    type = "drop_type_statement"

    match_grammar = Sequence(
        "DROP",
        "TYPE",
        Ref("IfExistsGrammar", optional=True),
        Delimited(Ref("DatatypeSegment")),
        Ref("DropBehaviorGrammar", optional=True),
    )


@postgres_dialect.segment()
class SetStatementSegment(BaseSegment):
    """Set Statement.

    As specified in https://www.postgresql.org/docs/14/sql-set.html
    """

    type = "set_statement"

    match_grammar = Sequence(
        "SET",
        OneOf("SESSION", "LOCAL", optional=True),
        OneOf(
            Sequence(
                Ref("ParameterNameSegment"),
                OneOf("TO", Ref("EqualsSegment")),
                OneOf(
                    Delimited(Ref("LiteralGrammar"), Ref("NakedIdentifierSegment")),
                    "DEFAULT",
                ),
            ),
            Sequence(
                "TIME", "ZONE", OneOf(Ref("QuotedLiteralSegment"), "LOCAL", "DEFAULT")
            ),
        ),
    )


@postgres_dialect.segment()
class CreatePolicyStatementSegment(BaseSegment):
    """A `CREATE POLICY` statement.

    As Specified in https://www.postgresql.org/docs/14/sql-createpolicy.html
    """

    type = "create_policy_statement"
    match_grammar = StartsWith(Sequence("CREATE", "POLICY"))
    parse_grammar = Sequence(
        "CREATE",
        "POLICY",
        Ref("ObjectReferenceSegment"),
        "ON",
        Ref("TableReferenceSegment"),
        Sequence("AS", OneOf("PERMISSIVE", "RESTRICTIVE"), optional=True),
        Sequence(
            "FOR", OneOf("ALL", "SELECT", "INSERT", "UPDATE", "DELETE"), optional=True
        ),
        Sequence(
            "TO",
            Delimited(
                OneOf(
                    Ref("ObjectReferenceSegment"),
                    "PUBLIC",
                    "CURRENT_ROLE",
                    "CURRENT_USER",
                    "SESSION_USER",
                )
            ),
            optional=True,
        ),
        Sequence("USING", Bracketed(Ref("ExpressionSegment")), optional=True),
        Sequence("WITH", "CHECK", Bracketed(Ref("ExpressionSegment")), optional=True),
    )


@postgres_dialect.segment()
class DropPolicyStatementSegment(BaseSegment):
    """A `DROP POLICY` statement.

    As Specified in https://www.postgresql.org/docs/14/sql-droppolicy.html
    """

    type = "drop_policy_statement"
    match_grammar = StartsWith(Sequence("DROP", "POLICY"))
    parse_grammar = Sequence(
        "DROP",
        "POLICY",
        Ref("IfExistsGrammar", optional=True),
        Ref("ObjectReferenceSegment"),
        "ON",
        Ref("TableReferenceSegment"),
        Ref("DropBehaviorGrammar", optional=True),
    )


@postgres_dialect.segment()
class LoadStatementSegment(BaseSegment):
    """A `LOAD` statement.

    As Specified in https://www.postgresql.org/docs/14/sql-load.html
    """

    type = "load_statement"
    match_grammar = Sequence(
        "LOAD",
        Ref("QuotedLiteralSegment"),
    )


@postgres_dialect.segment()
class ResetStatementSegment(BaseSegment):
    """A `RESET` statement.

    As Specified in https://www.postgresql.org/docs/14/sql-reset.html
    """

    type = "reset_statement"
    match_grammar = Sequence(
        "RESET",
        OneOf("ALL", Ref("ParameterNameSegment")),
    )


@postgres_dialect.segment()
class DiscardStatementSegment(BaseSegment):
    """A `DISCARD` statement.

    As Specified in https://www.postgresql.org/docs/14/sql-discard.html
    """

    type = "discard_statement"
    match_grammar = Sequence(
        "DISCARD",
        OneOf(
            "ALL",
            "PLANS",
            "SEQUENCES",
            "TEMPORARY",
            "TEMP",
        ),
    )


@postgres_dialect.segment()
class ListenStatementSegment(BaseSegment):
    """A `LISTEN` statement.

    As Specified in https://www.postgresql.org/docs/14/sql-listen.html
    """

    type = "listen_statement"
    match_grammar = Sequence("LISTEN", Ref("SingleIdentifierGrammar"))


@postgres_dialect.segment()
class NotifyStatementSegment(BaseSegment):
    """A `NOTIFY` statement.

    As Specified in https://www.postgresql.org/docs/14/sql-notify.html
    """

    type = "notify_statement"
    match_grammar = Sequence(
        "NOTIFY",
        Ref("SingleIdentifierGrammar"),
        Sequence(
            Ref("CommaSegment"),
            Ref("QuotedLiteralSegment"),
            optional=True,
        ),
    )


@postgres_dialect.segment()
class UnlistenStatementSegment(BaseSegment):
    """A `UNLISTEN` statement.

    As Specified in https://www.postgresql.org/docs/14/sql-unlisten.html
    """

    type = "unlisten_statement"
    match_grammar = Sequence(
        "UNLISTEN",
        OneOf(
            Ref("SingleIdentifierGrammar"),
            Ref("StarSegment"),
        ),
    )


@postgres_dialect.segment(replace=True)
class TruncateStatementSegment(BaseSegment):
    """`TRUNCATE TABLE` statement.

    https://www.postgresql.org/docs/14/sql-truncate.html
    """

    type = "truncate_table"
    match_grammar = Sequence(
        "TRUNCATE",
        Ref.keyword("TABLE", optional=True),
        Delimited(
            OneOf(
                Sequence(
                    Ref.keyword("ONLY", optional=True),
                    Ref("TableReferenceSegment"),
                ),
                Sequence(
                    Ref("TableReferenceSegment"),
                    Ref("StarSegment", optional=True),
                ),
            ),
        ),
        Sequence(
            OneOf("RESTART", "CONTINUE"),
            "IDENTITY",
            optional=True,
        ),
        Ref(
            "DropBehaviorGrammar",
            optional=True,
        ),
    )<|MERGE_RESOLUTION|>--- conflicted
+++ resolved
@@ -1007,13 +1007,7 @@
 
 
 @postgres_dialect.segment(replace=True)
-<<<<<<< HEAD
-class ExplainStatementSegment(
-    ansi_dialect.get_segment("ExplainStatementSegment")  # type: ignore
-):
-=======
 class ExplainStatementSegment(BaseSegment):
->>>>>>> bcf49689
     """An `Explain` statement.
 
     EXPLAIN [ ( option [, ...] ) ] statement
