"""The PostgreSQL dialect."""

from sqlfluff.core.parser import (
    AnyNumberOf,
    Anything,
    BaseSegment,
    Bracketed,
    CodeSegment,
    CommentSegment,
    Dedent,
    Delimited,
    Indent,
    Matchable,
    TypedParser,
    NewlineSegment,
    OneOf,
    OptionallyBracketed,
    Ref,
    RegexLexer,
    RegexParser,
    SegmentGenerator,
    Sequence,
    SymbolSegment,
    StartsWith,
    StringParser,
)
from sqlfluff.core.parser.segments.base import BracketedSegment

from sqlfluff.core.dialects import load_raw_dialect
from sqlfluff.core.parser.grammar.anyof import AnySetOf
from sqlfluff.core.parser.lexer import StringLexer
from sqlfluff.dialects.dialect_postgres_keywords import (
    postgres_keywords,
    get_keywords,
    postgres_postgis_datatype_keywords,
)

from sqlfluff.dialects import dialect_ansi as ansi

ansi_dialect = load_raw_dialect("ansi")

postgres_dialect = ansi_dialect.copy_as("postgres")

postgres_dialect.insert_lexer_matchers(
    # JSON Operators: https://www.postgresql.org/docs/9.5/functions-json.html
    [
        StringLexer("right_arrow", "=>", CodeSegment),
    ],
    before="equals",
)

postgres_dialect.insert_lexer_matchers(
    # JSON Operators: https://www.postgresql.org/docs/9.5/functions-json.html
    [
        # Explanation for the regex
        # - (?s) Switch - .* includes newline characters
        # - U& - must start with U&
        # - (('')+?(?!')|('.*?(?<!')(?:'')*'(?!')))
        #    ('')+?                                 Any non-zero number of pairs of
        #                                           single quotes -
        #          (?!')                            that are not then followed by a
        #                                           single quote
        #               |                           OR
        #                ('.*?(?<!')(?:'')*'(?!'))
        #                 '.*?                      A single quote followed by anything
        #                                           (non-greedy)
        #                     (?<!')(?:'')*         Any even number of single quotes,
        #                                           including zero
        #                                  '(?!')   Followed by a single quote, which is
        #                                           not followed by a single quote
        # - (\s*UESCAPE\s*'[^0-9A-Fa-f'+\-\s)]')?
        #    \s*UESCAPE\s*                          Whitespace, followed by UESCAPE,
        #                                           followed by whitespace
        #                 '[^0-9A-Fa-f'+\-\s)]'     Any character that isn't A-F, a-f,
        #                                           0-9, +-, or whitespace, in quotes
        #                                       ?   This last block is optional
        RegexLexer(
            "unicode_single_quote",
            r"(?s)U&(('')+?(?!')|('.*?(?<!')(?:'')*'(?!')))(\s*UESCAPE\s*'"
            r"[^0-9A-Fa-f'+\-\s)]')?",
            CodeSegment,
            segment_kwargs={"type": "unicode_single_quote"},
        ),
        # This is similar to the Unicode regex, the key differences being:
        # - E - must start with E
        # - The final quote character must be preceded by:
        # (?<!\\)(?:\\\\)*(?<!')(?:'')     An even/zero number of \ followed by an
        # even/zero number of '
        # OR
        # (?<!\\)(?:\\\\)*\\(?<!')(?:'')*' An odd number of \ followed by an odd number
        # of '
        # There is no UESCAPE block
        RegexLexer(
            "escaped_single_quote",
            r"(?s)E(('')+?(?!')|'.*?((?<!\\)(?:\\\\)*(?<!')(?:'')*|(?<!\\)(?:\\\\)*\\"
            r"(?<!')(?:'')*')'(?!'))",
            CodeSegment,
            segment_kwargs={"type": "escaped_single_quote"},
        ),
        # Double quote Unicode string cannot be empty, and have no single quote escapes
        RegexLexer(
            "unicode_double_quote",
            r'(?s)U&".+?"(\s*UESCAPE\s*\'[^0-9A-Fa-f\'+\-\s)]\')?',
            CodeSegment,
            segment_kwargs={"type": "unicode_double_quote"},
        ),
        RegexLexer(
            "json_operator",
            r"->>|#>>|->|#>|@>|<@|\?\||\?|\?&|#-",
            SymbolSegment,
            segment_kwargs={"type": "json_operator"},
        ),
        StringLexer("at", "@", CodeSegment),
        # https://www.postgresql.org/docs/current/sql-syntax-lexical.html
        RegexLexer(
            "bit_string_literal",
            # binary (e.g. b'1001') or hex (e.g. X'1FF')
            r"[bBxX]'[0-9a-fA-F]*'",
            CodeSegment,
            segment_kwargs={"type": "bit_string_literal"},
        ),
    ],
    before="like_operator",
)

postgres_dialect.insert_lexer_matchers(
    [
        # Explanation for the regex
        # \\([^(\\\r\n)])+((\\\\)|(?=\n)|(?=\r\n))?
        # \\                                        Starts with backslash
        #   ([^\\\r\n])+                            Anything that is not a newline or a
        #                                           backslash
        #                 (
        #                  (\\\\)                   Double backslash
        #                        |                  OR
        #                         (?=\n)            The next character is a newline
        #                               |           OR
        #                                (?=\r\n)   The next 2 characters are a carriage
        #                                           return and a newline
        #                                        )
        #                                         ? The previous clause is optional
        RegexLexer(
            # For now we'll just treat meta syntax like comments and so just ignore
            # them. In future we may want to enhance this to actually parse them to
            # ensure they are valid meta commands.
            "meta_command",
            r"\\([^\\\r\n])+((\\\\)|(?=\n)|(?=\r\n))?",
            CommentSegment,
        )
    ],
    before="code",  # Final thing to search for - as psql specific
)

postgres_dialect.patch_lexer_matchers(
    [
        # Patching comments to remove hash comments
        RegexLexer(
            "inline_comment",
            r"(--)[^\n]*",
            CommentSegment,
            segment_kwargs={"trim_start": ("--"), "type": "inline_comment"},
        ),
        # In Postgres, the only escape character is ' for single quote strings
        RegexLexer(
            "single_quote",
            r"(?s)('')+?(?!')|('.*?(?<!')(?:'')*'(?!'))",
            CodeSegment,
            segment_kwargs={"type": "single_quote"},
        ),
        # In Postgres, there is no escape character for double quote strings
        RegexLexer(
            "double_quote",
            r'(?s)".+?"',
            CodeSegment,
            segment_kwargs={"type": "double_quote"},
        ),
        RegexLexer(
            "code",
            r"[a-zA-Z_][0-9a-zA-Z_$]*",
            CodeSegment,
            segment_kwargs={"type": "code"},
        ),
    ]
)

postgres_dialect.sets("reserved_keywords").update(
    get_keywords(postgres_keywords, "reserved")
)
postgres_dialect.sets("unreserved_keywords").update(
    get_keywords(postgres_keywords, "non-reserved")
)
postgres_dialect.sets("reserved_keywords").difference_update(
    get_keywords(postgres_keywords, "not-keyword")
)

postgres_dialect.sets("unreserved_keywords").difference_update(
    get_keywords(postgres_keywords, "not-keyword")
)

# Add datetime units
postgres_dialect.sets("datetime_units").update(
    [
        "CENTURY",
        "DECADE",
        "DOW",
        "DOY",
        "EPOCH",
        "ISODOW",
        "ISOYEAR",
        "MICROSECONDS",
        "MILLENNIUM",
        "MILLISECONDS",
        "TIMEZONE",
        "TIMEZONE_HOUR",
        "TIMEZONE_MINUTE",
    ]
)

# Set the bare functions
postgres_dialect.sets("bare_functions").update(
    ["CURRENT_TIMESTAMP", "CURRENT_TIME", "CURRENT_DATE", "LOCALTIME", "LOCALTIMESTAMP"]
)

# Postgres doesn't have a dateadd function
# Also according to https://www.postgresql.org/docs/14/functions-datetime.html
# It quotes dateparts. So don't need this.
postgres_dialect.sets("date_part_function_name").clear()

# In Postgres, UNNEST() returns a "value table", similar to BigQuery
postgres_dialect.sets("value_table_functions").update(["UNNEST", "GENERATE_SERIES"])

postgres_dialect.add(
    JsonOperatorSegment=TypedParser(
        "json_operator", SymbolSegment, type="binary_operator"
    ),
    SimpleGeometryGrammar=AnyNumberOf(Ref("NumericLiteralSegment")),
    # N.B. this MultilineConcatenateDelimiterGrammar is only created
    # to parse multiline-concatenated string literals
    # and shouldn't be used in other contexts.
    # In general let the parser handle newlines and whitespace.
    MultilineConcatenateNewline=TypedParser(
        "newline",
        NewlineSegment,
        type="newline",
    ),
    MultilineConcatenateDelimiterGrammar=AnyNumberOf(
        Ref("MultilineConcatenateNewline"), min_times=1, allow_gaps=False
    ),
    # Add a Full equivalent which also allow keywords
    NakedIdentifierFullSegment=TypedParser(
        "code",
        ansi.IdentifierSegment,
        type="naked_identifier_all",
    ),
    PropertiesNakedIdentifierSegment=TypedParser(  # allows reserved keywords
        "code",
        CodeSegment,
        type="properties_naked_identifier",
    ),
    SingleIdentifierFullGrammar=OneOf(
        Ref("NakedIdentifierSegment"),
        Ref("QuotedIdentifierSegment"),
        Ref("NakedIdentifierFullSegment"),
    ),
    DefinitionArgumentValueGrammar=OneOf(
        # This comes from def_arg:
        # https://github.com/postgres/postgres/blob/4380c2509d51febad34e1fac0cfaeb98aaa716c5/src/backend/parser/gram.y#L6331
        # TODO: this list is incomplete
        Ref("LiteralGrammar"),
        # This is a gross simplification of the grammar, which seems overly
        # permissive for the actual use cases here.  Grammar says this matches
        # reserved keywords.  Plus also unreserved keywords and IDENT:  func_type -->
        #     Typename --> SimpleTypename --> GenericType --> type_function_name -->
        #     { unreserved_keyword | type_func_name_keyword | IDENT }
        # We'll just match any normal code/keyword string here to keep it simple.
        Ref("PropertiesNakedIdentifierSegment"),
    ),
    CascadeRestrictGrammar=OneOf("CASCADE", "RESTRICT"),
    ExtendedTableReferenceGrammar=OneOf(
        Ref("TableReferenceSegment"),
        Sequence("ONLY", OptionallyBracketed(Ref("TableReferenceSegment"))),
        Sequence(Ref("TableReferenceSegment"), Ref("StarSegment")),
    ),
    RightArrowSegment=StringParser("=>", SymbolSegment, type="right_arrow"),
)

postgres_dialect.replace(
    LikeGrammar=OneOf("LIKE", "ILIKE", Sequence("SIMILAR", "TO")),
    StringBinaryOperatorGrammar=OneOf(Ref("ConcatSegment"), "COLLATE"),
    ComparisonOperatorGrammar=OneOf(
        Ref("EqualsSegment"),
        Ref("GreaterThanSegment"),
        Ref("LessThanSegment"),
        Ref("GreaterThanOrEqualToSegment"),
        Ref("LessThanOrEqualToSegment"),
        Ref("NotEqualToSegment"),
        Ref("LikeOperatorSegment"),
        Sequence("IS", "DISTINCT", "FROM"),
        Sequence("IS", "NOT", "DISTINCT", "FROM"),
        Ref("OverlapSegment"),
        Ref("NotExtendRightSegment"),
        Ref("NotExtendLeftSegment"),
        Ref("AdjacentSegment"),
    ),
    NakedIdentifierSegment=SegmentGenerator(
        # Generate the anti template from the set of reserved keywords
        lambda dialect: RegexParser(
            # Can’t begin with $, must only contain digits, letters, underscore it $ but
            # can’t be all digits.
            r"([A-Z_]+|[0-9]+[A-Z_$])[A-Z0-9_$]*",
            ansi.IdentifierSegment,
            type="naked_identifier",
            anti_template=r"^(" + r"|".join(dialect.sets("reserved_keywords")) + r")$",
        )
    ),
    ParameterNameSegment=RegexParser(
        r'[A-Z_][A-Z0-9_$]*|"[^"]*"', CodeSegment, type="parameter"
    ),
    FunctionNameIdentifierSegment=RegexParser(
        r"[A-Z_][A-Z0-9_$]*",
        CodeSegment,
        type="function_name_identifier",
    ),
    FunctionContentsExpressionGrammar=OneOf(
        Ref("ExpressionSegment"),
        Ref("NamedArgumentSegment"),
    ),
    QuotedLiteralSegment=OneOf(
        # Postgres allows newline-concatenated string literals (#1488).
        # Since these string literals can have comments between them,
        # we use grammar to handle this.
        # Note we CANNOT use Delimited as it's greedy and swallows the
        # last Newline - see #2495
        Sequence(
            TypedParser(
                "single_quote",
                ansi.LiteralSegment,
                type="quoted_literal",
            ),
            AnyNumberOf(
                Ref("MultilineConcatenateDelimiterGrammar"),
                TypedParser(
                    "single_quote",
                    ansi.LiteralSegment,
                    type="quoted_literal",
                ),
            ),
        ),
        Sequence(
            TypedParser(
                "bit_string_literal",
                ansi.LiteralSegment,
                type="quoted_literal",
            ),
            AnyNumberOf(
                Ref("MultilineConcatenateDelimiterGrammar"),
                TypedParser(
                    "bit_string_literal",
                    ansi.LiteralSegment,
                    type="quoted_literal",
                ),
            ),
        ),
        Delimited(
            TypedParser(
                "unicode_single_quote",
                ansi.LiteralSegment,
                type="quoted_literal",
            ),
            AnyNumberOf(
                Ref("MultilineConcatenateDelimiterGrammar"),
                TypedParser(
                    "unicode_single_quote",
                    ansi.LiteralSegment,
                    type="quoted_literal",
                ),
            ),
        ),
        Delimited(
            TypedParser(
                "escaped_single_quote",
                ansi.LiteralSegment,
                type="quoted_literal",
            ),
            AnyNumberOf(
                Ref("MultilineConcatenateDelimiterGrammar"),
                TypedParser(
                    "escaped_single_quote",
                    ansi.LiteralSegment,
                    type="quoted_literal",
                ),
            ),
        ),
        Delimited(
            TypedParser(
                "dollar_quote",
                ansi.LiteralSegment,
                type="quoted_literal",
            ),
            AnyNumberOf(
                Ref("MultilineConcatenateDelimiterGrammar"),
                TypedParser(
                    "dollar_quote",
                    ansi.LiteralSegment,
                    type="quoted_literal",
                ),
            ),
        ),
    ),
    QuotedIdentifierSegment=OneOf(
        TypedParser("double_quote", ansi.IdentifierSegment, type="quoted_identifier"),
        TypedParser("unicode_double_quote", ansi.LiteralSegment, type="quoted_literal"),
    ),
    PostFunctionGrammar=AnyNumberOf(
        Ref("WithinGroupClauseSegment"),
        Ref("OverClauseSegment"),
        # Filter clause supported by both Postgres and SQLite
        Ref("FilterClauseGrammar"),
    ),
    BinaryOperatorGrammar=OneOf(
        Ref("ArithmeticBinaryOperatorGrammar"),
        Ref("StringBinaryOperatorGrammar"),
        Ref("BooleanBinaryOperatorGrammar"),
        Ref("ComparisonOperatorGrammar"),
        # Add JSON operators
        Ref("JsonOperatorSegment"),
    ),
    FunctionParameterGrammar=Sequence(
        OneOf("IN", "OUT", "INOUT", "VARIADIC", optional=True),
        OneOf(
            Ref("DatatypeSegment"),
            Sequence(Ref("ParameterNameSegment"), Ref("DatatypeSegment")),
        ),
        Sequence(
            OneOf("DEFAULT", Ref("EqualsSegment")),
            Ref("ExpressionSegment"),
            optional=True,
        ),
    ),
    FrameClauseUnitGrammar=OneOf("RANGE", "ROWS", "GROUPS"),
    # Postgres supports the non-standard ISNULL and NONNULL comparison operators. See
    # https://www.postgresql.org/docs/14/functions-comparison.html
    IsNullGrammar=Ref.keyword("ISNULL"),
    NotNullGrammar=Ref.keyword("NOTNULL"),
    JoinKeywordsGrammar=Sequence("JOIN", Sequence("LATERAL", optional=True)),
    SelectClauseElementTerminatorGrammar=OneOf(
        "INTO",
        "FROM",
        "WHERE",
        Sequence("ORDER", "BY"),
        "LIMIT",
        Ref("CommaSegment"),
        Ref("SetOperatorSegment"),
    ),
    SelectClauseSegmentGrammar=Sequence(
        "SELECT",
        Ref("SelectClauseModifierSegment", optional=True),
        Indent,
        Delimited(
            Ref("SelectClauseElementSegment"),
            # In Postgres you don't need an element so make it optional
            optional=True,
            allow_trailing=True,
        ),
        # NB: The Dedent for the indent above lives in the
        # SelectStatementSegment so that it sits in the right
        # place corresponding to the whitespace.
    ),
    LiteralGrammar=ansi_dialect.get_grammar("LiteralGrammar").copy(
        insert=[
            Ref("PsqlVariableGrammar"),
        ],
        before=Ref("ArrayLiteralSegment"),
    ),
    FromClauseTerminatorGrammar=ansi_dialect.get_grammar(
        "FromClauseTerminatorGrammar"
    ).copy(
        insert=[Ref("ForClauseSegment")],
    ),
    WhereClauseTerminatorGrammar=OneOf(
        "LIMIT",
        Sequence("GROUP", "BY"),
        Sequence("ORDER", "BY"),
        "HAVING",
        "QUALIFY",
        "WINDOW",
        "OVERLAPS",
        "RETURNING",
        Sequence("ON", "CONFLICT"),
        Ref("ForClauseSegment"),
    ),
    OrderByClauseTerminators=OneOf(
        "LIMIT",
        "HAVING",
        "QUALIFY",
        # For window functions
        "WINDOW",
        Ref("FrameClauseUnitGrammar"),
        "SEPARATOR",
        Sequence("WITH", "DATA"),
        Ref("ForClauseSegment"),
    ),
    Accessor_Grammar=AnyNumberOf(
        Ref("ArrayAccessorSegment"),
        # Add in semi structured expressions
        Ref("SemiStructuredAccessorSegment"),
    ),
    # PostgreSQL supports the non-standard "RETURNING" keyword, and therefore the
    # INSERT/UPDATE/DELETE statements can also be used in subqueries.
    NonWithSelectableGrammar=OneOf(
        Ref("SetExpressionSegment"),
        OptionallyBracketed(Ref("SelectStatementSegment")),
        Ref("NonSetSelectableGrammar"),
        # moved from NonWithNonSelectableGrammar:
        Ref("UpdateStatementSegment"),
        Ref("InsertStatementSegment"),
        Ref("DeleteStatementSegment"),
    ),
    NonWithNonSelectableGrammar=OneOf(),
)


# Inherit from the ANSI ObjectReferenceSegment this way so we can inherit
# other segment types from it.
class ObjectReferenceSegment(ansi.ObjectReferenceSegment):
    """A reference to an object."""

    pass


class OverlapSegment(ansi.CompositeComparisonOperatorSegment):
    """Overlaps range operator."""

    match_grammar = Sequence(
        Ref("AmpersandSegment"), Ref("AmpersandSegment"), allow_gaps=False
    )


class NotExtendRightSegment(ansi.CompositeComparisonOperatorSegment):
    """Not extend right range operator."""

    match_grammar = Sequence(
        Ref("AmpersandSegment"), Ref("RawGreaterThanSegment"), allow_gaps=False
    )


class NotExtendLeftSegment(ansi.CompositeComparisonOperatorSegment):
    """Not extend left range operator."""

    match_grammar = Sequence(
        Ref("AmpersandSegment"), Ref("RawLessThanSegment"), allow_gaps=False
    )


class AdjacentSegment(ansi.CompositeComparisonOperatorSegment):
    """Adjacent range operator."""

    match_grammar = Sequence(
        Ref("MinusSegment"), Ref("PipeSegment"), Ref("MinusSegment"), allow_gaps=False
    )


class PsqlVariableGrammar(BaseSegment):
    """PSQl Variables :thing, :'thing', :"thing"."""

    type = "psql_variable"

    match_grammar = Sequence(
        OptionallyBracketed(
            Ref("ColonSegment"),
            OneOf(
                Ref("ParameterNameSegment"),
                Ref("QuotedLiteralSegment"),
            ),
        )
    )


class ArrayAccessorSegment(ansi.ArrayAccessorSegment):
    """Overwrites Array Accessor in ANSI to allow n many consecutive brackets.

    Postgres can also have array access like python [:2] or [2:] so
    numbers on either side of the slice segment are optional.
    """

    match_grammar = Sequence(
        AnyNumberOf(
            Bracketed(
                Sequence(
                    OneOf(
                        OneOf(
                            Ref("QualifiedNumericLiteralSegment"),
                            Ref("NumericLiteralSegment"),
                        ),
                        Sequence(
                            OneOf(
                                Ref("QualifiedNumericLiteralSegment"),
                                Ref("NumericLiteralSegment"),
                                optional=True,
                            ),
                            Ref("SliceSegment"),
                            OneOf(
                                Ref("QualifiedNumericLiteralSegment"),
                                Ref("NumericLiteralSegment"),
                            ),
                        ),
                        Sequence(
                            OneOf(
                                Ref("QualifiedNumericLiteralSegment"),
                                Ref("NumericLiteralSegment"),
                            ),
                            Ref("SliceSegment"),
                            OneOf(
                                Ref("QualifiedNumericLiteralSegment"),
                                Ref("NumericLiteralSegment"),
                                optional=True,
                            ),
                        ),
                    ),
                ),
                bracket_type="square",
            )
        )
    )


class DateTimeTypeIdentifier(BaseSegment):
    """Date Time Type."""

    type = "datetime_type_identifier"
    match_grammar = OneOf(
        "DATE",
        Sequence(
            OneOf("TIME", "TIMESTAMP"),
            Bracketed(Ref("NumericLiteralSegment"), optional=True),
            Sequence(OneOf("WITH", "WITHOUT"), "TIME", "ZONE", optional=True),
        ),
        Sequence(
            OneOf("INTERVAL", "TIMETZ", "TIMESTAMPTZ"),
            Bracketed(Ref("NumericLiteralSegment"), optional=True),
        ),
    )


class DateTimeLiteralGrammar(BaseSegment):
    """Literal Date Time."""

    type = "datetime_literal"
    match_grammar = Sequence(
        Ref("DateTimeTypeIdentifier", optional=True),
        Ref("QuotedLiteralSegment"),
    )


class DatatypeSegment(ansi.DatatypeSegment):
    """A data type segment.

    Supports timestamp with(out) time zone. Doesn't currently support intervals.
    """

    match_grammar = Sequence(
        # Some dialects allow optional qualification of data types with schemas
        Sequence(
            Ref("SingleIdentifierGrammar"),
            Ref("DotSegment"),
            allow_gaps=False,
            optional=True,
        ),
        OneOf(
            Ref("WellKnownTextGeometrySegment"),
            Ref("DateTimeTypeIdentifier"),
            Sequence(
                OneOf(
                    # numeric types
                    "SMALLINT",
                    "INTEGER",
                    "INT",
                    "INT2",
                    "INT4",
                    "INT8",
                    "BIGINT",
                    "FLOAT4",
                    "FLOAT8",
                    "REAL",
                    Sequence("DOUBLE", "PRECISION"),
                    "SMALLSERIAL",
                    "SERIAL",
                    "SERIAL2",
                    "SERIAL4",
                    "SERIAL8",
                    "BIGSERIAL",
                    # numeric types [(precision)]
                    Sequence(
                        OneOf("FLOAT"),
                        Ref("BracketedArguments", optional=True),
                    ),
                    # numeric types [precision ["," scale])]
                    Sequence(
                        OneOf("DECIMAL", "NUMERIC"),
                        Ref("BracketedArguments", optional=True),
                    ),
                    # monetary type
                    "MONEY",
                    # character types
                    OneOf(
                        Sequence(
                            OneOf(
                                "CHAR",
                                # CHAR VARYING is not documented, but it's
                                # in the real grammar:
                                # https://github.com/postgres/postgres/blob/4380c2509d51febad34e1fac0cfaeb98aaa716c5/src/backend/parser/gram.y#L14262
                                Sequence("CHAR", "VARYING"),
                                "CHARACTER",
                                Sequence("CHARACTER", "VARYING"),
                                "VARCHAR",
                            ),
                            Ref("BracketedArguments", optional=True),
                        ),
                        "TEXT",
                    ),
                    # binary type
                    "BYTEA",
                    # boolean types
                    OneOf("BOOLEAN", "BOOL"),
                    # geometric types
                    OneOf("POINT", "LINE", "LSEG", "BOX", "PATH", "POLYGON", "CIRCLE"),
                    # network address types
                    OneOf("CIDR", "INET", "MACADDR", "MACADDR8"),
                    # text search types
                    OneOf("TSVECTOR", "TSQUERY"),
                    # bit string types
                    Sequence(
                        "BIT",
                        OneOf("VARYING", optional=True),
                        Ref("BracketedArguments", optional=True),
                    ),
                    # uuid type
                    "UUID",
                    # xml type
                    "XML",
                    # json types
                    OneOf("JSON", "JSONB"),
                    # range types
                    "INT4RANGE",
                    "INT8RANGE",
                    "NUMRANGE",
                    "TSRANGE",
                    "TSTZRANGE",
                    "DATERANGE",
                    # pg_lsn type
                    "PG_LSN",
                ),
            ),
            # user defined data types
            Ref("DatatypeIdentifierSegment"),
        ),
        # array types
        OneOf(
            AnyNumberOf(
                Bracketed(
                    Ref("ExpressionSegment", optional=True), bracket_type="square"
                )
            ),
            Ref("ArrayTypeSegment"),
            Ref("SizedArrayTypeSegment"),
            optional=True,
        ),
    )


class ArrayTypeSegment(ansi.ArrayTypeSegment):
    """Prefix for array literals specifying the type."""

    type = "array_type"
    match_grammar = Ref.keyword("ARRAY")


class IndexAccessMethodSegment(BaseSegment):
    """Index access method (e.g. `USING gist`)."""

    type = "index_access_method"
    match_grammar = Ref("SingleIdentifierGrammar")


class OperatorClassReferenceSegment(ObjectReferenceSegment):
    """A reference to an operator class."""

    type = "operator_class_reference"


class DefinitionParameterSegment(BaseSegment):
    """A single definition parameter.

    https://github.com/postgres/postgres/blob/4380c2509d51febad34e1fac0cfaeb98aaa716c5/src/backend/parser/gram.y#L6320
    """

    type = "definition_parameter"
    match_grammar: Matchable = Sequence(
        Ref("PropertiesNakedIdentifierSegment"),
        Sequence(
            Ref("EqualsSegment"),
            # could also contain ParameterNameSegment:
            Ref("DefinitionArgumentValueGrammar"),
            optional=True,
        ),
    )


class DefinitionParametersSegment(BaseSegment):
    """List of definition parameters.

    https://github.com/postgres/postgres/blob/4380c2509d51febad34e1fac0cfaeb98aaa716c5/src/backend/parser/gram.y#L6313
    """

    type = "definition_parameters"
    match_grammar: Matchable = Bracketed(
        Delimited(
            Ref("DefinitionParameterSegment"),
        )
    )


<<<<<<< HEAD
class RelationOptionSegment(BaseSegment):
    """Relation option element from reloptions.

    It is very similar to DefinitionParameterSegment except that it allows qualified
    names (e.g. namespace.attr = 5).

    https://github.com/postgres/postgres/blob/4380c2509d51febad34e1fac0cfaeb98aaa716c5/src/backend/parser/gram.y#L3016-L3035
    """

    type = "relation_option"
    match_grammar: Matchable = Sequence(
        Ref("PropertiesNakedIdentifierSegment"),
        Sequence(
            Ref("DotSegment"),
            Ref("PropertiesNakedIdentifierSegment"),
            optional=True,
        ),
        Sequence(
            Ref("EqualsSegment"),
            # could also contain ParameterNameSegment:
            Ref("DefinitionArgumentValueGrammar"),
=======
class CreateCastStatementSegment(ansi.CreateCastStatementSegment):
    """A `CREATE CAST` statement.

    https://www.postgresql.org/docs/15/sql-createcast.html
    https://github.com/postgres/postgres/blob/4380c2509d51febad34e1fac0cfaeb98aaa716c5/src/backend/parser/gram.y#L8951
    """

    match_grammar: Matchable = Sequence(
        "CREATE",
        "CAST",
        Bracketed(
            Ref("DatatypeSegment"),
            "AS",
            Ref("DatatypeSegment"),
        ),
        OneOf(
            Sequence(
                "WITH",
                "FUNCTION",
                Ref("FunctionNameSegment"),
                Ref("FunctionParameterListGrammar", optional=True),
            ),
            Sequence("WITHOUT", "FUNCTION"),
            Sequence("WITH", "INOUT"),
        ),
        OneOf(
            Sequence("AS", "ASSIGNMENT", optional=True),
            Sequence("AS", "IMPLICIT", optional=True),
>>>>>>> f0e6f9cf
            optional=True,
        ),
    )


<<<<<<< HEAD
class RelationOptionsSegment(BaseSegment):
    """List of relation options.

    https://github.com/postgres/postgres/blob/4380c2509d51febad34e1fac0cfaeb98aaa716c5/src/backend/parser/gram.y#L3003-L3014
    """

    type = "relation_options"
    match_grammar: Matchable = Bracketed(
        Delimited(
            Ref("RelationOptionSegment"),
        )
=======
class DropCastStatementSegment(ansi.DropCastStatementSegment):
    """A `DROP CAST` statement.

    https://www.postgresql.org/docs/15/sql-dropcast.html
    https://github.com/postgres/postgres/blob/4380c2509d51febad34e1fac0cfaeb98aaa716c5/src/backend/parser/gram.y#L8995
    """

    match_grammar: Matchable = Sequence(
        "DROP",
        "CAST",
        Sequence("IF", "EXISTS", optional=True),
        Bracketed(
            Ref("DatatypeSegment"),
            "AS",
            Ref("DatatypeSegment"),
        ),
        Ref("DropBehaviorGrammar", optional=True),
>>>>>>> f0e6f9cf
    )


class CreateFunctionStatementSegment(ansi.CreateFunctionStatementSegment):
    """A `CREATE FUNCTION` statement.

    This version in the ANSI dialect should be a "common subset" of the
    structure of the code for those dialects.
    postgres: https://www.postgresql.org/docs/13/sql-createfunction.html
    """

    match_grammar = Sequence(
        "CREATE",
        Sequence("OR", "REPLACE", optional=True),
        Ref("TemporaryGrammar", optional=True),
        "FUNCTION",
        Ref("IfNotExistsGrammar", optional=True),
        Ref("FunctionNameSegment"),
        Ref("FunctionParameterListGrammar"),
        Sequence(  # Optional function return type
            "RETURNS",
            OneOf(
                Sequence(
                    "TABLE",
                    Bracketed(
                        Delimited(
                            OneOf(
                                Ref("DatatypeSegment"),
                                Sequence(
                                    Ref("ColumnReferenceSegment"),
                                    Ref("DatatypeSegment"),
                                ),
                            ),
                        )
                    ),
                    optional=True,
                ),
                Sequence(
                    "SETOF",
                    Ref("DatatypeSegment"),
                ),
                Ref("DatatypeSegment"),
            ),
            optional=True,
        ),
        Ref("FunctionDefinitionGrammar"),
    )


class DropFunctionStatementSegment(BaseSegment):
    """A `DROP FUNCTION` statement.

    As per the specification: https://www.postgresql.org/docs/14/sql-dropfunction.html
    """

    type = "drop_function_statement"

    match_grammar = Sequence(
        "DROP",
        "FUNCTION",
        Ref("IfExistsGrammar", optional=True),
        Delimited(
            Sequence(
                Ref("FunctionNameSegment"),
                Ref("FunctionParameterListGrammar", optional=True),
            )
        ),
        Ref("DropBehaviorGrammar", optional=True),
    )


class AlterFunctionStatementSegment(BaseSegment):
    """A `ALTER FUNCTION` statement.

    As per the specification: https://www.postgresql.org/docs/14/sql-alterfunction.html
    """

    type = "alter_function_statement"

    match_grammar = Sequence(
        "ALTER",
        "FUNCTION",
        Delimited(
            Sequence(
                Ref("FunctionNameSegment"),
                Ref("FunctionParameterListGrammar", optional=True),
            )
        ),
        OneOf(
            Ref("AlterFunctionActionSegment", optional=True),
            Sequence("RENAME", "TO", Ref("FunctionNameSegment")),
            Sequence("SET", "SCHEMA", Ref("SchemaReferenceSegment")),
            Sequence(
                "OWNER",
                "TO",
                OneOf(
                    OneOf(Ref("ParameterNameSegment"), Ref("QuotedIdentifierSegment")),
                    "CURRENT_ROLE",
                    "CURRENT_USER",
                    "SESSION_USER",
                ),
            ),
            Sequence(
                Ref.keyword("NO", optional=True),
                "DEPENDS",
                "ON",
                "EXTENSION",
                Ref("ExtensionReferenceSegment"),
            ),
        ),
    )


class AlterFunctionActionSegment(BaseSegment):
    """Alter Function Action Segment.

    https://www.postgresql.org/docs/14/sql-alterfunction.html
    """

    type = "alter_function_action_segment"

    match_grammar = Sequence(
        OneOf(
            OneOf(
                Sequence("CALLED", "ON", "NULL", "INPUT"),
                Sequence("RETURNS", "NULL", "ON", "NULL", "INPUT"),
                "STRICT",
            ),
            OneOf("IMMUTABLE", "STABLE", "VOLATILE"),
            Sequence(Ref.keyword("NOT", optional=True), "LEAKPROOF"),
            Sequence(
                Ref.keyword("EXTERNAL", optional=True),
                "SECURITY",
                OneOf("DEFINER", "INVOKER"),
            ),
            Sequence("PARALLEL", OneOf("UNSAFE", "RESTRICTED", "SAFE")),
            Sequence("COST", Ref("NumericLiteralSegment")),
            Sequence("ROWS", Ref("NumericLiteralSegment")),
            Sequence("SUPPORT", Ref("ParameterNameSegment")),
            Sequence(
                "SET",
                Ref("ParameterNameSegment"),
                OneOf(
                    Sequence(
                        OneOf("TO", Ref("EqualsSegment")),
                        OneOf(
                            Ref("LiteralGrammar"),
                            Ref("NakedIdentifierSegment"),
                            "DEFAULT",
                        ),
                    ),
                    Sequence("FROM", "CURRENT"),
                ),
            ),
            Sequence("RESET", OneOf("ALL", Ref("ParameterNameSegment"))),
        ),
        Ref.keyword("RESTRICT", optional=True),
    )


class AlterProcedureActionSegment(BaseSegment):
    """Alter Procedure Action Segment.

    https://www.postgresql.org/docs/14/sql-alterprocedure.html
    """

    type = "alter_procedure_action_segment"

    match_grammar = Sequence(
        OneOf(
            Sequence(
                Ref.keyword("EXTERNAL", optional=True),
                "SECURITY",
                OneOf("DEFINER", "INVOKER"),
            ),
            Sequence(
                "SET",
                Ref("ParameterNameSegment"),
                OneOf(
                    Sequence(
                        OneOf("TO", Ref("EqualsSegment")),
                        OneOf(
                            Ref("LiteralGrammar"),
                            Ref("NakedIdentifierSegment"),
                            "DEFAULT",
                        ),
                    ),
                    Sequence("FROM", "CURRENT"),
                ),
            ),
            Sequence("RESET", OneOf("ALL", Ref("ParameterNameSegment"))),
        ),
        Ref.keyword("RESTRICT", optional=True),
    )


class AlterProcedureStatementSegment(BaseSegment):
    """An `ALTER PROCEDURE` statement.

    https://www.postgresql.org/docs/14/sql-alterprocedure.html
    """

    type = "alter_procedure_statement"

    match_grammar = Sequence(
        "ALTER",
        "PROCEDURE",
        Delimited(
            Sequence(
                Ref("FunctionNameSegment"),
                Ref("FunctionParameterListGrammar", optional=True),
            )
        ),
        OneOf(
            Ref("AlterProcedureActionSegment", optional=True),
            Sequence("RENAME", "TO", Ref("FunctionNameSegment")),
            Sequence("SET", "SCHEMA", Ref("SchemaReferenceSegment")),
            Sequence(
                "SET",
                Ref("ParameterNameSegment"),
                OneOf(
                    Sequence(
                        OneOf("TO", Ref("EqualsSegment")),
                        Delimited(
                            OneOf(
                                Ref("ParameterNameSegment"),
                                Ref("LiteralGrammar"),
                            ),
                        ),
                    ),
                    Sequence("FROM", "CURRENT"),
                ),
            ),
            Sequence(
                "OWNER",
                "TO",
                OneOf(
                    OneOf(Ref("ParameterNameSegment"), Ref("QuotedIdentifierSegment")),
                    "CURRENT_ROLE",
                    "CURRENT_USER",
                    "SESSION_USER",
                ),
            ),
            Sequence(
                Ref.keyword("NO", optional=True),
                "DEPENDS",
                "ON",
                "EXTENSION",
                Ref("ExtensionReferenceSegment"),
            ),
        ),
    )


class CreateProcedureStatementSegment(BaseSegment):
    """A `CREATE PROCEDURE` statement.

    https://www.postgresql.org/docs/14/sql-createprocedure.html

    TODO: Just a basic statement for now, without full syntax.
    based on CreateFunctionStatementSegment without a return type.
    """

    type = "create_procedure_statement"

    match_grammar = Sequence(
        "CREATE",
        Sequence("OR", "REPLACE", optional=True),
        "PROCEDURE",
        Ref("FunctionNameSegment"),
        Ref("FunctionParameterListGrammar"),
        Ref("FunctionDefinitionGrammar"),
    )


class DropProcedureStatementSegment(BaseSegment):
    """A `DROP PROCEDURE` statement.

    https://www.postgresql.org/docs/11/sql-dropprocedure.html
    """

    type = "drop_procedure_statement"

    match_grammar = Sequence(
        "DROP",
        "PROCEDURE",
        Ref("IfExistsGrammar", optional=True),
        Delimited(
            Sequence(
                Ref("FunctionNameSegment"),
                Ref("FunctionParameterListGrammar", optional=True),
            ),
        ),
        OneOf(
            "CASCADE",
            "RESTRICT",
            optional=True,
        ),
    )


class WellKnownTextGeometrySegment(BaseSegment):
    """A Data Type Segment to identify Well Known Text Geometric Data Types.

    As specified in https://postgis.net/stuff/postgis-3.1.pdf

    This approach is to maximise 'accepted code' for the parser, rather than be overly
    restrictive.
    """

    type = "wkt_geometry_type"

    _geometry_type_keywords = [x[0] for x in postgres_postgis_datatype_keywords]

    match_grammar = OneOf(
        Sequence(
            OneOf(*_geometry_type_keywords),
            Bracketed(
                Delimited(
                    OptionallyBracketed(Delimited(Ref("SimpleGeometryGrammar"))),
                    # 2D Arrays of coordinates - to specify surfaces
                    Bracketed(
                        Delimited(Bracketed(Delimited(Ref("SimpleGeometryGrammar"))))
                    ),
                    Ref("WellKnownTextGeometrySegment"),
                )
            ),
        ),
        Sequence(
            OneOf("GEOMETRY", "GEOGRAPHY"),
            Bracketed(
                Sequence(
                    OneOf(*_geometry_type_keywords, "GEOMETRY", "GEOGRAPHY"),
                    Ref("CommaSegment"),
                    Ref("NumericLiteralSegment"),
                )
            ),
        ),
    )


class SemiStructuredAccessorSegment(BaseSegment):
    """A semi-structured data accessor segment."""

    type = "semi_structured_expression"
    match_grammar = Sequence(
        Ref("DotSegment"),
        Ref("SingleIdentifierGrammar"),
        Ref("ArrayAccessorSegment", optional=True),
        AnyNumberOf(
            Sequence(
                Ref("DotSegment"),
                Ref("SingleIdentifierGrammar"),
                allow_gaps=True,
            ),
            Ref("ArrayAccessorSegment", optional=True),
            allow_gaps=True,
        ),
        allow_gaps=True,
    )


class FunctionDefinitionGrammar(ansi.FunctionDefinitionGrammar):
    """This is the body of a `CREATE FUNCTION AS` statement.

    https://www.postgresql.org/docs/13/sql-createfunction.html
    """

    match_grammar = Sequence(
        AnyNumberOf(
            Ref("LanguageClauseSegment"),
            Sequence("TRANSFORM", "FOR", "TYPE", Ref("ParameterNameSegment")),
            Ref.keyword("WINDOW"),
            OneOf("IMMUTABLE", "STABLE", "VOLATILE"),
            Sequence(Ref.keyword("NOT", optional=True), "LEAKPROOF"),
            OneOf(
                Sequence("CALLED", "ON", "NULL", "INPUT"),
                Sequence("RETURNS", "NULL", "ON", "NULL", "INPUT"),
                "STRICT",
            ),
            Sequence(
                Ref.keyword("EXTERNAL", optional=True),
                "SECURITY",
                OneOf("INVOKER", "DEFINER"),
            ),
            Sequence("PARALLEL", OneOf("UNSAFE", "RESTRICTED", "SAFE")),
            Sequence("COST", Ref("NumericLiteralSegment")),
            Sequence("ROWS", Ref("NumericLiteralSegment")),
            Sequence("SUPPORT", Ref("ParameterNameSegment")),
            Sequence(
                "SET",
                Ref("ParameterNameSegment"),
                OneOf(
                    Sequence(
                        OneOf("TO", Ref("EqualsSegment")),
                        Delimited(
                            OneOf(
                                Ref("ParameterNameSegment"),
                                Ref("LiteralGrammar"),
                            ),
                        ),
                    ),
                    Sequence("FROM", "CURRENT"),
                ),
            ),
            Sequence(
                "AS",
                OneOf(
                    Ref("QuotedLiteralSegment"),
                    Sequence(
                        Ref("QuotedLiteralSegment"),
                        Ref("CommaSegment"),
                        Ref("QuotedLiteralSegment"),
                    ),
                ),
            ),
        ),
        Sequence(
            "WITH",
            Bracketed(Delimited(Ref("ParameterNameSegment"))),
            optional=True,
        ),
    )


class IntoClauseSegment(BaseSegment):
    """Into Clause Segment.

    As specified in https://www.postgresql.org/docs/14/sql-selectinto.html
    """

    type = "into_clause"

    match_grammar = Sequence(
        "INTO",
        OneOf("TEMPORARY", "TEMP", "UNLOGGED", optional=True),
        Ref.keyword("TABLE", optional=True),
        Ref("TableReferenceSegment"),
    )


class ForClauseSegment(BaseSegment):
    """`FOR ...` clause in `SELECT` statements.

    As specified in
    https://www.postgresql.org/docs/current/sql-select.html#SQL-FOR-UPDATE-SHARE.
    """

    type = "for_clause"

    match_grammar = Sequence(
        "FOR",
        OneOf(
            "UPDATE",
            Sequence("NO", "KEY", "UPDATE"),
            "SHARE",
            Sequence("KEY", "SHARE"),
        ),
        Sequence(
            "OF",
            Delimited(
                Ref("TableReferenceSegment"),
            ),
            optional=True,
        ),
        OneOf(
            "NOWAIT",
            Sequence("SKIP", "LOCKED"),
            optional=True,
        ),
    )


class UnorderedSelectStatementSegment(ansi.UnorderedSelectStatementSegment):
    """Overrides ANSI Statement, to allow for SELECT INTO statements."""

    match_grammar = ansi.UnorderedSelectStatementSegment.match_grammar.copy()
    match_grammar.terminator = match_grammar.terminator.copy(  # type: ignore
        insert=[Sequence("ON", "CONFLICT"), Ref("WithCheckOptionSegment")],
    )
    parse_grammar = ansi.UnorderedSelectStatementSegment.parse_grammar.copy(
        insert=[
            Ref("IntoClauseSegment", optional=True),
        ],
        before=Ref("FromClauseSegment", optional=True),
    )


class SelectStatementSegment(ansi.SelectStatementSegment):
    """Overrides ANSI as the parse grammar copy needs to be reapplied."""

    match_grammar = ansi.SelectStatementSegment.match_grammar.copy()
    match_grammar.terminator = match_grammar.terminator.copy(  # type: ignore
        insert=[Sequence("ON", "CONFLICT"), Ref("WithCheckOptionSegment")],
    )
    parse_grammar = UnorderedSelectStatementSegment.parse_grammar.copy(
        insert=[
            Ref("OrderByClauseSegment", optional=True),
            Ref("LimitClauseSegment", optional=True),
            Ref("NamedWindowSegment", optional=True),
        ]
    ).copy(
        insert=[Ref("ForClauseSegment", optional=True)],
        before=Ref("LimitClauseSegment", optional=True),
    )


class SelectClauseSegment(ansi.SelectClauseSegment):
    """Overrides ANSI to allow INTO as a terminator."""

    match_grammar = StartsWith(
        "SELECT",
        terminator=OneOf(
            "INTO",
            "FROM",
            "WHERE",
            Sequence("ORDER", "BY"),
            "LIMIT",
            "OVERLAPS",
            Ref("SetOperatorSegment"),
        ),
        enforce_whitespace_preceding_terminator=True,
    )
    parse_grammar = ansi.SelectClauseSegment.parse_grammar


class SelectClauseModifierSegment(ansi.SelectClauseModifierSegment):
    """Things that come after SELECT but before the columns."""

    match_grammar = OneOf(
        Sequence(
            "DISTINCT",
            Sequence(
                "ON",
                Bracketed(Delimited(Ref("ExpressionSegment"))),
                optional=True,
            ),
        ),
        "ALL",
    )


class WithinGroupClauseSegment(BaseSegment):
    """An WITHIN GROUP clause for window functions.

    https://www.postgresql.org/docs/current/functions-aggregate.html.
    """

    type = "withingroup_clause"
    match_grammar = Sequence(
        "WITHIN",
        "GROUP",
        Bracketed(Ref("OrderByClauseSegment", optional=True)),
    )


class CubeRollupClauseSegment(BaseSegment):
    """`CUBE` / `ROLLUP` clause within the `GROUP BY` clause.

    https://www.postgresql.org/docs/current/queries-table-expressions.html#QUERIES-GROUPING-SETS
    """

    type = "cube_rollup_clause"
    match_grammar = StartsWith(
        OneOf("CUBE", "ROLLUP"),
        terminator=OneOf(
            "HAVING",
            "QUALIFY",
            Sequence("ORDER", "BY"),
            "LIMIT",
            "WINDOW",
            Ref("SetOperatorSegment"),
        ),
    )
    parse_grammar = Sequence(
        OneOf("CUBE", "ROLLUP"),
        Bracketed(
            Ref("GroupingExpressionList"),
        ),
    )


class GroupingSetsClauseSegment(BaseSegment):
    """`GROUPING SETS` clause within the `GROUP BY` clause.

    https://www.postgresql.org/docs/current/queries-table-expressions.html#QUERIES-GROUPING-SETS
    """

    type = "grouping_sets_clause"
    match_grammar = StartsWith(
        Sequence("GROUPING", "SETS"),
        terminator=OneOf(
            "HAVING",
            "QUALIFY",
            Sequence("ORDER", "BY"),
            "LIMIT",
            "WINDOW",
            Ref("SetOperatorSegment"),
        ),
    )
    parse_grammar = Sequence(
        "GROUPING",
        "SETS",
        Bracketed(
            Delimited(
                Ref("CubeRollupClauseSegment"),
                Ref("GroupingExpressionList"),
            )
        ),
    )


class GroupingExpressionList(BaseSegment):
    """Grouping expression list within `CUBE` / `ROLLUP` `GROUPING SETS`."""

    type = "grouping_expression_list"
    match_grammar = Delimited(
        OneOf(
            Bracketed(Delimited(Ref("ExpressionSegment"))),
            Ref("ExpressionSegment"),
            Bracketed(),  # Allows empty parentheses
        )
    )


class GroupByClauseSegment(BaseSegment):
    """A `GROUP BY` clause like in `SELECT`."""

    type = "groupby_clause"
    match_grammar = StartsWith(
        Sequence("GROUP", "BY"),
        terminator=OneOf(
            Sequence("ORDER", "BY"),
            "LIMIT",
            "HAVING",
            "QUALIFY",
            "WINDOW",
            Ref("SetOperatorSegment"),
        ),
        enforce_whitespace_preceding_terminator=True,
    )
    parse_grammar = Sequence(
        "GROUP",
        "BY",
        Indent,
        Delimited(
            OneOf(
                Ref("ColumnReferenceSegment"),
                # Can `GROUP BY 1`
                Ref("NumericLiteralSegment"),
                # Can `GROUP BY coalesce(col, 1)`
                Ref("ExpressionSegment"),
                Ref("CubeRollupClauseSegment"),
                Ref("GroupingSetsClauseSegment"),
                Bracketed(),  # Allows empty parentheses
            ),
            terminator=OneOf(
                Sequence("ORDER", "BY"),
                "LIMIT",
                "HAVING",
                "QUALIFY",
                "WINDOW",
                Ref("SetOperatorSegment"),
            ),
        ),
        Dedent,
    )


class CreateRoleStatementSegment(ansi.CreateRoleStatementSegment):
    """A `CREATE ROLE` statement.

    As per:
    https://www.postgresql.org/docs/current/sql-createrole.html
    """

    type = "create_role_statement"

    match_grammar = Sequence(
        "CREATE",
        OneOf("ROLE", "USER"),
        Ref("RoleReferenceSegment"),
        Sequence(
            Ref.keyword("WITH", optional=True),
            AnySetOf(
                OneOf("SUPERUSER", "NOSUPERUSER"),
                OneOf("CREATEDB", "NOCREATEDB"),
                OneOf("CREATEROLE", "NOCREATEROLE"),
                OneOf("INHERIT", "NOINHERIT"),
                OneOf("LOGIN", "NOLOGIN"),
                OneOf("REPLICATION", "NOREPLICATION"),
                OneOf("BYPASSRLS", "NOBYPASSRLS"),
                Sequence("CONNECTION", "LIMIT", Ref("NumericLiteralSegment")),
                Sequence("PASSWORD", OneOf(Ref("QuotedLiteralSegment"), "NULL")),
                Sequence("VALID", "UNTIL", Ref("QuotedLiteralSegment")),
                Sequence("IN", "ROLE", Ref("RoleReferenceSegment")),
                Sequence("IN", "GROUP", Ref("RoleReferenceSegment")),
                Sequence("ROLE", Ref("RoleReferenceSegment")),
                Sequence("ADMIN", Ref("RoleReferenceSegment")),
                Sequence("USER", Ref("RoleReferenceSegment")),
                Sequence("SYSID", Ref("NumericLiteralSegment")),
            ),
            optional=True,
        ),
    )


class AlterRoleStatementSegment(BaseSegment):
    """An `ALTER ROLE` statement.

    As per:
    https://www.postgresql.org/docs/current/sql-alterrole.html
    """

    type = "alter_role_statement"

    match_grammar = Sequence(
        "ALTER",
        OneOf("ROLE", "USER"),
        OneOf(Ref("RoleReferenceSegment"), "ALL"),
        OneOf(
            Sequence(
                Ref.keyword("WITH", optional=True),
                AnySetOf(
                    OneOf("SUPERUSER", "NOSUPERUSER"),
                    OneOf("CREATEDB", "NOCREATEDB"),
                    OneOf("CREATEROLE", "NOCREATEROLE"),
                    OneOf("INHERIT", "NOINHERIT"),
                    OneOf("LOGIN", "NOLOGIN"),
                    OneOf("REPLICATION", "NOREPLICATION"),
                    OneOf("BYPASSRLS", "NOBYPASSRLS"),
                    Sequence("CONNECTION", "LIMIT", Ref("NumericLiteralSegment")),
                    Sequence("PASSWORD", OneOf(Ref("QuotedLiteralSegment"), "NULL")),
                    Sequence("VALID", "UNTIL", Ref("QuotedLiteralSegment")),
                ),
                optional=True,
            ),
            Sequence("RENAME", "TO", Ref("RoleReferenceSegment"), optional=True),
            Sequence(
                Sequence(
                    "IN",
                    "DATABASE",
                    Ref("ObjectReferenceSegment"),
                    optional=True,
                ),
                OneOf(
                    Sequence(
                        "SET",
                        Ref("ObjectReferenceSegment"),
                        OneOf(
                            Sequence(
                                OneOf("TO", Ref("EqualsSegment")),
                                OneOf(
                                    Ref("QuotedLiteralSegment"),
                                    "DEFAULT",
                                    "ON",
                                    "OFF",
                                ),
                            ),
                            Sequence(
                                "FROM",
                                "CURRENT",
                            ),
                        ),
                    ),
                    Sequence("RESET", OneOf(Ref("QuotedLiteralSegment"), "ALL")),
                ),
                optional=True,
            ),
        ),
    )


class ExplainStatementSegment(ansi.ExplainStatementSegment):
    """An `Explain` statement.

    EXPLAIN [ ( option [, ...] ) ] statement
    EXPLAIN [ ANALYZE ] [ VERBOSE ] statement

    https://www.postgresql.org/docs/14/sql-explain.html
    """

    match_grammar = Sequence(
        "EXPLAIN",
        OneOf(
            Sequence(
                OneOf(
                    "ANALYZE",
                    "ANALYSE",
                    optional=True,
                ),
                Ref.keyword("VERBOSE", optional=True),
            ),
            Bracketed(Delimited(Ref("ExplainOptionSegment"))),
            optional=True,
        ),
        ansi.ExplainStatementSegment.explainable_stmt,
    )


class ExplainOptionSegment(BaseSegment):
    """An `Explain` statement option.

    ANALYZE [ boolean ]
    VERBOSE [ boolean ]
    COSTS [ boolean ]
    SETTINGS [ boolean ]
    BUFFERS [ boolean ]
    WAL [ boolean ]
    TIMING [ boolean ]
    SUMMARY [ boolean ]
    FORMAT { TEXT | XML | JSON | YAML }

    https://www.postgresql.org/docs/14/sql-explain.html
    """

    type = "explain_option"

    match_grammar = OneOf(
        Sequence(
            OneOf(
                "ANALYZE",
                "ANALYSE",
                "VERBOSE",
                "COSTS",
                "SETTINGS",
                "BUFFERS",
                "WAL",
                "TIMING",
                "SUMMARY",
            ),
            Ref("BooleanLiteralGrammar", optional=True),
        ),
        Sequence(
            "FORMAT",
            OneOf("TEXT", "XML", "JSON", "YAML"),
        ),
    )


class CreateSchemaStatementSegment(ansi.CreateSchemaStatementSegment):
    """A `CREATE SCHEMA` statement.

    https://www.postgresql.org/docs/15/sql-createschema.html
    https://github.com/postgres/postgres/blob/4380c2509d51febad34e1fac0cfaeb98aaa716c5/src/backend/parser/gram.y#L1493
    """

    match_grammar: Matchable = Sequence(
        "CREATE",
        "SCHEMA",
        Ref("IfNotExistsGrammar", optional=True),
        OneOf(
            Sequence(
                # schema name defaults to role if not provided
                Ref("SchemaReferenceSegment", optional=True),
                "AUTHORIZATION",
                Ref("RoleReferenceSegment"),
            ),
            Ref("SchemaReferenceSegment"),
        ),
    )


class CreateTableStatementSegment(ansi.CreateTableStatementSegment):
    """A `CREATE TABLE` statement.

    As specified in https://www.postgresql.org/docs/13/sql-createtable.html
    """

    match_grammar = Sequence(
        "CREATE",
        OneOf(
            Sequence(
                OneOf("GLOBAL", "LOCAL", optional=True),
                Ref("TemporaryGrammar", optional=True),
            ),
            "UNLOGGED",
            optional=True,
        ),
        "TABLE",
        Ref("IfNotExistsGrammar", optional=True),
        Ref("TableReferenceSegment"),
        OneOf(
            # Columns and comment syntax:
            Sequence(
                Bracketed(
                    Delimited(
                        OneOf(
                            Sequence(
                                Ref("ColumnReferenceSegment"),
                                Ref("DatatypeSegment"),
                                AnyNumberOf(
                                    # A single COLLATE segment can come before or after
                                    # constraint segments
                                    OneOf(
                                        Ref("ColumnConstraintSegment"),
                                        Sequence(
                                            "COLLATE",
                                            Ref("ObjectReferenceSegment"),
                                        ),
                                    ),
                                ),
                            ),
                            Ref("TableConstraintSegment"),
                            Sequence(
                                "LIKE",
                                Ref("TableReferenceSegment"),
                                AnyNumberOf(Ref("LikeOptionSegment"), optional=True),
                            ),
                        ),
                    )
                ),
                Sequence(
                    "INHERITS",
                    Bracketed(Delimited(Ref("TableReferenceSegment"))),
                    optional=True,
                ),
            ),
            # Create OF syntax:
            Sequence(
                "OF",
                Ref("ParameterNameSegment"),
                Bracketed(
                    Delimited(
                        Sequence(
                            Ref("ColumnReferenceSegment"),
                            Sequence("WITH", "OPTIONS", optional=True),
                            AnyNumberOf(Ref("ColumnConstraintSegment")),
                        ),
                        Ref("TableConstraintSegment"),
                    ),
                    optional=True,
                ),
            ),
            # Create PARTITION OF syntax
            Sequence(
                "PARTITION",
                "OF",
                Ref("TableReferenceSegment"),
                Bracketed(
                    Delimited(
                        Sequence(
                            Ref("ColumnReferenceSegment"),
                            Sequence("WITH", "OPTIONS", optional=True),
                            AnyNumberOf(Ref("ColumnConstraintSegment")),
                        ),
                        Ref("TableConstraintSegment"),
                    ),
                    optional=True,
                ),
                OneOf(
                    Sequence("FOR", "VALUES", Ref("PartitionBoundSpecSegment")),
                    "DEFAULT",
                ),
            ),
        ),
        AnyNumberOf(
            Sequence(
                "PARTITION",
                "BY",
                OneOf("RANGE", "LIST", "HASH"),
                Bracketed(
                    AnyNumberOf(
                        Delimited(
                            Sequence(
                                OneOf(
                                    Ref("ColumnReferenceSegment"),
                                    Ref("FunctionSegment"),
                                ),
                                AnyNumberOf(
                                    Sequence(
                                        "COLLATE",
                                        Ref("QuotedLiteralSegment"),
                                        optional=True,
                                    ),
                                    Ref("ParameterNameSegment", optional=True),
                                ),
                            ),
                        )
                    )
                ),
            ),
            Sequence("USING", Ref("ParameterNameSegment")),
            OneOf(
                Sequence(
                    "WITH",
                    Bracketed(
                        Delimited(
                            Sequence(
                                Ref("ParameterNameSegment"),
                                Sequence(
                                    Ref("EqualsSegment"),
                                    Ref("LiteralGrammar"),
                                    optional=True,
                                ),
                            )
                        )
                    ),
                ),
                Sequence("WITHOUT", "OIDS"),
            ),
            Sequence(
                "ON",
                "COMMIT",
                OneOf(Sequence("PRESERVE", "ROWS"), Sequence("DELETE", "ROWS"), "DROP"),
            ),
            Sequence("TABLESPACE", Ref("TablespaceReferenceSegment")),
        ),
    )


class CreateTableAsStatementSegment(BaseSegment):
    """A `CREATE TABLE AS` statement.

    As specified in https://www.postgresql.org/docs/13/sql-createtableas.html
    """

    type = "create_table_as_statement"

    match_grammar = Sequence(
        "CREATE",
        OneOf(
            Sequence(
                OneOf("GLOBAL", "LOCAL", optional=True),
                Ref("TemporaryGrammar"),
            ),
            "UNLOGGED",
            optional=True,
        ),
        "TABLE",
        Ref("IfNotExistsGrammar", optional=True),
        Ref("TableReferenceSegment"),
        AnyNumberOf(
            Sequence(
                Bracketed(
                    Delimited(Ref("ColumnReferenceSegment")),
                ),
                optional=True,
            ),
            Sequence("USING", Ref("ParameterNameSegment"), optional=True),
            OneOf(
                Sequence(
                    "WITH",
                    Bracketed(
                        Delimited(
                            Sequence(
                                Ref("ParameterNameSegment"),
                                Sequence(
                                    Ref("EqualsSegment"),
                                    OneOf(
                                        Ref("LiteralGrammar"),
                                        Ref("NakedIdentifierSegment"),
                                    ),
                                    optional=True,
                                ),
                            )
                        )
                    ),
                ),
                Sequence("WITHOUT", "OIDS"),
                optional=True,
            ),
            Sequence(
                "ON",
                "COMMIT",
                OneOf(Sequence("PRESERVE", "ROWS"), Sequence("DELETE", "ROWS"), "DROP"),
                optional=True,
            ),
            Sequence("TABLESPACE", Ref("TablespaceReferenceSegment"), optional=True),
        ),
        "AS",
        OneOf(
            OptionallyBracketed(Ref("SelectableGrammar")),
            OptionallyBracketed(Sequence("TABLE", Ref("TableReferenceSegment"))),
            Ref("ValuesClauseSegment"),
            OptionallyBracketed(Sequence("EXECUTE", Ref("FunctionSegment"))),
        ),
        Ref("WithDataClauseSegment", optional=True),
    )


class AlterTableStatementSegment(ansi.AlterTableStatementSegment):
    """An `ALTER TABLE` statement.

    Matches the definition in https://www.postgresql.org/docs/13/sql-altertable.html
    """

    match_grammar = Sequence(
        "ALTER",
        "TABLE",
        OneOf(
            Sequence(
                Ref("IfExistsGrammar", optional=True),
                Ref.keyword("ONLY", optional=True),
                Ref("TableReferenceSegment"),
                Ref("StarSegment", optional=True),
                OneOf(
                    Delimited(Ref("AlterTableActionSegment")),
                    Sequence(
                        "RENAME",
                        Ref.keyword("COLUMN", optional=True),
                        Ref("ColumnReferenceSegment"),
                        "TO",
                        Ref("ColumnReferenceSegment"),
                    ),
                    Sequence(
                        "RENAME",
                        "CONSTRAINT",
                        Ref("ParameterNameSegment"),
                        "TO",
                        Ref("ParameterNameSegment"),
                    ),
                ),
            ),
            Sequence(
                Ref("IfExistsGrammar", optional=True),
                Ref("TableReferenceSegment"),
                OneOf(
                    Sequence("RENAME", "TO", Ref("TableReferenceSegment")),
                    Sequence("SET", "SCHEMA", Ref("SchemaReferenceSegment")),
                    Sequence(
                        "ATTACH",
                        "PARTITION",
                        Ref("ParameterNameSegment"),
                        OneOf(
                            Sequence("FOR", "VALUES", Ref("PartitionBoundSpecSegment")),
                            "DEFAULT",
                        ),
                    ),
                    Sequence(
                        "DETACH",
                        "PARTITION",
                        Ref("ParameterNameSegment"),
                        Ref.keyword("CONCURRENTLY", optional=True),
                        Ref.keyword("FINALIZE", optional=True),
                    ),
                ),
            ),
            Sequence(
                "ALL",
                "IN",
                "TABLESPACE",
                Ref("TablespaceReferenceSegment"),
                Sequence(
                    "OWNED",
                    "BY",
                    Delimited(Ref("ObjectReferenceSegment")),
                    optional=True,
                ),
                "SET",
                "TABLESPACE",
                Ref("TablespaceReferenceSegment"),
                Ref.keyword("NOWAIT", optional=True),
            ),
        ),
    )


class AlterTableActionSegment(BaseSegment):
    """Alter Table Action Segment.

    https://www.postgresql.org/docs/13/sql-altertable.html
    """

    type = "alter_table_action_segment"

    match_grammar = OneOf(
        Sequence(
            "ADD",
            Ref.keyword("COLUMN", optional=True),
            Ref("IfNotExistsGrammar", optional=True),
            Ref("ColumnReferenceSegment"),
            Ref("DatatypeSegment"),
            Sequence("COLLATE", Ref("QuotedLiteralSegment"), optional=True),
            AnyNumberOf(Ref("ColumnConstraintSegment")),
        ),
        Sequence(
            "DROP",
            Ref.keyword("COLUMN", optional=True),
            Ref("IfExistsGrammar", optional=True),
            Ref("ColumnReferenceSegment"),
            Ref("DropBehaviorGrammar", optional=True),
        ),
        Sequence(
            "ALTER",
            Ref.keyword("COLUMN", optional=True),
            Ref("ColumnReferenceSegment"),
            OneOf(
                Sequence(
                    Sequence("SET", "DATA", optional=True),
                    "TYPE",
                    Ref("DatatypeSegment"),
                    Sequence("COLLATE", Ref("QuotedLiteralSegment"), optional=True),
                    Sequence("USING", OneOf(Ref("ExpressionSegment")), optional=True),
                ),
                Sequence(
                    "SET",
                    "DEFAULT",
                    OneOf(
                        OneOf(
                            Ref("LiteralGrammar"),
                            Ref("FunctionSegment"),
                            Ref("BareFunctionSegment"),
                            Ref("ExpressionSegment"),
                        )
                    ),
                ),
                Sequence("DROP", "DEFAULT"),
                Sequence(OneOf("SET", "DROP", optional=True), "NOT", "NULL"),
                Sequence("DROP", "EXPRESSION", Ref("IfExistsGrammar", optional=True)),
                Sequence(
                    "ADD",
                    "GENERATED",
                    OneOf("ALWAYS", Sequence("BY", "DEFAULT")),
                    "AS",
                    "IDENTITY",
                    Bracketed(
                        AnyNumberOf(Ref("AlterSequenceOptionsSegment")), optional=True
                    ),
                ),
                Sequence(
                    OneOf(
                        Sequence(
                            "SET",
                            "GENERATED",
                            OneOf("ALWAYS", Sequence("BY", "DEFAULT")),
                        ),
                        Sequence("SET", Ref("AlterSequenceOptionsSegment")),
                        Sequence(
                            "RESTART", Sequence("WITH", Ref("NumericLiteralSegment"))
                        ),
                    )
                ),
                Sequence(
                    "DROP",
                    "IDENTITY",
                    Ref("IfExistsGrammar", optional=True),
                ),
                Sequence("SET", "STATISTICS", Ref("NumericLiteralSegment")),
                Sequence(
                    "SET",
                    Bracketed(
                        Delimited(
                            Sequence(
                                Ref("ParameterNameSegment"),
                                Ref("EqualsSegment"),
                                Ref("LiteralGrammar"),
                            ),
                        )
                    ),
                ),
                Sequence(
                    "RESET",
                    Bracketed(Delimited(Ref("ParameterNameSegment"))),
                ),
                Sequence(
                    "SET", "STORAGE", OneOf("PLAIN", "EXTERNAL", "EXTENDED", "MAIN")
                ),
            ),
        ),
        Sequence("ADD", Ref("TableConstraintSegment")),
        Sequence("ADD", Ref("TableConstraintUsingIndexSegment")),
        Sequence(
            "ALTER",
            "CONSTRAINT",
            Ref("ParameterNameSegment"),
            OneOf("DEFERRABLE", Sequence("NOT", "DEFERRABLE"), optional=True),
            OneOf(
                Sequence("INITIALLY", "DEFERRED"),
                Sequence("INITIALLY", "IMMEDIATE"),
                optional=True,
            ),
        ),
        Sequence("VALIDATE", "CONSTRAINT", Ref("ParameterNameSegment")),
        Sequence(
            "DROP",
            "CONSTRAINT",
            Ref("IfExistsGrammar", optional=True),
            Ref("ParameterNameSegment"),
            Ref("DropBehaviorGrammar", optional=True),
        ),
        Sequence(
            OneOf("ENABLE", "DISABLE"),
            "TRIGGER",
            OneOf(Ref("ParameterNameSegment"), "ALL", "USER"),
        ),
        Sequence(
            "ENABLE", OneOf("REPLICA", "ALWAYS"), "TRIGGER", Ref("ParameterNameSegment")
        ),
        Sequence(
            OneOf(
                "ENABLE",
                "DISABLE",
                Sequence("ENABLE", "REPLICA"),
                Sequence("ENABLE", "RULE"),
            ),
            "RULE",
            Ref("ParameterNameSegment"),
        ),
        Sequence(
            OneOf("DISABLE", "ENABLE", "FORCE", Sequence("NO", "FORCE")),
            "ROW",
            "LEVEL",
            "SECURITY",
        ),
        Sequence("CLUSTER", "ON", Ref("ParameterNameSegment")),
        Sequence("SET", "WITHOUT", OneOf("CLUSTER", "OIDS")),
        Sequence("SET", "TABLESPACE", Ref("TablespaceReferenceSegment")),
        Sequence("SET", OneOf("LOGGED", "UNLOGGED")),
        Sequence(
            "SET",
            Bracketed(
                Delimited(
                    Sequence(
                        Ref("ParameterNameSegment"),
                        Ref("EqualsSegment"),
                        Ref("LiteralGrammar"),
                    ),
                )
            ),
        ),
        Sequence(
            "RESET",
            Bracketed(Delimited(Ref("ParameterNameSegment"))),
        ),
        Sequence(
            Ref.keyword("NO", optional=True), "INHERIT", Ref("TableReferenceSegment")
        ),
        Sequence("OF", Ref("ParameterNameSegment")),
        Sequence("NOT", "OF"),
        Sequence(
            "OWNER",
            "TO",
            OneOf(
                Ref("ParameterNameSegment"),
                "CURRENT_ROLE",
                "CURRENT_USER",
                "SESSION_USER",
            ),
        ),
        Sequence(
            "REPLICA",
            "IDENTITY",
            OneOf(
                "DEFAULT",
                Sequence("USING", "INDEX", Ref("IndexReferenceSegment")),
                "FULL",
                "NOTHING",
            ),
        ),
    )


class VersionIdentifierSegment(BaseSegment):
    """A reference to an version."""

    type = "version_identifier"
    # match grammar (don't allow whitespace)
    match_grammar: Matchable = OneOf(
        Ref("QuotedLiteralSegment"),
        Ref("NakedIdentifierSegment"),
    )


class CreateExtensionStatementSegment(BaseSegment):
    """A `CREATE EXTENSION` statement.

    https://www.postgresql.org/docs/9.1/sql-createextension.html
    """

    type = "create_extension_statement"
    match_grammar: Matchable = Sequence(
        "CREATE",
        "EXTENSION",
        Ref("IfNotExistsGrammar", optional=True),
        Ref("ExtensionReferenceSegment"),
        Ref.keyword("WITH", optional=True),
        Sequence("SCHEMA", Ref("SchemaReferenceSegment"), optional=True),
        Sequence("VERSION", Ref("VersionIdentifierSegment"), optional=True),
        Sequence("FROM", Ref("VersionIdentifierSegment"), optional=True),
    )


class DropExtensionStatementSegment(BaseSegment):
    """A `DROP EXTENSION` statement.

    https://www.postgresql.org/docs/14/sql-dropextension.html
    """

    type = "drop_extension_statement"
    match_grammar: Matchable = Sequence(
        "DROP",
        "EXTENSION",
        Ref("IfExistsGrammar", optional=True),
        Ref("ExtensionReferenceSegment"),
        Ref("DropBehaviorGrammar", optional=True),
    )


class PublicationReferenceSegment(ObjectReferenceSegment):
    """A reference to a publication."""

    type = "publication_reference"
    match_grammar: Matchable = Ref("SingleIdentifierGrammar")


class PublicationTableSegment(BaseSegment):
    """Specification for a single table object in a publication."""

    type = "publication_table"
    match_grammar: Matchable = Sequence(
        Ref("ExtendedTableReferenceGrammar"),
        Ref("BracketedColumnReferenceListGrammar", optional=True),
        Sequence("WHERE", Bracketed(Ref("ExpressionSegment")), optional=True),
    )


class PublicationObjectsSegment(BaseSegment):
    """Specification for one or more objects in a publication.

    Unlike the underlying PG grammar which has one object per PublicationObjSpec and
    so requires one to track the previous object type if it's a "continuation object
    type", this grammar groups together the continuation objects, e.g.
    "TABLE a, b, TABLE c, d" results in two segments: one containing references
    "a, b", and the other contianing "c, d".

    https://www.postgresql.org/docs/15/sql-createpublication.html
    https://github.com/postgres/postgres/blob/4380c2509d51febad34e1fac0cfaeb98aaa716c5/src/backend/parser/gram.y#L10435-L10530
    """

    type = "publication_objects"
    match_grammar: Matchable = OneOf(
        Sequence(
            "TABLE",
            Delimited(
                Ref("PublicationTableSegment"),
                terminator=Sequence(Ref("CommaSegment"), OneOf("TABLE", "TABLES")),
            ),
        ),
        Sequence(
            "TABLES",
            "IN",
            "SCHEMA",
            Delimited(
                OneOf(Ref("SchemaReferenceSegment"), "CURRENT_SCHEMA"),
                terminator=Sequence(Ref("CommaSegment"), OneOf("TABLE", "TABLES")),
            ),
        ),
    )


class CreatePublicationStatementSegment(BaseSegment):
    """A `CREATE PUBLICATION` statement.

    https://www.postgresql.org/docs/15/sql-createpublication.html
    https://github.com/postgres/postgres/blob/4380c2509d51febad34e1fac0cfaeb98aaa716c5/src/backend/parser/gram.y#L10390-L10530
    """

    type = "create_publication_statement"
    match_grammar: Matchable = Sequence(
        "CREATE",
        "PUBLICATION",
        Ref("PublicationReferenceSegment"),
        OneOf(
            Sequence("FOR", "ALL", "TABLES"),
            Sequence("FOR", Delimited(Ref("PublicationObjectsSegment"))),
            optional=True,
        ),
        Sequence(
            "WITH",
            Ref("DefinitionParametersSegment"),
            optional=True,
        ),
    )


class AlterPublicationStatementSegment(BaseSegment):
    """A `ALTER PUBLICATION` statement.

    https://www.postgresql.org/docs/15/sql-alterpublication.html
    https://github.com/postgres/postgres/blob/4380c2509d51febad34e1fac0cfaeb98aaa716c5/src/backend/parser/gram.y#L10549
    """

    type = "alter_publication_statement"
    match_grammar: Matchable = Sequence(
        "ALTER",
        "PUBLICATION",
        Ref("PublicationReferenceSegment"),
        OneOf(
            Sequence("SET", Ref("DefinitionParametersSegment")),
            Sequence("ADD", Delimited(Ref("PublicationObjectsSegment"))),
            Sequence("SET", Delimited(Ref("PublicationObjectsSegment"))),
            Sequence("DROP", Delimited(Ref("PublicationObjectsSegment"))),
            Sequence("RENAME", "TO", Ref("PublicationReferenceSegment")),
            Sequence(
                "OWNER",
                "TO",
                OneOf(
                    "CURRENT_ROLE",
                    "CURRENT_USER",
                    "SESSION_USER",
                    # must come last; CURRENT_USER isn't reserved:
                    Ref("RoleReferenceSegment"),
                ),
            ),
        ),
    )


class DropPublicationStatementSegment(BaseSegment):
    """A `DROP PUBLICATION` statement.

    https://www.postgresql.org/docs/15/sql-droppublication.html
    """

    type = "drop_publication_statement"
    match_grammar: Matchable = Sequence(
        "DROP",
        "PUBLICATION",
        Ref("IfExistsGrammar", optional=True),
        Delimited(Ref("PublicationReferenceSegment")),
        Ref("DropBehaviorGrammar", optional=True),
    )


class CreateMaterializedViewStatementSegment(BaseSegment):
    """A `CREATE MATERIALIZED VIEW` statement.

    As specified in https://www.postgresql.org/docs/14/sql-creatematerializedview.html
    """

    type = "create_materialized_view_statement"

    match_grammar = Sequence(
        "CREATE",
        Ref("OrReplaceGrammar", optional=True),
        "MATERIALIZED",
        "VIEW",
        Ref("IfNotExistsGrammar", optional=True),
        Ref("TableReferenceSegment"),
        Ref("BracketedColumnReferenceListGrammar", optional=True),
        AnyNumberOf(
            Sequence("USING", Ref("ParameterNameSegment"), optional=True),
            Sequence("TABLESPACE", Ref("TablespaceReferenceSegment"), optional=True),
            Sequence(
                "WITH",
                Bracketed(
                    Delimited(
                        Sequence(
                            Ref("ParameterNameSegment"),
                            Sequence(
                                Ref("DotSegment"),
                                Ref("ParameterNameSegment"),
                                optional=True,
                            ),
                            Sequence(
                                Ref("EqualsSegment"),
                                Ref("LiteralGrammar"),
                                optional=True,
                            ),
                        ),
                    )
                ),
            ),
        ),
        "AS",
        OneOf(
            OptionallyBracketed(Ref("SelectableGrammar")),
            OptionallyBracketed(Sequence("TABLE", Ref("TableReferenceSegment"))),
            Ref("ValuesClauseSegment"),
            OptionallyBracketed(Sequence("EXECUTE", Ref("FunctionSegment"))),
        ),
        Ref("WithDataClauseSegment", optional=True),
    )


class AlterMaterializedViewStatementSegment(BaseSegment):
    """A `ALTER MATERIALIZED VIEW` statement.

    As specified in https://www.postgresql.org/docs/14/sql-altermaterializedview.html
    """

    type = "alter_materialized_view_statement"

    match_grammar = Sequence(
        "ALTER",
        "MATERIALIZED",
        "VIEW",
        OneOf(
            Sequence(
                Ref("IfExistsGrammar", optional=True),
                Ref("TableReferenceSegment"),
                OneOf(
                    Delimited(Ref("AlterMaterializedViewActionSegment")),
                    Sequence(
                        "RENAME",
                        Sequence("COLUMN", optional=True),
                        Ref("ColumnReferenceSegment"),
                        "TO",
                        Ref("ColumnReferenceSegment"),
                    ),
                    Sequence("RENAME", "TO", Ref("TableReferenceSegment")),
                    Sequence("SET", "SCHEMA", Ref("SchemaReferenceSegment")),
                ),
            ),
            Sequence(
                Ref("TableReferenceSegment"),
                Ref.keyword("NO", optional=True),
                "DEPENDS",
                "ON",
                "EXTENSION",
                Ref("ExtensionReferenceSegment"),
            ),
            Sequence(
                "ALL",
                "IN",
                "TABLESPACE",
                Ref("TablespaceReferenceSegment"),
                Sequence(
                    "OWNED",
                    "BY",
                    Delimited(Ref("ObjectReferenceSegment")),
                    optional=True,
                ),
                "SET",
                "TABLESPACE",
                Ref("TablespaceReferenceSegment"),
                Sequence("NOWAIT", optional=True),
            ),
        ),
    )


class AlterMaterializedViewActionSegment(BaseSegment):
    """Alter Materialized View Action Segment.

    https://www.postgresql.org/docs/14/sql-altermaterializedview.html
    """

    type = "alter_materialized_view_action_segment"

    match_grammar = OneOf(
        Sequence(
            "ALTER",
            Ref.keyword("COLUMN", optional=True),
            Ref("ColumnReferenceSegment"),
            OneOf(
                Sequence("SET", "STATISTICS", Ref("NumericLiteralSegment")),
                Sequence(
                    "SET",
                    Bracketed(
                        Delimited(
                            Sequence(
                                Ref("ParameterNameSegment"),
                                Ref("EqualsSegment"),
                                Ref("LiteralGrammar"),
                            ),
                        )
                    ),
                ),
                Sequence(
                    "RESET",
                    Bracketed(Delimited(Ref("ParameterNameSegment"))),
                ),
                Sequence(
                    "SET", "STORAGE", OneOf("PLAIN", "EXTERNAL", "EXTENDED", "MAIN")
                ),
                Sequence("SET", "COMPRESSION", Ref("ParameterNameSegment")),
            ),
        ),
        Sequence("CLUSTER", "ON", Ref("ParameterNameSegment")),
        Sequence("SET", "WITHOUT", "CLUSTER"),
        Sequence(
            "SET",
            Bracketed(
                Delimited(
                    Sequence(
                        Ref("ParameterNameSegment"),
                        Sequence(
                            Ref("EqualsSegment"), Ref("LiteralGrammar"), optional=True
                        ),
                    )
                )
            ),
        ),
        Sequence(
            "RESET",
            Bracketed(Delimited(Ref("ParameterNameSegment"))),
        ),
        Sequence(
            "OWNER",
            "TO",
            OneOf(
                Ref("ObjectReferenceSegment"),
                "CURRENT_ROLE",
                "CURRENT_USER",
                "SESSION_USER",
            ),
        ),
    )


class RefreshMaterializedViewStatementSegment(BaseSegment):
    """A `REFRESH MATERIALIZED VIEW` statement.

    As specified in https://www.postgresql.org/docs/14/sql-refreshmaterializedview.html
    """

    type = "refresh_materialized_view_statement"

    match_grammar = Sequence(
        "REFRESH",
        "MATERIALIZED",
        "VIEW",
        Ref.keyword("CONCURRENTLY", optional=True),
        Ref("TableReferenceSegment"),
        Ref("WithDataClauseSegment", optional=True),
    )


class DropMaterializedViewStatementSegment(BaseSegment):
    """A `DROP MATERIALIZED VIEW` statement.

    As specified in https://www.postgresql.org/docs/14/sql-dropmaterializedview.html
    """

    type = "drop_materialized_view_statement"

    match_grammar = Sequence(
        "DROP",
        "MATERIALIZED",
        "VIEW",
        Ref("IfExistsGrammar", optional=True),
        Delimited(Ref("TableReferenceSegment")),
        Ref("DropBehaviorGrammar", optional=True),
    )


class WithCheckOptionSegment(BaseSegment):
    """WITH [ CASCADED | LOCAL ] CHECK OPTION for Postgres' CREATE VIEWS.

    https://www.postgresql.org/docs/14/sql-createview.html
    """

    type = "with_check_option"
    match_grammar: Matchable = Sequence(
        "WITH", OneOf("CASCADED", "LOCAL"), Sequence("CHECK", "OPTION")
    )


class CreateViewStatementSegment(BaseSegment):
    """An `Create VIEW` statement.

    As specified in https://www.postgresql.org/docs/14/sql-createview.html
    """

    type = "create_view_statement"

    match_grammar = Sequence(
        "CREATE",
        Ref("OrReplaceGrammar", optional=True),
        Ref("TemporaryGrammar", optional=True),
        Ref.keyword("RECURSIVE", optional=True),
        "VIEW",
        Ref("TableReferenceSegment"),
        Ref("BracketedColumnReferenceListGrammar", optional=True),
        Sequence(
            "WITH",
            Bracketed(
                Delimited(
                    Sequence(
                        Ref("ParameterNameSegment"),
                        Sequence(
                            Ref("EqualsSegment"),
                            OneOf(Ref("LiteralGrammar"), Ref("ParameterNameSegment")),
                            optional=True,
                        ),
                    )
                )
            ),
            optional=True,
        ),
        "AS",
        OneOf(
            OptionallyBracketed(Ref("SelectableGrammar")),
            Ref("ValuesClauseSegment"),
        ),
        Ref("WithCheckOptionSegment", optional=True),
    )


class AlterViewStatementSegment(BaseSegment):
    """An `ALTER VIEW` statement.

    As specified in https://www.postgresql.org/docs/14/sql-alterview.html
    """

    type = "alter_view_statement"

    match_grammar = Sequence(
        "ALTER",
        "VIEW",
        Ref("IfExistsGrammar", optional=True),
        Ref("TableReferenceSegment"),
        OneOf(
            Sequence(
                "ALTER",
                Ref.keyword("COLUMN", optional=True),
                Ref("ColumnReferenceSegment"),
                OneOf(
                    Sequence(
                        "SET",
                        "DEFAULT",
                        OneOf(
                            Ref("LiteralGrammar"),
                            Ref("FunctionSegment"),
                            Ref("BareFunctionSegment"),
                            Ref("ExpressionSegment"),
                        ),
                    ),
                    Sequence("DROP", "DEFAULT"),
                ),
            ),
            Sequence(
                "OWNER",
                "TO",
                OneOf(
                    Ref("ObjectReferenceSegment"),
                    "CURRENT_ROLE",
                    "CURRENT_USER",
                    "SESSION_USER",
                ),
            ),
            Sequence(
                "RENAME",
                Ref.keyword("COLUMN", optional=True),
                Ref("ColumnReferenceSegment"),
                "TO",
                Ref("ColumnReferenceSegment"),
            ),
            Sequence("RENAME", "TO", Ref("TableReferenceSegment")),
            Sequence("SET", "SCHEMA", Ref("SchemaReferenceSegment")),
            Sequence(
                "SET",
                Bracketed(
                    Delimited(
                        Sequence(
                            Ref("ParameterNameSegment"),
                            Sequence(
                                Ref("EqualsSegment"),
                                Ref("LiteralGrammar"),
                                optional=True,
                            ),
                        )
                    )
                ),
            ),
            Sequence(
                "RESET",
                Bracketed(Delimited(Ref("ParameterNameSegment"))),
            ),
        ),
    )


class DropViewStatementSegment(ansi.DropViewStatementSegment):
    """A `DROP VIEW` statement.

    https://www.postgresql.org/docs/15/sql-dropview.html
    https://github.com/postgres/postgres/blob/4380c2509d51febad34e1fac0cfaeb98aaa716c5/src/backend/parser/gram.y#L6698-L6719
    """

    match_grammar: Matchable = Sequence(
        "DROP",
        "VIEW",
        Ref("IfExistsGrammar", optional=True),
        Delimited(Ref("TableReferenceSegment")),
        Ref("DropBehaviorGrammar", optional=True),
    )


class CreateDatabaseStatementSegment(ansi.CreateDatabaseStatementSegment):
    """A `CREATE DATABASE` statement.

    As specified in https://www.postgresql.org/docs/14/sql-createdatabase.html
    """

    match_grammar = Sequence(
        "CREATE",
        "DATABASE",
        Ref("DatabaseReferenceSegment"),
        Ref.keyword("WITH", optional=True),
        AnyNumberOf(
            Sequence(
                "OWNER",
                Ref("EqualsSegment", optional=True),
                Ref("ObjectReferenceSegment"),
            ),
            Sequence(
                "TEMPLATE",
                Ref("EqualsSegment", optional=True),
                Ref("ObjectReferenceSegment"),
            ),
            Sequence(
                "ENCODING",
                Ref("EqualsSegment", optional=True),
                OneOf(Ref("QuotedLiteralSegment"), "DEFAULT"),
            ),
            OneOf(
                # LOCALE This is a shortcut for setting LC_COLLATE and LC_CTYPE at once.
                # If you specify this, you cannot specify either of those parameters.
                Sequence(
                    "LOCALE",
                    Ref("EqualsSegment", optional=True),
                    Ref("QuotedLiteralSegment"),
                ),
                AnyNumberOf(
                    Sequence(
                        "LC_COLLATE",
                        Ref("EqualsSegment", optional=True),
                        Ref("QuotedLiteralSegment"),
                    ),
                    Sequence(
                        "LC_CTYPE",
                        Ref("EqualsSegment", optional=True),
                        Ref("QuotedLiteralSegment"),
                    ),
                ),
            ),
            Sequence(
                "TABLESPACE",
                Ref("EqualsSegment", optional=True),
                OneOf(Ref("TablespaceReferenceSegment"), "DEFAULT"),
            ),
            Sequence(
                "ALLOW_CONNECTIONS",
                Ref("EqualsSegment", optional=True),
                Ref("BooleanLiteralGrammar"),
            ),
            Sequence(
                "CONNECTION",
                "LIMIT",
                Ref("EqualsSegment", optional=True),
                Ref("NumericLiteralSegment"),
            ),
            Sequence(
                "IS_TEMPLATE",
                Ref("EqualsSegment", optional=True),
                Ref("BooleanLiteralGrammar"),
            ),
        ),
    )


class AlterDatabaseStatementSegment(BaseSegment):
    """A `ALTER DATABASE` statement.

    As specified in https://www.postgresql.org/docs/14/sql-alterdatabase.html
    """

    type = "alter_database_statement"

    match_grammar = Sequence(
        "ALTER",
        "DATABASE",
        Ref("DatabaseReferenceSegment"),
        OneOf(
            Sequence(
                Ref.keyword("WITH", optional=True),
                AnyNumberOf(
                    Sequence("ALLOW_CONNECTIONS", Ref("BooleanLiteralGrammar")),
                    Sequence(
                        "CONNECTION",
                        "LIMIT",
                        Ref("NumericLiteralSegment"),
                    ),
                    Sequence("IS_TEMPLATE", Ref("BooleanLiteralGrammar")),
                    min_times=1,
                ),
            ),
            Sequence("RENAME", "TO", Ref("DatabaseReferenceSegment")),
            Sequence(
                "OWNER",
                "TO",
                OneOf(
                    Ref("ObjectReferenceSegment"),
                    "CURRENT_ROLE",
                    "CURRENT_USER",
                    "SESSION_USER",
                ),
            ),
            Sequence("SET", "TABLESPACE", Ref("TablespaceReferenceSegment")),
            Sequence(
                "SET",
                Ref("ParameterNameSegment"),
                OneOf(
                    Sequence(
                        OneOf("TO", Ref("EqualsSegment")),
                        OneOf("DEFAULT", Ref("LiteralGrammar")),
                    ),
                    Sequence("FROM", "CURRENT"),
                ),
            ),
            Sequence("RESET", OneOf("ALL", Ref("ParameterNameSegment"))),
            optional=True,
        ),
    )


class DropDatabaseStatementSegment(ansi.DropDatabaseStatementSegment):
    """A `DROP DATABASE` statement.

    As specified in https://www.postgresql.org/docs/14/sql-dropdatabase.html
    """

    match_grammar = Sequence(
        "DROP",
        "DATABASE",
        Ref("IfExistsGrammar", optional=True),
        Ref("DatabaseReferenceSegment"),
        Sequence(
            Ref.keyword("WITH", optional=True),
            Bracketed("FORCE"),
            optional=True,
        ),
    )


class LikeOptionSegment(BaseSegment):
    """Like Option Segment.

    As specified in https://www.postgresql.org/docs/13/sql-createtable.html
    """

    type = "like_option_segment"

    match_grammar = Sequence(
        OneOf("INCLUDING", "EXCLUDING"),
        OneOf(
            "COMMENTS",
            "CONSTRAINTS",
            "DEFAULTS",
            "GENERATED",
            "IDENTITY",
            "INDEXES",
            "STATISTICS",
            "STORAGE",
            "ALL",
        ),
    )


class ColumnConstraintSegment(ansi.ColumnConstraintSegment):
    """A column option; each CREATE TABLE column can have 0 or more.

    https://www.postgresql.org/docs/13/sql-altertable.html
    """

    # Column constraint from
    # https://www.postgresql.org/docs/12/sql-createtable.html
    match_grammar = Sequence(
        Sequence(
            "CONSTRAINT",
            Ref("ObjectReferenceSegment"),  # Constraint name
            optional=True,
        ),
        OneOf(
            Sequence(Ref.keyword("NOT", optional=True), "NULL"),  # NOT NULL or NULL
            Sequence(
                "CHECK",
                Bracketed(Ref("ExpressionSegment")),
                Sequence("NO", "INHERIT", optional=True),
            ),
            Sequence(  # DEFAULT <value>
                "DEFAULT",
                OneOf(
                    Ref("ShorthandCastSegment"),
                    Ref("LiteralGrammar"),
                    Ref("FunctionSegment"),
                    Ref("BareFunctionSegment"),
                ),
            ),
            Sequence("GENERATED", "ALWAYS", "AS", Ref("ExpressionSegment"), "STORED"),
            Sequence(
                "GENERATED",
                OneOf("ALWAYS", Sequence("BY", "DEFAULT")),
                "AS",
                "IDENTITY",
                Bracketed(
                    AnyNumberOf(Ref("AlterSequenceOptionsSegment")), optional=True
                ),
            ),
            "UNIQUE",
            Ref("PrimaryKeyGrammar"),
            Ref("ReferenceDefinitionGrammar"),  # REFERENCES reftable [ ( refcolumn) ]
        ),
        OneOf("DEFERRABLE", Sequence("NOT", "DEFERRABLE"), optional=True),
        OneOf(
            Sequence("INITIALLY", "DEFERRED"),
            Sequence("INITIALLY", "IMMEDIATE"),
            optional=True,
        ),
    )


class PartitionBoundSpecSegment(BaseSegment):
    """Partition bound spec.

    As per https://www.postgresql.org/docs/13/sql-altertable.html.
    """

    type = "partition_bound_spec"
    match_grammar = OneOf(
        Sequence(
            "IN",
            Bracketed(Delimited(Ref("ExpressionSegment"))),
        ),
        Sequence(
            "FROM",
            Bracketed(
                Delimited(
                    OneOf(Ref("ExpressionSegment"), "MINVALUE", "MAXVALUE"),
                )
            ),
            "TO",
            Bracketed(
                Delimited(
                    OneOf(Ref("ExpressionSegment"), "MINVALUE", "MAXVALUE"),
                )
            ),
        ),
        Sequence(
            "WITH",
            Bracketed(
                Sequence(
                    "MODULUS",
                    Ref("NumericLiteralSegment"),
                    Ref("CommaSegment"),
                    "REMAINDER",
                    Ref("NumericLiteralSegment"),
                )
            ),
        ),
    )


class TableConstraintSegment(ansi.TableConstraintSegment):
    """A table constraint, e.g. for CREATE TABLE.

    As specified in https://www.postgresql.org/docs/13/sql-altertable.html
    """

    match_grammar = Sequence(
        Sequence(  # [ CONSTRAINT <Constraint name> ]
            "CONSTRAINT", Ref("ObjectReferenceSegment"), optional=True
        ),
        OneOf(
            Sequence(
                "CHECK",
                Bracketed(Ref("ExpressionSegment")),
                Sequence("NO", "INHERIT", optional=True),
            ),
            Sequence(  # UNIQUE ( column_name [, ... ] )
                "UNIQUE",
                Ref("BracketedColumnReferenceListGrammar"),
                Ref("IndexParametersSegment", optional=True),
            ),
            Sequence(  # PRIMARY KEY ( column_name [, ... ] ) index_parameters
                Ref("PrimaryKeyGrammar"),
                # Columns making up PRIMARY KEY constraint
                Ref("BracketedColumnReferenceListGrammar"),
                Ref("IndexParametersSegment", optional=True),
            ),
            Sequence(
                "EXCLUDE",
                Sequence("USING", Ref("IndexAccessMethodSegment"), optional=True),
                Bracketed(Delimited(Ref("ExclusionConstraintElementSegment"))),
                Ref("IndexParametersSegment", optional=True),
                Sequence("WHERE", Bracketed(Ref("ExpressionSegment")), optional=True),
            ),
            Sequence(  # FOREIGN KEY ( column_name [, ... ] )
                # REFERENCES reftable [ ( refcolumn [, ... ] ) ]
                "FOREIGN",
                "KEY",
                # Local columns making up FOREIGN KEY constraint
                Ref("BracketedColumnReferenceListGrammar"),
                Ref(
                    "ReferenceDefinitionGrammar"
                ),  # REFERENCES reftable [ ( refcolumn) ]
            ),
        ),
        AnyNumberOf(
            OneOf("DEFERRABLE", Sequence("NOT", "DEFERRABLE")),
            OneOf(
                Sequence("INITIALLY", "DEFERRED"), Sequence("INITIALLY", "IMMEDIATE")
            ),
            Sequence("NOT", "VALID"),
            Sequence("NO", "INHERIT"),
        ),
    )


class TableConstraintUsingIndexSegment(BaseSegment):
    """table_constraint_using_index.

    As specified in: https://www.postgresql.org/docs/13/sql-altertable.html.
    """

    type = "table_constraint"
    match_grammar = Sequence(
        Sequence(  # [ CONSTRAINT <Constraint name> ]
            "CONSTRAINT", Ref("ObjectReferenceSegment"), optional=True
        ),
        Sequence(
            OneOf("UNIQUE", Ref("PrimaryKeyGrammar")),
            "USING",
            "INDEX",
            Ref("IndexReferenceSegment"),
        ),
        OneOf("DEFERRABLE", Sequence("NOT", "DEFERRABLE"), optional=True),
        OneOf(
            Sequence("INITIALLY", "DEFERRED"),
            Sequence("INITIALLY", "IMMEDIATE"),
            optional=True,
        ),
    )


class IndexParametersSegment(BaseSegment):
    """index_parameters.

    As specified in https://www.postgresql.org/docs/13/sql-altertable.html.
    """

    type = "index_parameters"

    match_grammar = Sequence(
        Sequence("INCLUDE", Ref("BracketedColumnReferenceListGrammar"), optional=True),
        Sequence("WITH", Ref("DefinitionParametersSegment"), optional=True),
        Sequence(
            "USING",
            "INDEX",
            "TABLESPACE",
            Ref("TablespaceReferenceSegment"),
            optional=True,
        ),
    )


class ReferentialActionSegment(BaseSegment):
    """Foreign Key constraints.

    https://www.postgresql.org/docs/13/infoschema-referential-constraints.html
    """

    type = "referential_action"

    match_grammar = OneOf(
        "CASCADE",
        Sequence("SET", "NULL"),
        Sequence("SET", "DEFAULT"),
        "RESTRICT",
        Sequence("NO", "ACTION"),
    )


class IndexElementOptionsSegment(BaseSegment):
    """Index element options segment.

    https://github.com/postgres/postgres/blob/4380c2509d51febad34e1fac0cfaeb98aaa716c5/src/backend/parser/gram.y#L8057
    """

    type = "index_element_options"
    match_grammar = Sequence(
        Sequence("COLLATE", Ref("CollationReferenceSegment"), optional=True),
        Sequence(
            Ref(
                "OperatorClassReferenceSegment",
                exclude=Sequence("NULLS", OneOf("FIRST", "LAST")),
            ),
            Ref("RelationOptionsSegment", optional=True),  # args for opclass
            optional=True,
        ),
        OneOf("ASC", "DESC", optional=True),
        Sequence("NULLS", OneOf("FIRST", "LAST"), optional=True),
    )


class IndexElementSegment(BaseSegment):
    """Index element segment.

    As found in https://www.postgresql.org/docs/15/sql-altertable.html.
    https://github.com/postgres/postgres/blob/4380c2509d51febad34e1fac0cfaeb98aaa716c5/src/backend/parser/gram.y#L8089
    """

    type = "index_element"
    match_grammar = Sequence(
        OneOf(
            Ref("ColumnReferenceSegment"),
            # TODO: This is still not perfect.  This corresponds to
            # func_expr_windowless in the grammar and we don't currently
            # implement everything it provides.
            Ref("FunctionSegment"),
            Bracketed(Ref("ExpressionSegment")),
        ),
        Ref("IndexElementOptionsSegment", optional=True),
    )


class ExclusionConstraintElementSegment(BaseSegment):
    """Exclusion constraint element segment.

    As found in https://www.postgresql.org/docs/15/sql-altertable.html.
    https://github.com/postgres/postgres/blob/4380c2509d51febad34e1fac0cfaeb98aaa716c5/src/backend/parser/gram.y#L4277
    """

    type = "exclusion_constraint_element"
    match_grammar = Sequence(
        Ref("IndexElementSegment"),
        "WITH",
        Ref("ComparisonOperatorGrammar"),
    )


class AlterDefaultPrivilegesStatementSegment(BaseSegment):
    """`ALTER DEFAULT PRIVILEGES` statement.

    ```
    ALTER DEFAULT PRIVILEGES
    [ FOR { ROLE | USER } target_role [, ...] ]
    [ IN SCHEMA schema_name [, ...] ]
    abbreviated_grant_or_revoke
    ```

    https://www.postgresql.org/docs/13/sql-alterdefaultprivileges.html
    """

    type = "alter_default_privileges_statement"
    match_grammar = Sequence(
        "ALTER",
        "DEFAULT",
        "PRIVILEGES",
        Sequence(
            "FOR",
            OneOf("ROLE", "USER"),
            Delimited(
                Ref("ObjectReferenceSegment"),
                terminator=OneOf("IN", "GRANT", "REVOKE"),
            ),
            optional=True,
        ),
        Sequence(
            "IN",
            "SCHEMA",
            Delimited(
                Ref("SchemaReferenceSegment"),
                terminator=OneOf("GRANT", "REVOKE"),
            ),
            optional=True,
        ),
        OneOf(
            Ref("AlterDefaultPrivilegesGrantSegment"),
            Ref("AlterDefaultPrivilegesRevokeSegment"),
        ),
    )


class AlterDefaultPrivilegesObjectPrivilegesSegment(BaseSegment):
    """`ALTER DEFAULT PRIVILEGES` object privileges.

    https://www.postgresql.org/docs/13/sql-alterdefaultprivileges.html
    """

    type = "alter_default_privileges_object_privilege"
    match_grammar = OneOf(
        Sequence("ALL", Ref.keyword("PRIVILEGES", optional=True)),
        Delimited(
            "CREATE",
            "DELETE",
            "EXECUTE",
            "INSERT",
            "REFERENCES",
            "SELECT",
            "TRIGGER",
            "TRUNCATE",
            "UPDATE",
            "USAGE",
            terminator="ON",
        ),
    )


class AlterDefaultPrivilegesSchemaObjectsSegment(BaseSegment):
    """`ALTER DEFAULT PRIVILEGES` schema object types.

    https://www.postgresql.org/docs/13/sql-alterdefaultprivileges.html
    """

    type = "alter_default_privileges_schema_object"
    match_grammar = OneOf(
        "TABLES",
        "FUNCTIONS",
        "ROUTINES",
        "SEQUENCES",
        "TYPES",
        "SCHEMAS",
    )


class AlterDefaultPrivilegesToFromRolesSegment(BaseSegment):
    """The segment after `TO` / `FROM`  in `ALTER DEFAULT PRIVILEGES`.

    `{ [ GROUP ] role_name | PUBLIC } [, ...]`

    https://www.postgresql.org/docs/13/sql-alterdefaultprivileges.html
    """

    type = "alter_default_privileges_to_from_roles"
    match_grammar = OneOf(
        Sequence(
            Ref.keyword("GROUP", optional=True),
            Ref("RoleReferenceSegment"),
        ),
        "PUBLIC",
    )


class AlterDefaultPrivilegesGrantSegment(BaseSegment):
    """`GRANT` for `ALTER DEFAULT PRIVILEGES`.

    https://www.postgresql.org/docs/13/sql-alterdefaultprivileges.html
    """

    type = "alter_default_privileges_grant"
    match_grammar = Sequence(
        "GRANT",
        Ref("AlterDefaultPrivilegesObjectPrivilegesSegment"),
        "ON",
        Ref("AlterDefaultPrivilegesSchemaObjectsSegment"),
        "TO",
        Delimited(
            Ref("AlterDefaultPrivilegesToFromRolesSegment"),
            terminator="WITH",
        ),
        Sequence("WITH", "GRANT", "OPTION", optional=True),
    )


class AlterDefaultPrivilegesRevokeSegment(BaseSegment):
    """`REVOKE` for `ALTER DEFAULT PRIVILEGES`.

    https://www.postgresql.org/docs/13/sql-alterdefaultprivileges.html
    """

    type = "alter_default_privileges_revoke"
    match_grammar = Sequence(
        "REVOKE",
        Sequence("GRANT", "OPTION", "FOR", optional=True),
        Ref("AlterDefaultPrivilegesObjectPrivilegesSegment"),
        "ON",
        Ref("AlterDefaultPrivilegesSchemaObjectsSegment"),
        "FROM",
        Delimited(
            Ref("AlterDefaultPrivilegesToFromRolesSegment"),
            terminator=OneOf("RESTRICT", "CASCADE"),
        ),
        Ref("DropBehaviorGrammar", optional=True),
    )


class DropOwnedStatementSegment(BaseSegment):
    """A `DROP OWNED` statement.

    https://www.postgresql.org/docs/15/sql-drop-owned.html
    https://github.com/postgres/postgres/blob/4380c2509d51febad34e1fac0cfaeb98aaa716c5/src/backend/parser/gram.y#L6667
    """

    type = "drop_owned_statement"

    match_grammar = Sequence(
        "DROP",
        "OWNED",
        "BY",
        Delimited(
            OneOf(
                "CURRENT_ROLE",
                "CURRENT_USER",
                "SESSION_USER",
                # must come last; CURRENT_USER isn't reserved:
                Ref("RoleReferenceSegment"),
            ),
        ),
        Ref("DropBehaviorGrammar", optional=True),
    )


class ReassignOwnedStatementSegment(BaseSegment):
    """A `REASSIGN OWNED` statement.

    https://www.postgresql.org/docs/15/sql-reassign-owned.html
    https://github.com/postgres/postgres/blob/4380c2509d51febad34e1fac0cfaeb98aaa716c5/src/backend/parser/gram.y#L6678
    """

    type = "reassign_owned_statement"

    match_grammar = Sequence(
        "REASSIGN",
        "OWNED",
        "BY",
        Delimited(
            OneOf(
                "CURRENT_ROLE",
                "CURRENT_USER",
                "SESSION_USER",
                # must come last; CURRENT_USER isn't reserved:
                Ref("RoleReferenceSegment"),
            ),
        ),
        "TO",
        OneOf(
            "CURRENT_ROLE",
            "CURRENT_USER",
            "SESSION_USER",
            # must come last; CURRENT_USER isn't reserved:
            Ref("RoleReferenceSegment"),
        ),
    )


class CommentOnStatementSegment(BaseSegment):
    """`COMMENT ON` statement.

    https://www.postgresql.org/docs/13/sql-comment.html
    """

    type = "comment_clause"

    match_grammar = Sequence(
        "COMMENT",
        "ON",
        Sequence(
            OneOf(
                Sequence(
                    OneOf(
                        "TABLE",
                        # TODO: Create a ViewReferenceSegment
                        "VIEW",
                    ),
                    Ref("TableReferenceSegment"),
                ),
                Sequence(
                    "CAST",
                    Bracketed(
                        Sequence(
                            Ref("ObjectReferenceSegment"),
                            "AS",
                            Ref("ObjectReferenceSegment"),
                        ),
                    ),
                ),
                Sequence(
                    "COLUMN",
                    # TODO: Does this correctly emit a Table Reference?
                    Ref("ColumnReferenceSegment"),
                ),
                Sequence(
                    "CONSTRAINT",
                    Ref("ObjectReferenceSegment"),
                    Sequence(
                        "ON",
                        Ref.keyword("DOMAIN", optional=True),
                        Ref("ObjectReferenceSegment"),
                    ),
                ),
                Sequence(
                    "DATABASE",
                    Ref("DatabaseReferenceSegment"),
                ),
                Sequence(
                    "EXTENSION",
                    Ref("ExtensionReferenceSegment"),
                ),
                Sequence(
                    "FUNCTION",
                    Ref("FunctionNameSegment"),
                    Sequence(Ref("FunctionParameterListGrammar"), optional=True),
                ),
                Sequence(
                    "INDEX",
                    Ref("IndexReferenceSegment"),
                ),
                Sequence(
                    "SCHEMA",
                    Ref("SchemaReferenceSegment"),
                ),
                # TODO: Split out individual items if they have references
                Sequence(
                    OneOf(
                        "COLLATION",
                        "CONVERSION",
                        "DOMAIN",
                        "LANGUAGE",
                        "POLICY",
                        "PUBLICATION",
                        "ROLE",
                        "RULE",
                        "SEQUENCE",
                        "SERVER",
                        "STATISTICS",
                        "SUBSCRIPTION",
                        "TABLESPACE",
                        "TRIGGER",
                        "TYPE",
                        Sequence("ACCESS", "METHOD"),
                        Sequence("EVENT", "TRIGGER"),
                        Sequence("FOREIGN", "DATA", "WRAPPER"),
                        Sequence("FOREIGN", "TABLE"),
                        Sequence("MATERIALIZED", "VIEW"),
                        Sequence("TEXT", "SEARCH", "CONFIGURATION"),
                        Sequence("TEXT", "SEARCH", "DICTIONARY"),
                        Sequence("TEXT", "SEARCH", "PARSER"),
                        Sequence("TEXT", "SEARCH", "TEMPLATE"),
                    ),
                    Ref("ObjectReferenceSegment"),
                    Sequence("ON", Ref("ObjectReferenceSegment"), optional=True),
                ),
                Sequence(
                    OneOf(
                        "AGGREGATE",
                        "PROCEDURE",
                        "ROUTINE",
                    ),
                    Ref("ObjectReferenceSegment"),
                    Bracketed(
                        Sequence(
                            # TODO: Is this too permissive?
                            Anything(),
                            optional=True,
                        ),
                        optional=True,
                    ),
                ),
            ),
            Sequence("IS", OneOf(Ref("QuotedLiteralSegment"), "NULL")),
        ),
    )


class CreateIndexStatementSegment(ansi.CreateIndexStatementSegment):
    """A `CREATE INDEX` statement.

    As specified in https://www.postgresql.org/docs/13/sql-createindex.html
    """

    match_grammar = Sequence(
        "CREATE",
        Ref.keyword("UNIQUE", optional=True),
        Ref("OrReplaceGrammar", optional=True),
        "INDEX",
        Ref.keyword("CONCURRENTLY", optional=True),
        Ref("IfNotExistsGrammar", optional=True),
        Ref("IndexReferenceSegment", optional=True),
        "ON",
        Ref.keyword("ONLY", optional=True),
        Ref("TableReferenceSegment"),
        OneOf(
            Sequence("USING", Ref("FunctionSegment"), optional=True),
            Bracketed(
                Delimited(
                    Sequence(
                        OneOf(
                            Ref("ColumnReferenceSegment"),
                            OptionallyBracketed(Ref("FunctionSegment")),
                            Bracketed(Ref("ExpressionSegment")),
                        ),
                        Sequence(
                            "COLLATE",
                            OneOf(
                                Ref("LiteralGrammar"),
                                Ref("QuotedIdentifierSegment"),
                            ),
                            optional=True,
                        ),
                        Ref("CreateIndexOpClassSegment", optional=True),
                        OneOf("ASC", "DESC", optional=True),
                        OneOf(
                            Sequence("NULLS", "FIRST"),
                            Sequence("NULLS", "LAST"),
                            optional=True,
                        ),
                    ),
                )
            ),
        ),
        Sequence(
            "INCLUDE",
            Bracketed(Delimited(Ref("ColumnReferenceSegment"))),
            optional=True,
        ),
        Sequence(
            "NULLS",
            Ref.keyword("NOT", optional=True),
            "DISTINCT",
            optional=True,
        ),
        Sequence(
            "WITH",
            Bracketed(
                Delimited(
                    Sequence(
                        Ref("ParameterNameSegment"),
                        Ref("EqualsSegment"),
                        Ref("LiteralGrammar"),
                    ),
                )
            ),
            optional=True,
        ),
        Sequence("TABLESPACE", Ref("TableReferenceSegment"), optional=True),
        Sequence("WHERE", Ref("ExpressionSegment"), optional=True),
    )


class CreateIndexOpClassSegment(BaseSegment):
    """The Operator class segment in CREATE INDEX.

    The NULLS keyword downstream is non-reserved and can be caught
    by the parameter name in this clause.
    Consequently we're excluding the NULLS keyword from matching.
    Technically Postgres allows a operator class named NULLS, but this would require
    us to implement lookahead for NULLS, so this is currently excluded.
    """

    type = "create_index_op_class_segment"

    # Technically Postgres can have a NULLS Opclass name, however this is less realistic
    # and working around it can allow us not to look ahead.
    exclude_nulls_from_parameter_name = RegexParser(
        r'[A-Z_][A-Z0-9_$]*|"[^"]*"',
        CodeSegment,
        type="parameter",
        anti_template="^(NULLS)$",
    )

    match_grammar = Sequence(
        exclude_nulls_from_parameter_name,
        Bracketed(
            Delimited(
                Sequence(
                    Ref("ParameterNameSegment"),
                    Ref("EqualsSegment"),
                    Ref("LiteralGrammar"),
                ),
            ),
            optional=True,
        ),
    )


class AlterIndexStatementSegment(BaseSegment):
    """An ALTER INDEX segment.

    As per https://www.postgresql.org/docs/14/sql-alterindex.html
    """

    type = "alter_index_statement"

    match_grammar = Sequence(
        "ALTER",
        "INDEX",
        OneOf(
            Sequence(
                Ref("IfExistsGrammar", optional=True),
                Ref("IndexReferenceSegment"),
                OneOf(
                    Sequence("RENAME", "TO", Ref("IndexReferenceSegment")),
                    Sequence("SET", "TABLESPACE", Ref("TablespaceReferenceSegment")),
                    Sequence("ATTACH", "PARTITION", Ref("IndexReferenceSegment")),
                    Sequence(
                        Ref.keyword("NO", optional=True),
                        "DEPENDS",
                        "ON",
                        "EXTENSION",
                        Ref("ExtensionReferenceSegment"),
                    ),
                    Sequence(
                        "SET",
                        Bracketed(
                            Delimited(
                                Sequence(
                                    Ref("ParameterNameSegment"),
                                    Sequence(
                                        Ref("EqualsSegment"),
                                        Ref("LiteralGrammar"),
                                        optional=True,
                                    ),
                                )
                            )
                        ),
                    ),
                    Sequence(
                        "RESET", Bracketed(Delimited(Ref("ParameterNameSegment")))
                    ),
                    Sequence(
                        "ALTER",
                        Ref.keyword("COLUMN", optional=True),
                        Ref("NumericLiteralSegment"),
                        "SET",
                        "STATISTICS",
                        Ref("NumericLiteralSegment"),
                    ),
                ),
            ),
            Sequence(
                "ALL",
                "IN",
                "TABLESPACE",
                Ref("TablespaceReferenceSegment"),
                Sequence(
                    "OWNED", "BY", Delimited(Ref("RoleReferenceSegment")), optional=True
                ),
                "SET",
                "TABLESPACE",
                Ref("TablespaceReferenceSegment"),
                Ref.keyword("NOWAIT", optional=True),
            ),
        ),
    )


class ReindexStatementSegment(BaseSegment):
    """A Reindex Statement Segment.

    As per https://www.postgresql.org/docs/14/sql-reindex.html
    """

    type = "reindex_statement_segment"

    match_grammar = Sequence(
        "REINDEX",
        Bracketed(
            Delimited(
                Sequence("CONCURRENTLY", Ref("BooleanLiteralGrammar", optional=True)),
                Sequence(
                    "TABLESPACE",
                    Ref("TablespaceReferenceSegment"),
                ),
                Sequence("VERBOSE", Ref("BooleanLiteralGrammar", optional=True)),
            ),
            optional=True,
        ),
        OneOf(
            Sequence(
                "INDEX",
                Ref.keyword("CONCURRENTLY", optional=True),
                Ref("IndexReferenceSegment"),
            ),
            Sequence(
                "TABLE",
                Ref.keyword("CONCURRENTLY", optional=True),
                Ref("TableReferenceSegment"),
            ),
            Sequence(
                "SCHEMA",
                Ref.keyword("CONCURRENTLY", optional=True),
                Ref("SchemaReferenceSegment"),
            ),
            Sequence(
                OneOf("DATABASE", "SYSTEM"),
                Ref.keyword("CONCURRENTLY", optional=True),
                Ref("DatabaseReferenceSegment"),
            ),
        ),
    )


class FrameClauseSegment(ansi.FrameClauseSegment):
    """A frame clause for window functions.

    As specified in https://www.postgresql.org/docs/13/sql-expressions.html
    """

    _frame_extent = ansi.FrameClauseSegment._frame_extent

    _frame_exclusion = Sequence(
        "EXCLUDE",
        OneOf(Sequence("CURRENT", "ROW"), "GROUP", "TIES", Sequence("NO", "OTHERS")),
        optional=True,
    )

    match_grammar = Sequence(
        Ref("FrameClauseUnitGrammar"),
        OneOf(_frame_extent, Sequence("BETWEEN", _frame_extent, "AND", _frame_extent)),
        _frame_exclusion,
    )


class CreateSequenceOptionsSegment(ansi.CreateSequenceOptionsSegment):
    """Options for Create Sequence statement.

    As specified in https://www.postgresql.org/docs/13/sql-createsequence.html
    """

    match_grammar = OneOf(
        Sequence("AS", Ref("DatatypeSegment")),
        Sequence(
            "INCREMENT", Ref.keyword("BY", optional=True), Ref("NumericLiteralSegment")
        ),
        OneOf(
            Sequence("MINVALUE", Ref("NumericLiteralSegment")),
            Sequence("NO", "MINVALUE"),
        ),
        OneOf(
            Sequence("MAXVALUE", Ref("NumericLiteralSegment")),
            Sequence("NO", "MAXVALUE"),
        ),
        Sequence(
            "START", Ref.keyword("WITH", optional=True), Ref("NumericLiteralSegment")
        ),
        Sequence("CACHE", Ref("NumericLiteralSegment")),
        OneOf("CYCLE", Sequence("NO", "CYCLE")),
        Sequence("OWNED", "BY", OneOf("NONE", Ref("ColumnReferenceSegment"))),
    )


class CreateSequenceStatementSegment(BaseSegment):
    """Create Sequence Statement.

    As specified in https://www.postgresql.org/docs/13/sql-createsequence.html
    """

    type = "create_sequence_statement"

    match_grammar = Sequence(
        "CREATE",
        Ref("TemporaryGrammar", optional=True),
        "SEQUENCE",
        Ref("IfNotExistsGrammar", optional=True),
        Ref("SequenceReferenceSegment"),
        AnyNumberOf(Ref("CreateSequenceOptionsSegment"), optional=True),
    )


class AlterSequenceOptionsSegment(ansi.AlterSequenceOptionsSegment):
    """Dialect-specific options for ALTER SEQUENCE statement.

    As specified in https://www.postgresql.org/docs/13/sql-altersequence.html
    """

    match_grammar = OneOf(
        Sequence("AS", Ref("DatatypeSegment")),
        Sequence(
            "INCREMENT", Ref.keyword("BY", optional=True), Ref("NumericLiteralSegment")
        ),
        OneOf(
            Sequence("MINVALUE", Ref("NumericLiteralSegment")),
            Sequence("NO", "MINVALUE"),
        ),
        OneOf(
            Sequence("MAXVALUE", Ref("NumericLiteralSegment")),
            Sequence("NO", "MAXVALUE"),
        ),
        # N.B. The SEQUENCE NAME keywords are undocumented but are produced
        # by the pg_dump utility. See discussion in issue #1857.
        Sequence("SEQUENCE", "NAME", Ref("SequenceReferenceSegment")),
        Sequence(
            "START", Ref.keyword("WITH", optional=True), Ref("NumericLiteralSegment")
        ),
        Sequence(
            "RESTART", Ref.keyword("WITH", optional=True), Ref("NumericLiteralSegment")
        ),
        Sequence("CACHE", Ref("NumericLiteralSegment")),
        Sequence(Ref.keyword("NO", optional=True), "CYCLE"),
        Sequence("OWNED", "BY", OneOf("NONE", Ref("ColumnReferenceSegment"))),
    )


class AlterSequenceStatementSegment(ansi.AlterSequenceStatementSegment):
    """Alter Sequence Statement.

    As specified in https://www.postgresql.org/docs/13/sql-altersequence.html
    """

    match_grammar = Sequence(
        "ALTER",
        "SEQUENCE",
        Ref("IfExistsGrammar", optional=True),
        Ref("SequenceReferenceSegment"),
        OneOf(
            AnyNumberOf(Ref("AlterSequenceOptionsSegment", optional=True)),
            Sequence(
                "OWNER",
                "TO",
                OneOf(Ref("ParameterNameSegment"), "CURRENT_USER", "SESSION_USER"),
            ),
            Sequence("RENAME", "TO", Ref("SequenceReferenceSegment")),
            Sequence("SET", "SCHEMA", Ref("SchemaReferenceSegment")),
        ),
    )


class DropSequenceStatementSegment(ansi.DropSequenceStatementSegment):
    """Drop Sequence Statement.

    As specified in https://www.postgresql.org/docs/13/sql-dropsequence.html
    """

    match_grammar = Sequence(
        "DROP",
        "SEQUENCE",
        Ref("IfExistsGrammar", optional=True),
        Delimited(Ref("SequenceReferenceSegment")),
        Ref("DropBehaviorGrammar", optional=True),
    )


class AnalyzeStatementSegment(BaseSegment):
    """Analyze Statement Segment.

    As specified in https://www.postgresql.org/docs/13/sql-analyze.html
    """

    type = "analyze_statement"

    _option = Sequence(
        OneOf("VERBOSE", "SKIP_LOCKED"), Ref("BooleanLiteralGrammar", optional=True)
    )

    _tables_and_columns = Sequence(
        Ref("TableReferenceSegment"),
        Bracketed(Delimited(Ref("ColumnReferenceSegment")), optional=True),
    )

    match_grammar = Sequence(
        OneOf("ANALYZE", "ANALYSE"),
        OneOf(Bracketed(Delimited(_option)), "VERBOSE", optional=True),
        Delimited(_tables_and_columns, optional=True),
    )


# Adding PostgreSQL specific statements
class StatementSegment(ansi.StatementSegment):
    """A generic segment, to any of its child subsegments."""

    match_grammar = ansi.StatementSegment.match_grammar
    parse_grammar = ansi.StatementSegment.parse_grammar.copy(
        insert=[
            Ref("AlterDefaultPrivilegesStatementSegment"),
            Ref("DropOwnedStatementSegment"),
            Ref("ReassignOwnedStatementSegment"),
            Ref("CommentOnStatementSegment"),
            Ref("AnalyzeStatementSegment"),
            Ref("CreateTableAsStatementSegment"),
            Ref("AlterTriggerStatementSegment"),
            Ref("SetStatementSegment"),
            Ref("CreatePolicyStatementSegment"),
            Ref("DropPolicyStatementSegment"),
            Ref("CreateDomainStatementSegment"),
            Ref("AlterDomainStatementSegment"),
            Ref("DropDomainStatementSegment"),
            Ref("CreateMaterializedViewStatementSegment"),
            Ref("AlterMaterializedViewStatementSegment"),
            Ref("DropMaterializedViewStatementSegment"),
            Ref("RefreshMaterializedViewStatementSegment"),
            Ref("AlterDatabaseStatementSegment"),
            Ref("DropDatabaseStatementSegment"),
            Ref("AlterFunctionStatementSegment"),
            Ref("CreateViewStatementSegment"),
            Ref("AlterViewStatementSegment"),
            Ref("ListenStatementSegment"),
            Ref("NotifyStatementSegment"),
            Ref("UnlistenStatementSegment"),
            Ref("LoadStatementSegment"),
            Ref("ResetStatementSegment"),
            Ref("DiscardStatementSegment"),
            Ref("AlterProcedureStatementSegment"),
            Ref("CreateProcedureStatementSegment"),
            Ref("DropProcedureStatementSegment"),
            Ref("CopyStatementSegment"),
            Ref("DoStatementSegment"),
            Ref("AlterIndexStatementSegment"),
            Ref("ReindexStatementSegment"),
            Ref("AlterRoleStatementSegment"),
            Ref("CreateExtensionStatementSegment"),
            Ref("DropExtensionStatementSegment"),
            Ref("CreatePublicationStatementSegment"),
            Ref("AlterPublicationStatementSegment"),
            Ref("DropPublicationStatementSegment"),
            Ref("CreateTypeStatementSegment"),
            Ref("AlterTypeStatementSegment"),
            Ref("AlterSchemaStatementSegment"),
            Ref("LockTableStatementSegment"),
            Ref("CreateCollationStatementSegment"),
            Ref("CallStoredProcedureSegment"),
        ],
    )


class CreateTriggerStatementSegment(ansi.CreateTriggerStatementSegment):
    """Create Trigger Statement.

    As Specified in https://www.postgresql.org/docs/14/sql-createtrigger.html
    """

    match_grammar = Sequence(
        "CREATE",
        Sequence("OR", "REPLACE", optional=True),
        Ref.keyword("CONSTRAINT", optional=True),
        "TRIGGER",
        Ref("TriggerReferenceSegment"),
        OneOf("BEFORE", "AFTER", Sequence("INSTEAD", "OF")),
        Delimited(
            "INSERT",
            "DELETE",
            "TRUNCATE",
            Sequence(
                "UPDATE",
                Sequence(
                    "OF",
                    Delimited(
                        Ref("ColumnReferenceSegment"),
                        terminator=OneOf("OR", "ON"),
                    ),
                    optional=True,
                ),
            ),
            delimiter="OR",
        ),
        "ON",
        Ref("TableReferenceSegment"),
        AnyNumberOf(
            Sequence("FROM", Ref("TableReferenceSegment")),
            OneOf(
                Sequence("NOT", "DEFERRABLE"),
                Sequence(
                    Ref.keyword("DEFERRABLE", optional=True),
                    OneOf(
                        Sequence("INITIALLY", "IMMEDIATE"),
                        Sequence("INITIALLY", "DEFERRED"),
                    ),
                ),
            ),
            Sequence(
                "REFERENCING",
                OneOf("OLD", "NEW"),
                "TABLE",
                "AS",
                Ref("TableReferenceSegment"),
                Sequence(
                    OneOf("OLD", "NEW"),
                    "TABLE",
                    "AS",
                    Ref("TableReferenceSegment"),
                    optional=True,
                ),
            ),
            Sequence(
                "FOR", Ref.keyword("EACH", optional=True), OneOf("ROW", "STATEMENT")
            ),
            Sequence("WHEN", Bracketed(Ref("ExpressionSegment"))),
        ),
        Sequence(
            "EXECUTE",
            OneOf("FUNCTION", "PROCEDURE"),
            Ref("FunctionSegment"),
        ),
    )


class AlterTriggerStatementSegment(BaseSegment):
    """Alter Trigger Statement.

    As Specified in https://www.postgresql.org/docs/14/sql-altertrigger.html
    """

    type = "alter_trigger"

    match_grammar = Sequence(
        "ALTER",
        "TRIGGER",
        Ref("TriggerReferenceSegment"),
        "ON",
        Ref("TableReferenceSegment"),
        OneOf(
            Sequence("RENAME", "TO", Ref("TriggerReferenceSegment")),
            Sequence(
                Ref.keyword("NO", optional=True),
                "DEPENDS",
                "ON",
                "EXTENSION",
                Ref("ExtensionReferenceSegment"),
            ),
        ),
    )


class DropTriggerStatementSegment(ansi.DropTriggerStatementSegment):
    """Drop Trigger Statement.

    As Specified in https://www.postgresql.org/docs/14/sql-droptrigger.html
    """

    match_grammar = Sequence(
        "DROP",
        "TRIGGER",
        Ref("IfExistsGrammar", optional=True),
        Ref("TriggerReferenceSegment"),
        "ON",
        Ref("TableReferenceSegment"),
        Ref("DropBehaviorGrammar", optional=True),
    )


class AliasExpressionSegment(ansi.AliasExpressionSegment):
    """A reference to an object with an `AS` clause.

    The optional AS keyword allows both implicit and explicit aliasing.
    """

    match_grammar = Sequence(
        Ref.keyword("AS", optional=True),
        OneOf(
            Sequence(
                Ref("SingleIdentifierGrammar"),
                Bracketed(Ref("SingleIdentifierListSegment"), optional=True),
            ),
            Sequence(
                Ref("SingleIdentifierGrammar", optional=True),
                Bracketed(
                    Delimited(
                        Sequence(Ref("ParameterNameSegment"), Ref("DatatypeSegment"))
                    )
                ),
            ),
        ),
    )


class AsAliasExpressionSegment(BaseSegment):
    """A reference to an object with an `AS` clause.

    This is used in `InsertStatementSegment` in Postgres
    since the `AS` is not optional in this context.

    N.B. We keep as a separate segment since the `alias_expression`
    type is required for rules to interpret the alias.
    """

    type = "alias_expression"
    match_grammar = Sequence(
        Indent,
        "AS",
        Ref("SingleIdentifierGrammar"),
        Dedent,
    )


class OperationClassReferenceSegment(ObjectReferenceSegment):
    """A reference to an operation class."""

    type = "operation_class_reference"


class ConflictActionSegment(BaseSegment):
    """A Conflict Action Statement used within an INSERT statement.

    As specified in https://www.postgresql.org/docs/14/sql-insert.html
    """

    type = "conflict_action"

    match_grammar = Sequence(
        "DO",
        OneOf(
            "NOTHING",
            Sequence(
                "UPDATE",
                "SET",
                Delimited(
                    OneOf(
                        Sequence(
                            Ref("ColumnReferenceSegment"),
                            Ref("EqualsSegment"),
                            OneOf(Ref("ExpressionSegment"), "DEFAULT"),
                        ),
                        Sequence(
                            Bracketed(Delimited(Ref("ColumnReferenceSegment"))),
                            Ref("EqualsSegment"),
                            Ref.keyword("ROW", optional=True),
                            Bracketed(
                                Delimited(OneOf(Ref("ExpressionSegment"), "DEFAULT"))
                            ),
                        ),
                        Sequence(
                            Bracketed(Delimited(Ref("ColumnReferenceSegment"))),
                            Ref("EqualsSegment"),
                            Bracketed(Ref("SelectableGrammar")),
                        ),
                    )
                ),
                Sequence("WHERE", Ref("ExpressionSegment"), optional=True),
            ),
        ),
    )


class ConflictTargetSegment(BaseSegment):
    """A Conflict Target Statement used within an INSERT statement.

    As specified in https://www.postgresql.org/docs/14/sql-insert.html
    """

    type = "conflict_target"

    match_grammar = OneOf(
        Sequence(
            Bracketed(
                Delimited(
                    Sequence(
                        OneOf(
                            Ref("ColumnReferenceSegment"),
                            Bracketed(Ref("ExpressionSegment")),
                        ),
                        Sequence(
                            "COLLATE",
                            Ref("QuotedLiteralSegment"),
                            optional=True,
                        ),
                        Ref("OperationClassReferenceSegment", optional=True),
                    )
                )
            ),
            Sequence("WHERE", Ref("ExpressionSegment"), optional=True),
        ),
        Sequence("ON", "CONSTRAINT", Ref("ParameterNameSegment")),
    )


class InsertStatementSegment(ansi.InsertStatementSegment):
    """An `INSERT` statement.

    https://www.postgresql.org/docs/14/sql-insert.html
    """

    match_grammar = Sequence(
        "INSERT",
        "INTO",
        Ref("TableReferenceSegment"),
        Ref("AsAliasExpressionSegment", optional=True),
        Ref("BracketedColumnReferenceListGrammar", optional=True),
        Sequence("OVERRIDING", OneOf("SYSTEM", "USER"), "VALUE", optional=True),
        OneOf(
            Sequence("DEFAULT", "VALUES"),
            Ref("SelectableGrammar"),
        ),
        Sequence(
            "ON",
            "CONFLICT",
            Ref("ConflictTargetSegment", optional=True),
            Ref("ConflictActionSegment"),
            optional=True,
        ),
        Sequence(
            "RETURNING",
            OneOf(
                Ref("StarSegment"),
                Delimited(
                    Sequence(
                        Ref("ExpressionSegment"),
                        Ref("AsAliasExpressionSegment", optional=True),
                    ),
                ),
            ),
            optional=True,
        ),
    )


class DropTypeStatementSegment(ansi.DropTypeStatementSegment):
    """Drop Type Statement.

    As specified in https://www.postgresql.org/docs/14/sql-droptype.html
    """

    match_grammar = Sequence(
        "DROP",
        "TYPE",
        Ref("IfExistsGrammar", optional=True),
        Delimited(Ref("DatatypeSegment")),
        Ref("DropBehaviorGrammar", optional=True),
    )


class SetStatementSegment(BaseSegment):
    """Set Statement.

    As specified in https://www.postgresql.org/docs/14/sql-set.html
    Also: https://www.postgresql.org/docs/15/sql-set-role.html (still a VariableSetStmt)
    https://github.com/postgres/postgres/blob/4380c2509d51febad34e1fac0cfaeb98aaa716c5/src/backend/parser/gram.y#L1584
    """

    type = "set_statement"

    match_grammar = Sequence(
        "SET",
        OneOf("SESSION", "LOCAL", optional=True),
        OneOf(
            Sequence(
                Ref("ParameterNameSegment"),
                OneOf("TO", Ref("EqualsSegment")),
                OneOf(
                    Delimited(Ref("LiteralGrammar"), Ref("NakedIdentifierSegment")),
                    "DEFAULT",
                ),
            ),
            Sequence(
                "TIME", "ZONE", OneOf(Ref("QuotedLiteralSegment"), "LOCAL", "DEFAULT")
            ),
            Sequence("SCHEMA", Ref("QuotedLiteralSegment")),
            Sequence("ROLE", OneOf("NONE", Ref("RoleReferenceSegment"))),
        ),
    )


class CreatePolicyStatementSegment(BaseSegment):
    """A `CREATE POLICY` statement.

    As Specified in https://www.postgresql.org/docs/14/sql-createpolicy.html
    """

    type = "create_policy_statement"
    match_grammar = Sequence(
        "CREATE",
        "POLICY",
        Ref("ObjectReferenceSegment"),
        "ON",
        Ref("TableReferenceSegment"),
        Sequence("AS", OneOf("PERMISSIVE", "RESTRICTIVE"), optional=True),
        Sequence(
            "FOR", OneOf("ALL", "SELECT", "INSERT", "UPDATE", "DELETE"), optional=True
        ),
        Sequence(
            "TO",
            Delimited(
                OneOf(
                    Ref("ObjectReferenceSegment"),
                    "PUBLIC",
                    "CURRENT_ROLE",
                    "CURRENT_USER",
                    "SESSION_USER",
                )
            ),
            optional=True,
        ),
        Sequence("USING", Bracketed(Ref("ExpressionSegment")), optional=True),
        Sequence("WITH", "CHECK", Bracketed(Ref("ExpressionSegment")), optional=True),
    )


class CallStoredProcedureSegment(BaseSegment):
    """This is a CALL statement used to execute a stored procedure.

    https://www.postgresql.org/docs/14/sql-call.html
    """

    type = "call_statement"

    match_grammar = Sequence(
        "CALL",
        Ref("FunctionSegment"),
    )


class CreateDomainStatementSegment(BaseSegment):
    """A `CREATE Domain` statement.

    As Specified in https://www.postgresql.org/docs/current/sql-createdomain.html
    """

    type = "create_domain_statement"
    match_grammar = Sequence(
        "CREATE",
        "DOMAIN",
        Ref("ObjectReferenceSegment"),
        Sequence("AS", optional=True),
        Ref("DatatypeSegment"),
        Sequence("COLLATE", Ref("ObjectReferenceSegment"), optional=True),
        Sequence("DEFAULT", Ref("ExpressionSegment"), optional=True),
        AnyNumberOf(
            Sequence(
                Sequence(
                    "CONSTRAINT",
                    Ref("ObjectReferenceSegment"),
                    optional=True,
                ),
                OneOf(
                    Sequence(Ref.keyword("NOT", optional=True), "NULL"),
                    Sequence("CHECK", Ref("ExpressionSegment")),
                ),
            ),
        ),
    )


class AlterDomainStatementSegment(BaseSegment):
    """An `ALTER DOMAIN` statement.

    As Specified in https://www.postgresql.org/docs/current/sql-alterdomain.html
    """

    type = "alter_domain_statement"
    match_grammar: Matchable = Sequence(
        "ALTER",
        "DOMAIN",
        Ref("ObjectReferenceSegment"),
        OneOf(
            Sequence(
                "SET",
                "DEFAULT",
                Ref("ExpressionSegment"),
            ),
            Sequence(
                "DROP",
                "DEFAULT",
            ),
            Sequence(OneOf("SET", "DROP"), "NOT", "NULL"),
            Sequence(
                "ADD",
                Sequence(
                    "CONSTRAINT",
                    Ref("ObjectReferenceSegment"),
                    optional=True,
                ),
                OneOf(
                    Sequence(Ref.keyword("NOT", optional=True), "NULL"),
                    Sequence("CHECK", Ref("ExpressionSegment")),
                ),
                Sequence("NOT", "VALID", optional=True),
            ),
            Sequence(
                "DROP",
                "CONSTRAINT",
                Ref("IfExistsGrammar", optional=True),
                Ref("ObjectReferenceSegment"),
                OneOf("RESTRICT", "CASCADE", optional=True),
            ),
            Sequence(
                "RENAME",
                "CONSTRAINT",
                Ref("ObjectReferenceSegment"),
                "TO",
                Ref("ObjectReferenceSegment"),
            ),
            Sequence(
                "VALIDATE",
                "CONSTRAINT",
                Ref("ObjectReferenceSegment"),
            ),
            Sequence(
                "OWNER",
                "TO",
                OneOf(
                    Ref("ObjectReferenceSegment"),
                    "CURRENT_ROLE",
                    "CURRENT_USER",
                    "SESSION_USER",
                ),
            ),
            Sequence(
                "RENAME",
                "TO",
                Ref("ObjectReferenceSegment"),
            ),
            Sequence(
                "SET",
                "SCHEMA",
                Ref("ObjectReferenceSegment"),
            ),
        ),
    )


class DropDomainStatementSegment(BaseSegment):
    """Drop Domain Statement.

    As Specified in https://www.postgresql.org/docs/current/sql-dropdomain.html
    """

    type = "drop_domain_statement"
    match_grammar = Sequence(
        "DROP",
        "DOMAIN",
        Ref("IfExistsGrammar", optional=True),
        Delimited(Ref("ObjectReferenceSegment")),
        Ref("DropBehaviorGrammar", optional=True),
    )


class DropPolicyStatementSegment(BaseSegment):
    """A `DROP POLICY` statement.

    As Specified in https://www.postgresql.org/docs/14/sql-droppolicy.html
    """

    type = "drop_policy_statement"
    match_grammar = Sequence(
        "DROP",
        "POLICY",
        Ref("IfExistsGrammar", optional=True),
        Ref("ObjectReferenceSegment"),
        "ON",
        Ref("TableReferenceSegment"),
        Ref("DropBehaviorGrammar", optional=True),
    )


class LoadStatementSegment(BaseSegment):
    """A `LOAD` statement.

    As Specified in https://www.postgresql.org/docs/14/sql-load.html
    """

    type = "load_statement"
    match_grammar = Sequence(
        "LOAD",
        Ref("QuotedLiteralSegment"),
    )


class ResetStatementSegment(BaseSegment):
    """A `RESET` statement.

    As Specified in https://www.postgresql.org/docs/14/sql-reset.html
    Also, RESET ROLE from: https://www.postgresql.org/docs/15/sql-set-role.html
    """

    type = "reset_statement"
    match_grammar = Sequence(
        "RESET",
        OneOf("ALL", "ROLE", Ref("ParameterNameSegment")),
    )


class DiscardStatementSegment(BaseSegment):
    """A `DISCARD` statement.

    As Specified in https://www.postgresql.org/docs/14/sql-discard.html
    """

    type = "discard_statement"
    match_grammar = Sequence(
        "DISCARD",
        OneOf(
            "ALL",
            "PLANS",
            "SEQUENCES",
            "TEMPORARY",
            "TEMP",
        ),
    )


class ListenStatementSegment(BaseSegment):
    """A `LISTEN` statement.

    As Specified in https://www.postgresql.org/docs/14/sql-listen.html
    """

    type = "listen_statement"
    match_grammar = Sequence("LISTEN", Ref("SingleIdentifierGrammar"))


class NotifyStatementSegment(BaseSegment):
    """A `NOTIFY` statement.

    As Specified in https://www.postgresql.org/docs/14/sql-notify.html
    """

    type = "notify_statement"
    match_grammar = Sequence(
        "NOTIFY",
        Ref("SingleIdentifierGrammar"),
        Sequence(
            Ref("CommaSegment"),
            Ref("QuotedLiteralSegment"),
            optional=True,
        ),
    )


class UnlistenStatementSegment(BaseSegment):
    """A `UNLISTEN` statement.

    As Specified in https://www.postgresql.org/docs/14/sql-unlisten.html
    """

    type = "unlisten_statement"
    match_grammar = Sequence(
        "UNLISTEN",
        OneOf(
            Ref("SingleIdentifierGrammar"),
            Ref("StarSegment"),
        ),
    )


class TruncateStatementSegment(ansi.TruncateStatementSegment):
    """`TRUNCATE TABLE` statement.

    https://www.postgresql.org/docs/14/sql-truncate.html
    """

    match_grammar = Sequence(
        "TRUNCATE",
        Ref.keyword("TABLE", optional=True),
        Delimited(
            OneOf(
                Sequence(
                    Ref.keyword("ONLY", optional=True),
                    Ref("TableReferenceSegment"),
                ),
                Sequence(
                    Ref("TableReferenceSegment"),
                    Ref("StarSegment", optional=True),
                ),
            ),
        ),
        Sequence(
            OneOf("RESTART", "CONTINUE"),
            "IDENTITY",
            optional=True,
        ),
        Ref(
            "DropBehaviorGrammar",
            optional=True,
        ),
    )


class CopyStatementSegment(BaseSegment):
    """A `COPY` statement.

    As Specified in https://www.postgresql.org/docs/14/sql-copy.html
    """

    type = "copy_statement"

    _target_subset = OneOf(
        Ref("QuotedLiteralSegment"), Sequence("PROGRAM", Ref("QuotedLiteralSegment"))
    )

    _table_definition = Sequence(
        Ref("TableReferenceSegment"),
        Bracketed(Delimited(Ref("ColumnReferenceSegment")), optional=True),
    )

    _option = Sequence(
        Ref.keyword("WITH", optional=True),
        Bracketed(
            Delimited(
                AnySetOf(
                    Sequence("FORMAT", Ref("SingleIdentifierGrammar")),
                    Sequence("FREEZE", Ref("BooleanLiteralGrammar", optional=True)),
                    Sequence("DELIMITER", Ref("QuotedLiteralSegment")),
                    Sequence("NULL", Ref("QuotedLiteralSegment")),
                    Sequence("HEADER", Ref("BooleanLiteralGrammar", optional=True)),
                    Sequence("QUOTE", Ref("QuotedLiteralSegment")),
                    Sequence("ESCAPE", Ref("QuotedLiteralSegment")),
                    Sequence(
                        "FORCE_QUOTE",
                        OneOf(
                            Bracketed(Delimited(Ref("ColumnReferenceSegment"))),
                            Ref("StarSegment"),
                        ),
                    ),
                    Sequence(
                        "FORCE_NOT_NULL",
                        Bracketed(Delimited(Ref("ColumnReferenceSegment"))),
                    ),
                    Sequence(
                        "FORCE_NULL",
                        Bracketed(Delimited(Ref("ColumnReferenceSegment"))),
                    ),
                    Sequence("ENCODING", Ref("QuotedLiteralSegment")),
                )
            )
        ),
        optional=True,
    )

    match_grammar = Sequence(
        "COPY",
        OneOf(
            Sequence(
                _table_definition,
                "FROM",
                OneOf(
                    _target_subset,
                    Sequence("STDIN"),
                ),
                _option,
                Sequence("WHERE", Ref("ExpressionSegment"), optional=True),
            ),
            Sequence(
                OneOf(
                    _table_definition, Bracketed(Ref("UnorderedSelectStatementSegment"))
                ),
                "TO",
                OneOf(
                    _target_subset,
                    Sequence("STDOUT"),
                ),
                _option,
            ),
        ),
    )


class LanguageClauseSegment(BaseSegment):
    """Clause specifying language used for executing anonymous code blocks."""

    type = "language_clause"

    match_grammar = Sequence(
        "LANGUAGE",
        OneOf(Ref("NakedIdentifierSegment"), Ref("SingleQuotedIdentifierSegment")),
    )


class DoStatementSegment(BaseSegment):
    """A `DO` statement for executing anonymous code blocks.

    As specified in https://www.postgresql.org/docs/14/sql-do.html
    """

    type = "do_statement"

    match_grammar = Sequence(
        "DO",
        OneOf(
            Sequence(
                Ref("LanguageClauseSegment", optional=True),
                Ref("QuotedLiteralSegment"),
            ),
            Sequence(
                Ref("QuotedLiteralSegment"),
                Ref("LanguageClauseSegment", optional=True),
            ),
        ),
    )


class CTEDefinitionSegment(ansi.CTEDefinitionSegment):
    """A CTE Definition from a WITH statement.

    https://www.postgresql.org/docs/14/queries-with.html

    TODO: Data-Modifying Statements (INSERT, UPDATE, DELETE) in WITH
    """

    match_grammar = Sequence(
        Ref("SingleIdentifierGrammar"),
        Ref("CTEColumnList", optional=True),
        "AS",
        Sequence(Ref.keyword("NOT", optional=True), "MATERIALIZED", optional=True),
        Bracketed(
            # Ephemeral here to subdivide the query.
            Ref("SelectableGrammar", ephemeral_name="SelectableGrammar")
        ),
        OneOf(
            Sequence(
                "SEARCH",
                OneOf(
                    "BREADTH",
                    "DEPTH",
                ),
                "FIRST",
                "BY",
                Ref("ColumnReferenceSegment"),
                "SET",
                Ref("ColumnReferenceSegment"),
            ),
            Sequence(
                "CYCLE",
                Ref("ColumnReferenceSegment"),
                "SET",
                Ref("ColumnReferenceSegment"),
                "USING",
                Ref("ColumnReferenceSegment"),
            ),
            optional=True,
        ),
    )


class ValuesClauseSegment(ansi.ValuesClauseSegment):
    """A `VALUES` clause within in `WITH` or `SELECT`."""

    match_grammar = Sequence(
        "VALUES",
        Delimited(
            Bracketed(
                Delimited(
                    Ref("ExpressionSegment"),
                    # DEFAULT keyword used in
                    # INSERT INTO statement.
                    "DEFAULT",
                    ephemeral_name="ValuesClauseElements",
                )
            ),
        ),
        Ref("AliasExpressionSegment", optional=True),
        Ref("OrderByClauseSegment", optional=True),
        Ref("LimitClauseSegment", optional=True),
    )


class DeleteStatementSegment(ansi.DeleteStatementSegment):
    """A `DELETE` statement.

    https://www.postgresql.org/docs/14/sql-delete.html
    """

    match_grammar = Sequence(
        "DELETE",
        "FROM",
        Ref.keyword("ONLY", optional=True),
        Ref("TableReferenceSegment"),
        Ref("StarSegment", optional=True),
        Ref("AliasExpressionSegment", optional=True),
        Sequence(
            "USING",
            Indent,
            Delimited(
                Sequence(
                    Ref("TableExpressionSegment"),
                    Ref("AliasExpressionSegment", optional=True),
                ),
            ),
            Dedent,
            optional=True,
        ),
        OneOf(
            Sequence("WHERE", "CURRENT", "OF", Ref("ObjectReferenceSegment")),
            Ref("WhereClauseSegment"),
            optional=True,
        ),
        Sequence(
            "RETURNING",
            OneOf(
                Ref("StarSegment"),
                Delimited(
                    Sequence(
                        Ref("ExpressionSegment"),
                        Ref("AliasExpressionSegment", optional=True),
                    ),
                ),
            ),
            optional=True,
        ),
    )


class SetClauseSegment(BaseSegment):
    """SQL 1992 set clause.

    <set clause> ::=
              <object column> <equals operator> <update source>

         <update source> ::=
                <value expression>
              | <null specification>
              | DEFAULT

         <object column> ::= <column name>
    """

    type = "set_clause"

    match_grammar: Matchable = Sequence(
        OneOf(
            Sequence(
                Ref("ColumnReferenceSegment"),
                Ref("ArrayAccessorSegment", optional=True),
                Ref("EqualsSegment"),
                OneOf(
                    Ref("LiteralGrammar"),
                    Ref("BareFunctionSegment"),
                    Ref("FunctionSegment"),
                    Ref("ColumnReferenceSegment"),
                    Ref("ExpressionSegment"),
                    "DEFAULT",
                ),
                AnyNumberOf(Ref("ShorthandCastSegment")),
            ),
            Sequence(
                Bracketed(
                    Delimited(
                        Ref("ColumnReferenceSegment"),
                    ),
                ),
                Ref("EqualsSegment"),
                Bracketed(
                    Delimited(
                        Sequence(
                            OneOf(
                                Ref("LiteralGrammar"),
                                Ref("BareFunctionSegment"),
                                Ref("FunctionSegment"),
                                Ref("ColumnReferenceSegment"),
                                Ref("ExpressionSegment"),
                                "DEFAULT",
                            ),
                            AnyNumberOf(Ref("ShorthandCastSegment")),
                        ),
                    ),
                ),
            ),
        ),
    )


class UpdateStatementSegment(BaseSegment):
    """An `Update` statement.

    https://www.postgresql.org/docs/current/sql-update.html
    """

    type = "update_statement"
    match_grammar: Matchable = Sequence(
        # TODO add [ WITH [ RECURSIVE ] with_query [, ...] ]
        "UPDATE",
        Ref.keyword("ONLY", optional=True),
        Ref("TableReferenceSegment"),
        # SET is not a reserved word in all dialects (e.g. RedShift)
        # So specifically exclude as an allowed implicit alias to avoid parsing errors
        Ref("AliasExpressionSegment", exclude=Ref.keyword("SET"), optional=True),
        Ref("SetClauseListSegment"),
        Ref("FromClauseSegment", optional=True),
        OneOf(
            Sequence("WHERE", "CURRENT", "OF", Ref("ObjectReferenceSegment")),
            Ref("WhereClauseSegment"),
            optional=True,
        ),
        Sequence(
            "RETURNING",
            OneOf(
                Ref("StarSegment"),
                Delimited(
                    Ref("ExpressionSegment"),
                    Ref("AliasExpressionSegment", optional=True),
                ),
            ),
            optional=True,
        ),
    )


class CreateTypeStatementSegment(BaseSegment):
    """A `CREATE TYPE` statement.

    https://www.postgresql.org/docs/current/sql-createtype.html
    """

    type = "create_type_statement"
    match_grammar: Matchable = Sequence(
        "CREATE",
        "TYPE",
        Ref("ObjectReferenceSegment"),
        Sequence("AS", OneOf("ENUM", "RANGE", optional=True), optional=True),
        Bracketed(Delimited(Anything(), optional=True), optional=True),
    )


class AlterTypeStatementSegment(BaseSegment):
    """An `ALTER TYPE` statement.

    https://www.postgresql.org/docs/current/sql-altertype.html
    """

    type = "alter_type_statement"
    match_grammar: Matchable = Sequence(
        "ALTER",
        "TYPE",
        Ref("ObjectReferenceSegment"),
        OneOf(
            Sequence(
                "OWNER",
                "TO",
                OneOf(
                    "CURRENT_USER",
                    "SESSION_USER",
                    "CURRENT_ROLE",
                    Ref("ObjectReferenceSegment"),
                ),
            ),
            Sequence(
                "RENAME",
                "VALUE",
                Ref("QuotedLiteralSegment"),
                "TO",
                Ref("QuotedLiteralSegment"),
            ),
            Sequence(
                "RENAME",
                "TO",
                Ref("ObjectReferenceSegment"),
            ),
            Sequence(
                "SET",
                "SCHEMA",
                Ref("SchemaReferenceSegment"),
            ),
            Delimited(
                Sequence(
                    "ADD",
                    "ATTRIBUTE",
                    Ref("ColumnReferenceSegment"),
                    Ref("DatatypeSegment"),
                    Sequence(
                        "COLLATE",
                        Ref("QuotedLiteralSegment"),
                        optional=True,
                    ),
                    Ref("CascadeRestrictGrammar", optional=True),
                ),
                Sequence(
                    "ALTER",
                    "ATTRIBUTE",
                    Ref("ColumnReferenceSegment"),
                    Sequence("SET", "DATA", optional=True),
                    "TYPE",
                    Ref("DatatypeSegment"),
                    Sequence(
                        "COLLATE",
                        Ref("QuotedLiteralSegment"),
                        optional=True,
                    ),
                    Ref("CascadeRestrictGrammar", optional=True),
                ),
                Sequence(
                    "DROP",
                    "ATTRIBUTE",
                    Ref("IfExistsGrammar", optional=True),
                    Ref("ColumnReferenceSegment"),
                    Ref("CascadeRestrictGrammar", optional=True),
                ),
                Sequence(
                    "RENAME",
                    "ATTRIBUTE",
                    Ref("ColumnReferenceSegment"),
                    "TO",
                    Ref("ColumnReferenceSegment"),
                    Ref("CascadeRestrictGrammar", optional=True),
                ),
            ),
            Sequence(
                "ADD",
                "VALUE",
                Ref("IfNotExistsGrammar", optional=True),
                Ref("QuotedLiteralSegment"),
                Sequence(
                    OneOf("BEFORE", "AFTER"), Ref("QuotedLiteralSegment"), optional=True
                ),
            ),
        ),
    )


class CreateCollationStatementSegment(BaseSegment):
    """A `CREATE COLLATION` statement.

    https://www.postgresql.org/docs/current/sql-createcollation.html
    """

    type = "create_collation_statement"
    match_grammar: Matchable = Sequence(
        "CREATE",
        "COLLATION",
        Ref("IfNotExistsGrammar", optional=True),
        Ref("ObjectReferenceSegment"),
        OneOf(
            Bracketed(
                Delimited(
                    Sequence(
                        "LOCALE",
                        Ref("EqualsSegment"),
                        Ref("QuotedLiteralSegment"),
                    ),
                    Sequence(
                        "LC_COLLATE",
                        Ref("EqualsSegment"),
                        Ref("QuotedLiteralSegment"),
                    ),
                    Sequence(
                        "LC_CTYPE",
                        Ref("EqualsSegment"),
                        Ref("QuotedLiteralSegment"),
                    ),
                    Sequence(
                        "PROVIDER",
                        Ref("EqualsSegment"),
                        OneOf("ICU", "LIBC"),
                    ),
                    Sequence(
                        "DETERMINISTIC",
                        Ref("EqualsSegment"),
                        Ref("BooleanLiteralGrammar"),
                    ),
                    Sequence(
                        "VERSION",
                        Ref("EqualsSegment"),
                        Ref("QuotedLiteralSegment"),
                    ),
                )
            ),
            Sequence(
                "FROM",
                Ref("ObjectReferenceSegment"),
            ),
        ),
    )


class AlterSchemaStatementSegment(BaseSegment):
    """An `ALTER SCHEMA` statement.

    https://www.postgresql.org/docs/current/sql-alterschema.html
    """

    type = "alter_schema_statement"
    match_grammar = Sequence(
        "ALTER",
        "SCHEMA",
        Ref("SchemaReferenceSegment"),
        OneOf(
            Sequence(
                "RENAME",
                "TO",
                Ref("SchemaReferenceSegment"),
            ),
            Sequence(
                "OWNER",
                "TO",
                Ref("RoleReferenceSegment"),
            ),
        ),
    )


class LockTableStatementSegment(BaseSegment):
    """An `LOCK TABLE` statement.

    https://www.postgresql.org/docs/14/sql-lock.html
    """

    type = "lock_table_statement"
    match_grammar: Matchable = Sequence(
        "LOCK",
        Ref.keyword("TABLE", optional=True),
        Ref.keyword("ONLY", optional=True),
        OneOf(
            Delimited(
                Ref("TableReferenceSegment"),
            ),
            Ref("StarSegment"),
        ),
        Sequence(
            "IN",
            OneOf(
                Sequence("ACCESS", "SHARE"),
                Sequence("ROW", "SHARE"),
                Sequence("ROW", "EXCLUSIVE"),
                Sequence("SHARE", "UPDATE", "EXCLUSIVE"),
                "SHARE",
                Sequence("SHARE", "ROW", "EXCLUSIVE"),
                "EXCLUSIVE",
                Sequence("ACCESS", "EXCLUSIVE"),
            ),
            "MODE",
            optional=True,
        ),
        Ref.keyword("NOWAIT", optional=True),
    )


class ColumnReferenceSegment(ObjectReferenceSegment):
    """A reference to column, field or alias.

    We override this for Postgres to allow keywords in fully qualified column
    names (using Full segments), similar to how this is done in BigQuery.
    """

    type = "column_reference"
    match_grammar: Matchable = Sequence(
        Ref("SingleIdentifierGrammar"),
        Sequence(
            OneOf(Ref("DotSegment"), Sequence(Ref("DotSegment"), Ref("DotSegment"))),
            Delimited(
                Ref("SingleIdentifierFullGrammar"),
                delimiter=OneOf(
                    Ref("DotSegment"), Sequence(Ref("DotSegment"), Ref("DotSegment"))
                ),
                terminator=OneOf(
                    "ON",
                    "AS",
                    "USING",
                    Ref("CommaSegment"),
                    Ref("CastOperatorSegment"),
                    Ref("StartSquareBracketSegment"),
                    Ref("StartBracketSegment"),
                    Ref("BinaryOperatorGrammar"),
                    Ref("ColonSegment"),
                    Ref("DelimiterGrammar"),
                    Ref("JoinLikeClauseGrammar"),
                    BracketedSegment,
                ),
                allow_gaps=False,
            ),
            allow_gaps=False,
            optional=True,
        ),
        allow_gaps=False,
    )


class NamedArgumentSegment(BaseSegment):
    """Named argument to a function.

    https://www.postgresql.org/docs/current/sql-syntax-calling-funcs.html#SQL-SYNTAX-CALLING-FUNCS-NAMED
    """

    type = "named_argument"
    match_grammar = Sequence(
        Ref("NakedIdentifierSegment"),
        Ref("RightArrowSegment"),
        Ref("ExpressionSegment"),
    )


class TableExpressionSegment(ansi.TableExpressionSegment):
    """The main table expression e.g. within a FROM clause.

    Override from ANSI to allow optional WITH ORDINALITY clause
    """

    match_grammar: Matchable = OneOf(
        Ref("ValuesClauseSegment"),
        Ref("BareFunctionSegment"),
        Sequence(
            Ref("FunctionSegment"),
            Sequence("WITH", "ORDINALITY", optional="True"),
        ),
        Ref("TableReferenceSegment"),
        # Nested Selects
        Bracketed(Ref("SelectableGrammar")),
        Bracketed(Ref("MergeStatementSegment")),
    )<|MERGE_RESOLUTION|>--- conflicted
+++ resolved
@@ -820,29 +820,6 @@
     )
 
 
-<<<<<<< HEAD
-class RelationOptionSegment(BaseSegment):
-    """Relation option element from reloptions.
-
-    It is very similar to DefinitionParameterSegment except that it allows qualified
-    names (e.g. namespace.attr = 5).
-
-    https://github.com/postgres/postgres/blob/4380c2509d51febad34e1fac0cfaeb98aaa716c5/src/backend/parser/gram.y#L3016-L3035
-    """
-
-    type = "relation_option"
-    match_grammar: Matchable = Sequence(
-        Ref("PropertiesNakedIdentifierSegment"),
-        Sequence(
-            Ref("DotSegment"),
-            Ref("PropertiesNakedIdentifierSegment"),
-            optional=True,
-        ),
-        Sequence(
-            Ref("EqualsSegment"),
-            # could also contain ParameterNameSegment:
-            Ref("DefinitionArgumentValueGrammar"),
-=======
 class CreateCastStatementSegment(ansi.CreateCastStatementSegment):
     """A `CREATE CAST` statement.
 
@@ -871,25 +848,11 @@
         OneOf(
             Sequence("AS", "ASSIGNMENT", optional=True),
             Sequence("AS", "IMPLICIT", optional=True),
->>>>>>> f0e6f9cf
             optional=True,
         ),
     )
 
 
-<<<<<<< HEAD
-class RelationOptionsSegment(BaseSegment):
-    """List of relation options.
-
-    https://github.com/postgres/postgres/blob/4380c2509d51febad34e1fac0cfaeb98aaa716c5/src/backend/parser/gram.y#L3003-L3014
-    """
-
-    type = "relation_options"
-    match_grammar: Matchable = Bracketed(
-        Delimited(
-            Ref("RelationOptionSegment"),
-        )
-=======
 class DropCastStatementSegment(ansi.DropCastStatementSegment):
     """A `DROP CAST` statement.
 
@@ -907,7 +870,46 @@
             Ref("DatatypeSegment"),
         ),
         Ref("DropBehaviorGrammar", optional=True),
->>>>>>> f0e6f9cf
+    )
+
+
+class RelationOptionSegment(BaseSegment):
+    """Relation option element from reloptions.
+
+    It is very similar to DefinitionParameterSegment except that it allows qualified
+    names (e.g. namespace.attr = 5).
+
+    https://github.com/postgres/postgres/blob/4380c2509d51febad34e1fac0cfaeb98aaa716c5/src/backend/parser/gram.y#L3016-L3035
+    """
+
+    type = "relation_option"
+    match_grammar: Matchable = Sequence(
+        Ref("PropertiesNakedIdentifierSegment"),
+        Sequence(
+            Ref("DotSegment"),
+            Ref("PropertiesNakedIdentifierSegment"),
+            optional=True,
+        ),
+        Sequence(
+            Ref("EqualsSegment"),
+            # could also contain ParameterNameSegment:
+            Ref("DefinitionArgumentValueGrammar"),
+            optional=True,
+        ),
+    )
+
+
+class RelationOptionsSegment(BaseSegment):
+    """List of relation options.
+
+    https://github.com/postgres/postgres/blob/4380c2509d51febad34e1fac0cfaeb98aaa716c5/src/backend/parser/gram.y#L3003-L3014
+    """
+
+    type = "relation_options"
+    match_grammar: Matchable = Bracketed(
+        Delimited(
+            Ref("RelationOptionSegment"),
+        )
     )
 
 
