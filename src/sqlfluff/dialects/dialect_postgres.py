"""The PostgreSQL dialect."""

from sqlfluff.core.parser import (
    AnyNumberOf,
    Anything,
    BaseSegment,
    Bracketed,
    CodeSegment,
    CommentSegment,
    Dedent,
    Delimited,
    Indent,
    Matchable,
    NamedParser,
    NewlineSegment,
    OneOf,
    OptionallyBracketed,
    Ref,
    RegexLexer,
    RegexParser,
    SegmentGenerator,
    Sequence,
    SymbolSegment,
    StartsWith,
)

from sqlfluff.core.dialects import load_raw_dialect
from sqlfluff.core.parser.grammar.anyof import AnySetOf
from sqlfluff.core.parser.lexer import StringLexer
from sqlfluff.dialects.dialect_postgres_keywords import (
    postgres_keywords,
    get_keywords,
    postgres_postgis_datatype_keywords,
)

from sqlfluff.dialects import dialect_ansi as ansi

ansi_dialect = load_raw_dialect("ansi")

postgres_dialect = ansi_dialect.copy_as("postgres")

postgres_dialect.insert_lexer_matchers(
    # JSON Operators: https://www.postgresql.org/docs/9.5/functions-json.html
    [
        # Explanation for the regex
        # - (?s) Switch - .* includes newline characters
        # - U& - must start with U&
        # - (('')+?(?!')|('.*?(?<!')(?:'')*'(?!')))
        #    ('')+?                                 Any non-zero number of pairs of
        #                                           single quotes -
        #          (?!')                            that are not then followed by a
        #                                           single quote
        #               |                           OR
        #                ('.*?(?<!')(?:'')*'(?!'))
        #                 '.*?                      A single quote followed by anything
        #                                           (non-greedy)
        #                     (?<!')(?:'')*         Any even number of single quotes,
        #                                           including zero
        #                                  '(?!')   Followed by a single quote, which is
        #                                           not followed by a single quote
        # - (\s*UESCAPE\s*'[^0-9A-Fa-f'+\-\s)]')?
        #    \s*UESCAPE\s*                          Whitespace, followed by UESCAPE,
        #                                           followed by whitespace
        #                 '[^0-9A-Fa-f'+\-\s)]'     Any character that isn't A-F, a-f,
        #                                           0-9, +-, or whitespace, in quotes
        #                                       ?   This last block is optional
        RegexLexer(
            "unicode_single_quote",
            r"(?s)U&(('')+?(?!')|('.*?(?<!')(?:'')*'(?!')))(\s*UESCAPE\s*'"
            r"[^0-9A-Fa-f'+\-\s)]')?",
            CodeSegment,
        ),
        # This is similar to the Unicode regex, the key differences being:
        # - E - must start with E
        # - The final quote character must be preceded by:
        # (?<!\\)(?:\\\\)*(?<!')(?:'')     An even/zero number of \ followed by an
        # even/zero number of '
        # OR
        # (?<!\\)(?:\\\\)*\\(?<!')(?:'')*' An odd number of \ followed by an odd number
        # of '
        # There is no UESCAPE block
        RegexLexer(
            "escaped_single_quote",
            r"(?s)E(('')+?(?!')|'.*?((?<!\\)(?:\\\\)*(?<!')(?:'')*|(?<!\\)(?:\\\\)*\\"
            r"(?<!')(?:'')*')'(?!'))",
            CodeSegment,
        ),
        # Double quote Unicode string cannot be empty, and have no single quote escapes
        RegexLexer(
            "unicode_double_quote",
            r'(?s)U&".+?"(\s*UESCAPE\s*\'[^0-9A-Fa-f\'+\-\s)]\')?',
            CodeSegment,
        ),
        RegexLexer(
            "json_operator",
            r"->>|#>>|->|#>|@>|<@|\?\||\?|\?&|#-",
            CodeSegment,
        ),
        StringLexer("at", "@", CodeSegment),
    ],
    before="like_operator",
)

postgres_dialect.insert_lexer_matchers(
    [
        # Explanation for the regex
        # \\([^(\\\r\n)])+((\\\\)|(?=\n)|(?=\r\n))?
        # \\                                        Starts with backslash
        #   ([^\\\r\n])+                            Anything that is not a newline or a
        #                                           backslash
        #                 (
        #                  (\\\\)                   Double backslash
        #                        |                  OR
        #                         (?=\n)            The next character is a newline
        #                               |           OR
        #                                (?=\r\n)   The next 2 characters are a carriage
        #                                           return and a newline
        #                                        )
        #                                         ? The previous clause is optional
        RegexLexer(
            # For now we'll just treat meta syntax like comments and so just ignore
            # them. In future we may want to enhance this to actually parse them to
            # ensure they are valid meta commands.
            "meta_command",
            r"\\([^\\\r\n])+((\\\\)|(?=\n)|(?=\r\n))?",
            CommentSegment,
        )
    ],
    before="code",  # Final thing to search for - as psql specific
)

postgres_dialect.patch_lexer_matchers(
    [
        # Patching comments to remove hash comments
        RegexLexer(
            "inline_comment",
            r"(--)[^\n]*",
            CommentSegment,
            segment_kwargs={"trim_start": ("--")},
        ),
        # In Postgres, the only escape character is ' for single quote strings
        RegexLexer(
            "single_quote", r"(?s)('')+?(?!')|('.*?(?<!')(?:'')*'(?!'))", CodeSegment
        ),
        # In Postgres, there is no escape character for double quote strings
        RegexLexer("double_quote", r'(?s)".+?"', CodeSegment),
        RegexLexer("code", r"[0-9a-zA-Z_]+[0-9a-zA-Z_$]*", CodeSegment),
    ]
)

postgres_dialect.sets("reserved_keywords").update(
    get_keywords(postgres_keywords, "reserved")
)
postgres_dialect.sets("unreserved_keywords").update(
    get_keywords(postgres_keywords, "non-reserved")
)
postgres_dialect.sets("reserved_keywords").difference_update(
    get_keywords(postgres_keywords, "not-keyword")
)

postgres_dialect.sets("unreserved_keywords").difference_update(
    get_keywords(postgres_keywords, "not-keyword")
)

# Add datetime units
postgres_dialect.sets("datetime_units").update(
    [
        "CENTURY",
        "DECADE",
        "DOW",
        "DOY",
        "EPOCH",
        "ISODOW",
        "ISOYEAR",
        "MICROSECONDS",
        "MILLENNIUM",
        "MILLISECONDS",
        "TIMEZONE",
        "TIMEZONE_HOUR",
        "TIMEZONE_MINUTE",
    ]
)

# Postgres doesn't have a dateadd function
# Also according to https://www.postgresql.org/docs/14/functions-datetime.html
# It quotes dateparts. So don't need this.
postgres_dialect.sets("date_part_function_name").clear()

# In Postgres, UNNEST() returns a "value table", similar to BigQuery
postgres_dialect.sets("value_table_functions").update(["unnest"])

postgres_dialect.add(
    JsonOperatorSegment=NamedParser(
        "json_operator", SymbolSegment, name="json_operator", type="binary_operator"
    ),
    SimpleGeometryGrammar=AnyNumberOf(Ref("NumericLiteralSegment")),
    # N.B. this MultilineConcatenateDelimiterGrammar is only created
    # to parse multiline-concatenated string literals
    # and shouldn't be used in other contexts.
    # In general let the parser handle newlines and whitespace.
    MultilineConcatenateNewline=NamedParser(
        "newline",
        NewlineSegment,
        name="newline",
        type="newline",
    ),
    MultilineConcatenateDelimiterGrammar=AnyNumberOf(
        Ref("MultilineConcatenateNewline"), min_times=1, allow_gaps=False
    ),
)

postgres_dialect.replace(
    LikeGrammar=OneOf("LIKE", "ILIKE", Sequence("SIMILAR", "TO")),
    StringBinaryOperatorGrammar=OneOf(Ref("ConcatSegment"), "COLLATE"),
    ComparisonOperatorGrammar=OneOf(
        Ref("EqualsSegment"),
        Ref("GreaterThanSegment"),
        Ref("LessThanSegment"),
        Ref("GreaterThanOrEqualToSegment"),
        Ref("LessThanOrEqualToSegment"),
        Ref("NotEqualToSegment"),
        Ref("LikeOperatorSegment"),
        Sequence("IS", "DISTINCT", "FROM"),
        Sequence("IS", "NOT", "DISTINCT", "FROM"),
        Ref("OverlapSegment"),
        Ref("NotExtendRightSegment"),
        Ref("NotExtendLeftSegment"),
        Ref("AdjacentSegment"),
    ),
    NakedIdentifierSegment=SegmentGenerator(
        # Generate the anti template from the set of reserved keywords
        lambda dialect: RegexParser(
            # Can’t begin with $, must only contain digits, letters, underscore it $ but
            # can’t be all digits.
            r"([A-Z_]+|[0-9]+[A-Z_$])[A-Z0-9_$]*",
            CodeSegment,
            name="naked_identifier",
            type="identifier",
            anti_template=r"^(" + r"|".join(dialect.sets("reserved_keywords")) + r")$",
        )
    ),
    ParameterNameSegment=RegexParser(
        r"[A-Z_][A-Z0-9_$]*", CodeSegment, name="parameter", type="parameter"
    ),
    FunctionNameIdentifierSegment=RegexParser(
        r"[A-Z_][A-Z0-9_$]*",
        CodeSegment,
        name="function_name_identifier",
        type="function_name_identifier",
    ),
    QuotedLiteralSegment=OneOf(
        # Postgres allows newline-concatenated string literals (#1488).
        # Since these string literals can have comments between them,
        # we use grammar to handle this.
        # Note we CANNOT use Delimited as it's greedy and swallows the
        # last Newline - see #2495
        Sequence(
            NamedParser(
                "single_quote",
                CodeSegment,
                name="quoted_literal",
                type="literal",
            ),
            AnyNumberOf(
                Ref("MultilineConcatenateDelimiterGrammar"),
                NamedParser(
                    "single_quote",
                    CodeSegment,
                    name="quoted_literal",
                    type="literal",
                ),
            ),
        ),
        Delimited(
            NamedParser(
                "unicode_single_quote",
                CodeSegment,
                name="quoted_literal",
                type="literal",
            ),
            AnyNumberOf(
                Ref("MultilineConcatenateDelimiterGrammar"),
                NamedParser(
                    "unicode_single_quote",
                    CodeSegment,
                    name="quoted_literal",
                    type="literal",
                ),
            ),
        ),
        Delimited(
            NamedParser(
                "escaped_single_quote",
                CodeSegment,
                name="quoted_literal",
                type="literal",
            ),
            AnyNumberOf(
                Ref("MultilineConcatenateDelimiterGrammar"),
                NamedParser(
                    "escaped_single_quote",
                    CodeSegment,
                    name="quoted_literal",
                    type="literal",
                ),
            ),
        ),
        Delimited(
            NamedParser(
                "dollar_quote",
                CodeSegment,
                name="quoted_literal",
                type="literal",
            ),
            AnyNumberOf(
                Ref("MultilineConcatenateDelimiterGrammar"),
                NamedParser(
                    "dollar_quote",
                    CodeSegment,
                    name="quoted_literal",
                    type="literal",
                ),
            ),
        ),
    ),
    QuotedIdentifierSegment=OneOf(
        NamedParser(
            "double_quote", CodeSegment, name="quoted_identifier", type="identifier"
        ),
        NamedParser(
            "unicode_double_quote", CodeSegment, name="quoted_literal", type="literal"
        ),
    ),
    PostFunctionGrammar=AnyNumberOf(
        Ref("WithinGroupClauseSegment"),
        Ref("OverClauseSegment"),
        # Filter clause supported by both Postgres and SQLite
        Ref("FilterClauseGrammar"),
    ),
    BinaryOperatorGrammar=OneOf(
        Ref("ArithmeticBinaryOperatorGrammar"),
        Ref("StringBinaryOperatorGrammar"),
        Ref("BooleanBinaryOperatorGrammar"),
        Ref("ComparisonOperatorGrammar"),
        # Add JSON operators
        Ref("JsonOperatorSegment"),
    ),
    FunctionParameterGrammar=Sequence(
        OneOf("IN", "OUT", "INOUT", "VARIADIC", optional=True),
        OneOf(
            Ref("DatatypeSegment"),
            Sequence(Ref("ParameterNameSegment"), Ref("DatatypeSegment")),
        ),
        Sequence(
            OneOf("DEFAULT", Ref("EqualsSegment")), Ref("LiteralGrammar"), optional=True
        ),
    ),
    FrameClauseUnitGrammar=OneOf("RANGE", "ROWS", "GROUPS"),
    # In Postgres, column references may be followed by a time zone cast in all cases.
    # For more information, see
    # https://www.postgresql.org/docs/11/functions-datetime.html
    ColumnReferenceSegment=Sequence(
        ansi.ColumnReferenceSegment,
        Ref("ArrayAccessorSegment", optional=True),
    ),
    # Postgres supports the non-standard ISNULL and NONNULL comparison operators. See
    # https://www.postgresql.org/docs/14/functions-comparison.html
    IsNullGrammar=Ref.keyword("ISNULL"),
    NotNullGrammar=Ref.keyword("NOTNULL"),
    JoinKeywordsGrammar=Sequence("JOIN", Sequence("LATERAL", optional=True)),
    SelectClauseElementTerminatorGrammar=OneOf(
        "INTO",
        "FROM",
        "WHERE",
        Sequence("ORDER", "BY"),
        "LIMIT",
        Ref("CommaSegment"),
        Ref("SetOperatorSegment"),
    ),
    LiteralGrammar=OneOf(
        Ref("QuotedLiteralSegment"),
        Ref("NumericLiteralSegment"),
        Ref("BooleanLiteralGrammar"),
        Ref("QualifiedNumericLiteralSegment"),
        # NB: Null is included in the literals, because it is a keyword which
        # can otherwise be easily mistaken for an identifier.
        Ref("NullLiteralSegment"),
        Ref("DateTimeLiteralGrammar"),
        Ref("PsqlVariableGrammar"),
        Sequence(Ref("SimpleArrayTypeGrammar"), Ref("ArrayLiteralSegment")),
    ),
    SimpleArrayTypeGrammar=Ref.keyword("ARRAY"),
    WhereClauseTerminatorGrammar=OneOf(
        "LIMIT",
        Sequence("GROUP", "BY"),
        Sequence("ORDER", "BY"),
        "HAVING",
        "QUALIFY",
        "WINDOW",
        "OVERLAPS",
        "RETURNING",
    ),
    OrderByClauseTerminators=OneOf(
        "LIMIT",
        "HAVING",
        "QUALIFY",
        # For window functions
        "WINDOW",
        Ref("FrameClauseUnitGrammar"),
        "SEPARATOR",
        Sequence("WITH", "DATA"),
    ),
    Accessor_Grammar=AnyNumberOf(
        Ref("ArrayAccessorSegment"),
        # Add in semi structured expressions
        Ref("SemiStructuredAccessorSegment"),
    ),
)


# Inherit from the ANSI ObjectReferenceSegment this way so we can inherit
# other segment types from it.
class ObjectReferenceSegment(ansi.ObjectReferenceSegment):
    """A reference to an object."""

    pass


class OverlapSegment(BaseSegment):
    """Overlaps range operator."""

    type = "comparison_operator"
    name = "overlap"
    match_grammar = Sequence(
        Ref("AmpersandSegment"), Ref("AmpersandSegment"), allow_gaps=False
    )


class NotExtendRightSegment(BaseSegment):
    """Not extend right range operator."""

    type = "comparison_operator"
    name = "not_extend_right"
    match_grammar = Sequence(
        Ref("AmpersandSegment"), Ref("RawGreaterThanSegment"), allow_gaps=False
    )


class NotExtendLeftSegment(BaseSegment):
    """Not extend left range operator."""

    type = "comparison_operator"
    name = "not_extend_left"
    match_grammar = Sequence(
        Ref("AmpersandSegment"), Ref("RawLessThanSegment"), allow_gaps=False
    )


class AdjacentSegment(BaseSegment):
    """Adjacent range operator."""

    type = "comparison_operator"
    name = "adjacent"
    match_grammar = Sequence(
        Ref("MinusSegment"), Ref("PipeSegment"), Ref("MinusSegment"), allow_gaps=False
    )


class PsqlVariableGrammar(BaseSegment):
    """PSQl Variables :thing, :'thing', :"thing"."""

    type = "psql_variable"

    match_grammar = Sequence(
        OptionallyBracketed(
            Ref("ColonSegment"),
            OneOf(
                Ref("ParameterNameSegment"),
                Ref("QuotedLiteralSegment"),
                Ref("QuotedIdentifierSegment"),
            ),
        )
    )


class ArrayAccessorSegment(ansi.ArrayAccessorSegment):
    """Overwrites Array Accessor in ANSI to allow n many consecutive brackets."""

    match_grammar = Sequence(
        AnyNumberOf(
            Bracketed(
                Sequence(
                    OneOf(
                        Ref("QualifiedNumericLiteralSegment"),
                        Ref("NumericLiteralSegment"),
                    ),
                    Sequence(
                        Ref("SliceSegment"),
                        OneOf(
                            Ref("QualifiedNumericLiteralSegment"),
                            Ref("NumericLiteralSegment"),
                        ),
                        optional=True,
                    ),
                    optional=True,
                ),
                bracket_type="square",
            )
        )
    )


class DateTimeTypeIdentifier(BaseSegment):
    """Date Time Type."""

    type = "datetime_type_identifier"
    match_grammar = OneOf(
        "DATE",
        Sequence(
            OneOf("TIME", "TIMESTAMP"),
            Bracketed(Ref("NumericLiteralSegment"), optional=True),
            Sequence(OneOf("WITH", "WITHOUT"), "TIME", "ZONE", optional=True),
        ),
        Sequence(
            OneOf("INTERVAL", "TIMETZ", "TIMESTAMPTZ"),
            Bracketed(Ref("NumericLiteralSegment"), optional=True),
        ),
    )


class DateTimeLiteralGrammar(BaseSegment):
    """Literal Date Time."""

    type = "datetime_literal"
    match_grammar = Sequence(
        Ref("DateTimeTypeIdentifier"),
        Ref("QuotedLiteralSegment"),
    )


class DatatypeSegment(ansi.DatatypeSegment):
    """A data type segment.

    Supports timestamp with(out) time zone. Doesn't currently support intervals.
    """

    match_grammar = Sequence(
        # Some dialects allow optional qualification of data types with schemas
        Sequence(
            Ref("SingleIdentifierGrammar"),
            Ref("DotSegment"),
            allow_gaps=False,
            optional=True,
        ),
        OneOf(
            Ref("WellKnownTextGeometrySegment"),
            Ref("DateTimeTypeIdentifier"),
            Sequence(
                OneOf(
                    # numeric types
                    "SMALLINT",
                    "INTEGER",
                    "INT",
                    "INT2",
                    "INT4",
                    "INT8",
                    "BIGINT",
                    "FLOAT4",
                    "FLOAT8",
                    "REAL",
                    Sequence("DOUBLE", "PRECISION"),
                    "SMALLSERIAL",
                    "SERIAL",
                    "SERIAL2",
                    "SERIAL4",
                    "SERIAL8",
                    "BIGSERIAL",
                    # numeric types [(precision)]
                    Sequence(
                        OneOf("FLOAT"),
                        Bracketed(Ref("NumericLiteralSegment"), optional=True),
                    ),
                    # numeric types [precision ["," scale])]
                    Sequence(
                        OneOf("DECIMAL", "NUMERIC"),
                        Bracketed(
                            Delimited(Ref("NumericLiteralSegment")),
                            optional=True,
                        ),
                    ),
                    # monetary type
                    "MONEY",
                    # character types
                    OneOf(
                        Sequence(
                            OneOf(
                                "CHAR",
                                "CHARACTER",
                                Sequence("CHARACTER", "VARYING"),
                                "VARCHAR",
                            ),
                            Bracketed(Ref("NumericLiteralSegment"), optional=True),
                        ),
                        "TEXT",
                    ),
                    # binary type
                    "BYTEA",
                    # boolean types
                    OneOf("BOOLEAN", "BOOL"),
                    # geometric types
                    OneOf("POINT", "LINE", "LSEG", "BOX", "PATH", "POLYGON", "CIRCLE"),
                    # network address types
                    OneOf("CIDR", "INET", "MACADDR", "MACADDR8"),
                    # text search types
                    OneOf("TSVECTOR", "TSQUERY"),
                    # bit string types
                    Sequence(
                        "BIT",
                        OneOf("VARYING", optional=True),
                        Bracketed(
                            Ref("NumericLiteralSegment"),
                            optional=True,
                        ),
                    ),
                    # uuid type
                    "UUID",
                    # xml type
                    "XML",
                    # json types
                    OneOf("JSON", "JSONB"),
                    # range types
                    "INT4RANGE",
                    "INT8RANGE",
                    "NUMRANGE",
                    "TSRANGE",
                    "TSTZRANGE",
                    "DATERANGE",
                    # pg_lsn type
                    "PG_LSN",
                ),
            ),
            # user defined data types
            Ref("DatatypeIdentifierSegment"),
        ),
        # array types
        OneOf(
            AnyNumberOf(
                Bracketed(
                    Ref("ExpressionSegment", optional=True), bracket_type="square"
                )
            ),
            Ref("SimpleArrayTypeGrammar"),
            Sequence(Ref("SimpleArrayTypeGrammar"), Ref("ArrayLiteralSegment")),
            optional=True,
        ),
    )


class CreateFunctionStatementSegment(ansi.CreateFunctionStatementSegment):
    """A `CREATE FUNCTION` statement.

    This version in the ANSI dialect should be a "common subset" of the
    structure of the code for those dialects.
    postgres: https://www.postgresql.org/docs/13/sql-createfunction.html
    """

    match_grammar = Sequence(
        "CREATE",
        Sequence("OR", "REPLACE", optional=True),
        Ref("TemporaryGrammar", optional=True),
        "FUNCTION",
        Sequence("IF", "NOT", "EXISTS", optional=True),
        Ref("FunctionNameSegment"),
        Ref("FunctionParameterListGrammar"),
        Sequence(  # Optional function return type
            "RETURNS",
            OneOf(
                Sequence(
                    "TABLE",
                    Bracketed(
                        Delimited(
                            OneOf(
                                Ref("DatatypeSegment"),
                                Sequence(
                                    Ref("ParameterNameSegment"), Ref("DatatypeSegment")
                                ),
                            ),
                            delimiter=Ref("CommaSegment"),
                        )
                    ),
                    optional=True,
                ),
                Sequence(
                    "SETOF",
                    Ref("DatatypeSegment"),
                ),
                Ref("DatatypeSegment"),
            ),
            optional=True,
        ),
        Ref("FunctionDefinitionGrammar"),
    )


class DropFunctionStatementSegment(BaseSegment):
    """A `DROP FUNCTION` statement.

    As per the specification: https://www.postgresql.org/docs/14/sql-dropfunction.html
    """

    type = "drop_function_statement"

    match_grammar = Sequence(
        "DROP",
        "FUNCTION",
        Ref("IfExistsGrammar", optional=True),
        Delimited(
            Sequence(
                Ref("FunctionNameSegment"),
                Ref("FunctionParameterListGrammar", optional=True),
            )
        ),
        Ref("DropBehaviorGrammar", optional=True),
    )


class AlterFunctionStatementSegment(BaseSegment):
    """A `ALTER FUNCTION` statement.

    As per the specification: https://www.postgresql.org/docs/14/sql-alterfunction.html
    """

    type = "alter_function_statement"

    match_grammar = Sequence(
        "ALTER",
        "FUNCTION",
        Delimited(
            Sequence(
                Ref("FunctionNameSegment"),
                Ref("FunctionParameterListGrammar", optional=True),
            )
        ),
        OneOf(
            Ref("AlterFunctionActionSegment", optional=True),
            Sequence("RENAME", "TO", Ref("FunctionNameSegment")),
            Sequence("SET", "SCHEMA", Ref("SchemaReferenceSegment")),
            Sequence(
                "OWNER",
                "TO",
                OneOf(
                    OneOf(Ref("ParameterNameSegment"), Ref("QuotedIdentifierSegment")),
                    "CURRENT_ROLE",
                    "CURRENT_USER",
                    "SESSION_USER",
                ),
            ),
            Sequence(
                Ref.keyword("NO", optional=True),
                "DEPENDS",
                "ON",
                "EXTENSION",
                Ref("ExtensionReferenceSegment"),
            ),
        ),
    )


class AlterFunctionActionSegment(BaseSegment):
    """Alter Function Action Segment.

    https://www.postgresql.org/docs/14/sql-alterfunction.html
    """

    type = "alter_function_action_segment"

    match_grammar = Sequence(
        OneOf(
            OneOf(
                Sequence("CALLED", "ON", "NULL", "INPUT"),
                Sequence("RETURNS", "NULL", "ON", "NULL", "INPUT"),
                "STRICT",
            ),
            OneOf("IMMUTABLE", "STABLE", "VOLATILE"),
            Sequence(Ref.keyword("NOT", optional=True), "LEAKPROOF"),
            Sequence(
                Ref.keyword("EXTERNAL", optional=True),
                "SECURITY",
                OneOf("DEFINER", "INVOKER"),
            ),
            Sequence("PARALLEL", OneOf("UNSAFE", "RESTRICTED", "SAFE")),
            Sequence("COST", Ref("NumericLiteralSegment")),
            Sequence("ROWS", Ref("NumericLiteralSegment")),
            Sequence("SUPPORT", Ref("ParameterNameSegment")),
            Sequence(
                "SET",
                Ref("ParameterNameSegment"),
                OneOf(
                    Sequence(
                        OneOf("TO", Ref("EqualsSegment")),
                        OneOf(
                            Ref("LiteralGrammar"),
                            Ref("NakedIdentifierSegment"),
                            "DEFAULT",
                        ),
                    ),
                    Sequence("FROM", "CURRENT"),
                ),
            ),
            Sequence("RESET", OneOf("ALL", Ref("ParameterNameSegment"))),
        ),
        Ref.keyword("RESTRICT", optional=True),
    )


class CreateProcedureStatementSegment(BaseSegment):
    """A `CREATE PROCEDURE` statement.

    https://www.postgresql.org/docs/14/sql-createprocedure.html

    TODO: Just a basic statement for now, without full syntax.
    based on CreateFunctionStatementSegment without a return type.
    """

    type = "create_procedure_statement"

    match_grammar = Sequence(
        "CREATE",
        Sequence("OR", "REPLACE", optional=True),
        "PROCEDURE",
        Ref("FunctionNameSegment"),
        Ref("FunctionParameterListGrammar"),
        Ref("FunctionDefinitionGrammar"),
    )


class DropProcedureStatementSegment(BaseSegment):
    """A `DROP PROCEDURE` statement.

    https://www.postgresql.org/docs/11/sql-dropprocedure.html
    """

    type = "drop_procedure_statement"

    match_grammar = Sequence(
        "DROP",
        "PROCEDURE",
        Ref("IfExistsGrammar", optional=True),
        Delimited(
            Sequence(
                Ref("FunctionNameSegment"),
                Ref("FunctionParameterListGrammar", optional=True),
            ),
        ),
        OneOf(
            "CASCADE",
            "RESTRICT",
            optional=True,
        ),
    )


class WellKnownTextGeometrySegment(BaseSegment):
    """A Data Type Segment to identify Well Known Text Geometric Data Types.

    As specified in https://postgis.net/stuff/postgis-3.1.pdf

    This approach is to maximise 'accepted code' for the parser, rather than be overly
    restrictive.
    """

    type = "wkt_geometry_type"

    _geometry_type_keywords = [x[0] for x in postgres_postgis_datatype_keywords]

    match_grammar = OneOf(
        Sequence(
            OneOf(*_geometry_type_keywords),
            Bracketed(
                Delimited(
                    OptionallyBracketed(Delimited(Ref("SimpleGeometryGrammar"))),
                    # 2D Arrays of coordinates - to specify surfaces
                    Bracketed(
                        Delimited(Bracketed(Delimited(Ref("SimpleGeometryGrammar"))))
                    ),
                    Ref("WellKnownTextGeometrySegment"),
                )
            ),
        ),
        Sequence(
            OneOf("GEOMETRY", "GEOGRAPHY"),
            Bracketed(
                Sequence(
                    OneOf(*_geometry_type_keywords, "GEOMETRY", "GEOGRAPHY"),
                    Ref("CommaSegment"),
                    Ref("NumericLiteralSegment"),
                )
            ),
        ),
    )


class SemiStructuredAccessorSegment(BaseSegment):
    """A semi-structured data accessor segment."""

    type = "semi_structured_expression"
    match_grammar = Sequence(
        Ref("DotSegment"),
        Ref("SingleIdentifierGrammar"),
        Ref("ArrayAccessorSegment", optional=True),
        AnyNumberOf(
            Sequence(
                Ref("DotSegment"),
                Ref("SingleIdentifierGrammar"),
                allow_gaps=True,
            ),
            Ref("ArrayAccessorSegment", optional=True),
            allow_gaps=True,
        ),
        allow_gaps=True,
    )


class FunctionDefinitionGrammar(ansi.FunctionDefinitionGrammar):
    """This is the body of a `CREATE FUNCTION AS` statement.

    https://www.postgresql.org/docs/13/sql-createfunction.html
    """

    match_grammar = Sequence(
        AnyNumberOf(
            Ref("LanguageClauseSegment"),
            Sequence("TRANSFORM", "FOR", "TYPE", Ref("ParameterNameSegment")),
            Ref.keyword("WINDOW"),
            OneOf("IMMUTABLE", "STABLE", "VOLATILE"),
            Sequence(Ref.keyword("NOT", optional=True), "LEAKPROOF"),
            OneOf(
                Sequence("CALLED", "ON", "NULL", "INPUT"),
                Sequence("RETURNS", "NULL", "ON", "NULL", "INPUT"),
                "STRICT",
            ),
            Sequence(
                Ref.keyword("EXTERNAL", optional=True),
                "SECURITY",
                OneOf("INVOKER", "DEFINER"),
            ),
            Sequence("PARALLEL", OneOf("UNSAFE", "RESTRICTED", "SAFE")),
            Sequence("COST", Ref("NumericLiteralSegment")),
            Sequence("ROWS", Ref("NumericLiteralSegment")),
            Sequence("SUPPORT", Ref("ParameterNameSegment")),
            Sequence(
                "SET",
                Ref("ParameterNameSegment"),
                OneOf(
                    Sequence(
                        OneOf("TO", Ref("EqualsSegment")),
                        Delimited(
                            OneOf(
                                Ref("ParameterNameSegment"),
                                Ref("LiteralGrammar"),
                            ),
                            delimiter=Ref("CommaSegment"),
                        ),
                    ),
                    Sequence("FROM", "CURRENT"),
                ),
            ),
            Sequence(
                "AS",
                OneOf(
                    Ref("QuotedLiteralSegment"),
                    Sequence(
                        Ref("QuotedLiteralSegment"),
                        Ref("CommaSegment"),
                        Ref("QuotedLiteralSegment"),
                    ),
                ),
            ),
        ),
        Sequence(
            "WITH",
            Bracketed(
                Delimited(Ref("ParameterNameSegment"), delimiter=Ref("CommaSegment"))
            ),
            optional=True,
        ),
    )


class IntoClauseSegment(BaseSegment):
    """Into Clause Segment.

    As specified in https://www.postgresql.org/docs/14/sql-selectinto.html
    """

    type = "into_clause"

    match_grammar = Sequence(
        "INTO",
        OneOf("TEMPORARY", "TEMP", "UNLOGGED", optional=True),
        Ref.keyword("TABLE", optional=True),
        Ref("TableReferenceSegment"),
    )


class UnorderedSelectStatementSegment(ansi.UnorderedSelectStatementSegment):
    """Overrides ANSI Statement, to allow for SELECT INTO statements."""

    match_grammar = ansi.UnorderedSelectStatementSegment.match_grammar
    parse_grammar = Sequence(
        Ref("SelectClauseSegment"),
        # Dedent for the indent in the select clause.
        # It's here so that it can come AFTER any whitespace.
        Dedent,
        Ref("IntoClauseSegment", optional=True),
        Ref("FromClauseSegment", optional=True),
        Ref("WhereClauseSegment", optional=True),
        Ref("GroupByClauseSegment", optional=True),
        Ref("HavingClauseSegment", optional=True),
        Ref("OverlapsClauseSegment", optional=True),
    )


class SelectStatementSegment(ansi.SelectStatementSegment):
    """Overrides ANSI as the parse grammar copy needs to be reapplied."""

    match_grammar = ansi.SelectStatementSegment.match_grammar
    parse_grammar = UnorderedSelectStatementSegment.parse_grammar.copy(
        insert=[
            Ref("OrderByClauseSegment", optional=True),
            Ref("LimitClauseSegment", optional=True),
            Ref("NamedWindowSegment", optional=True),
        ]
    )


class SelectClauseSegment(ansi.SelectClauseSegment):
    """Overrides ANSI to allow INTO as a terminator."""

    match_grammar = StartsWith(
        "SELECT",
        terminator=OneOf(
            "INTO",
            "FROM",
            "WHERE",
            Sequence("ORDER", "BY"),
            "LIMIT",
            "OVERLAPS",
            Ref("SetOperatorSegment"),
        ),
        enforce_whitespace_preceding_terminator=True,
    )
    parse_grammar = ansi.SelectClauseSegment.parse_grammar


class SelectClauseModifierSegment(ansi.SelectClauseModifierSegment):
    """Things that come after SELECT but before the columns."""

    match_grammar = OneOf(
        Sequence(
            "DISTINCT",
            Sequence(
                "ON",
                Bracketed(
                    Delimited(Ref("ExpressionSegment"), delimiter=Ref("CommaSegment"))
                ),
                optional=True,
            ),
        ),
        "ALL",
    )


class WithinGroupClauseSegment(BaseSegment):
    """An WITHIN GROUP clause for window functions.

    https://www.postgresql.org/docs/current/functions-aggregate.html.
    """

    type = "withingroup_clause"
    match_grammar = Sequence(
        "WITHIN",
        "GROUP",
        Bracketed(Anything(optional=True)),
    )

    parse_grammar = Sequence(
        "WITHIN",
        "GROUP",
        Bracketed(Ref("OrderByClauseSegment", optional=True)),
    )


class CreateRoleStatementSegment(ansi.CreateRoleStatementSegment):
    """A `CREATE ROLE` statement.

    As per:
    https://www.postgresql.org/docs/current/sql-createrole.html
    """

    type = "create_role_statement"

    match_grammar = Sequence(
        "CREATE",
        OneOf("ROLE", "USER"),
        Ref("RoleReferenceSegment"),
        Sequence(
            Ref.keyword("WITH", optional=True),
            AnySetOf(
                OneOf("SUPERUSER", "NOSUPERUSER"),
                OneOf("CREATEDB", "NOCREATEDB"),
                OneOf("CREATEROLE", "NOCREATEROLE"),
                OneOf("INHERIT", "NOINHERIT"),
                OneOf("LOGIN", "NOLOGIN"),
                OneOf("REPLICATION", "NOREPLICATION"),
                OneOf("BYPASSRLS", "NOBYPASSRLS"),
                Sequence("CONNECTION", "LIMIT", Ref("NumericLiteralSegment")),
                Sequence("PASSWORD", OneOf(Ref("QuotedLiteralSegment"), "NULL")),
                Sequence("VALID", "UNTIL", Ref("QuotedLiteralSegment")),
                Sequence("IN", "ROLE", Ref("RoleReferenceSegment")),
                Sequence("IN", "GROUP", Ref("RoleReferenceSegment")),
                Sequence("ROLE", Ref("RoleReferenceSegment")),
                Sequence("ADMIN", Ref("RoleReferenceSegment")),
                Sequence("USER", Ref("RoleReferenceSegment")),
                Sequence("SYSID", Ref("NumericLiteralSegment")),
            ),
            optional=True,
        ),
    )


class AlterRoleStatementSegment(BaseSegment):
    """An `ALTER ROLE` statement.

    As per:
    https://www.postgresql.org/docs/current/sql-alterrole.html
    """

    type = "alter_role_statement"

    match_grammar = Sequence(
        "ALTER",
        OneOf("ROLE", "USER"),
        OneOf(Ref("RoleReferenceSegment"), "ALL"),
        OneOf(
            Sequence(
                Ref.keyword("WITH", optional=True),
                AnySetOf(
                    OneOf("SUPERUSER", "NOSUPERUSER"),
                    OneOf("CREATEDB", "NOCREATEDB"),
                    OneOf("CREATEROLE", "NOCREATEROLE"),
                    OneOf("INHERIT", "NOINHERIT"),
                    OneOf("LOGIN", "NOLOGIN"),
                    OneOf("REPLICATION", "NOREPLICATION"),
                    OneOf("BYPASSRLS", "NOBYPASSRLS"),
                    Sequence("CONNECTION", "LIMIT", Ref("NumericLiteralSegment")),
                    Sequence("PASSWORD", OneOf(Ref("QuotedLiteralSegment"), "NULL")),
                    Sequence("VALID", "UNTIL", Ref("QuotedLiteralSegment")),
                ),
                optional=True,
            ),
            Sequence("RENAME", "TO", Ref("RoleReferenceSegment"), optional=True),
            Sequence(
                Sequence(
                    "IN",
                    "DATABASE",
                    Ref("ObjectReferenceSegment"),
                    optional=True,
                ),
                OneOf(
                    Sequence(
                        "SET",
                        Ref("ObjectReferenceSegment"),
                        OneOf(
                            Sequence(
                                OneOf("TO", Ref("EqualsSegment")),
                                OneOf(Ref("QuotedLiteralSegment"), "DEFAULT"),
                            ),
                            Sequence(
                                "FROM",
                                "CURRENT",
                            ),
                        ),
                    ),
                    Sequence("RESET", OneOf(Ref("QuotedLiteralSegment"), "ALL")),
                ),
                optional=True,
            ),
        ),
    )


class ExplainStatementSegment(ansi.ExplainStatementSegment):
    """An `Explain` statement.

    EXPLAIN [ ( option [, ...] ) ] statement
    EXPLAIN [ ANALYZE ] [ VERBOSE ] statement

    https://www.postgresql.org/docs/14/sql-explain.html
    """

    match_grammar = Sequence(
        "EXPLAIN",
        OneOf(
            Sequence(
                OneOf(
                    "ANALYZE",
                    "ANALYSE",
                    optional=True,
                ),
                Ref.keyword("VERBOSE", optional=True),
            ),
            Bracketed(Delimited(Ref("ExplainOptionSegment"))),
            optional=True,
        ),
        ansi.ExplainStatementSegment.explainable_stmt,
    )


class ExplainOptionSegment(BaseSegment):
    """An `Explain` statement option.

    ANALYZE [ boolean ]
    VERBOSE [ boolean ]
    COSTS [ boolean ]
    SETTINGS [ boolean ]
    BUFFERS [ boolean ]
    WAL [ boolean ]
    TIMING [ boolean ]
    SUMMARY [ boolean ]
    FORMAT { TEXT | XML | JSON | YAML }

    https://www.postgresql.org/docs/14/sql-explain.html
    """

    type = "explain_option"

    match_grammar = OneOf(
        Sequence(
            OneOf(
                "ANALYZE",
                "ANALYSE",
                "VERBOSE",
                "COSTS",
                "SETTINGS",
                "BUFFERS",
                "WAL",
                "TIMING",
                "SUMMARY",
            ),
            Ref("BooleanLiteralGrammar", optional=True),
        ),
        Sequence(
            "FORMAT",
            OneOf("TEXT", "XML", "JSON", "YAML"),
        ),
    )


class CreateTableStatementSegment(ansi.CreateTableStatementSegment):
    """A `CREATE TABLE` statement.

    As specified in https://www.postgresql.org/docs/13/sql-createtable.html
    """

    match_grammar = Sequence(
        "CREATE",
        OneOf(
            Sequence(
                OneOf("GLOBAL", "LOCAL", optional=True),
                Ref("TemporaryGrammar", optional=True),
            ),
            "UNLOGGED",
            optional=True,
        ),
        "TABLE",
        Ref("IfNotExistsGrammar", optional=True),
        Ref("TableReferenceSegment"),
        OneOf(
            # Columns and comment syntax:
            Sequence(
                Bracketed(
                    Delimited(
                        OneOf(
                            Sequence(
                                Ref("ColumnReferenceSegment"),
                                Ref("DatatypeSegment"),
                                Sequence(
                                    "COLLATE",
                                    Ref("QuotedLiteralSegment"),
                                    optional=True,
                                ),
                                AnyNumberOf(
                                    Ref("ColumnConstraintSegment", optional=True)
                                ),
                            ),
                            Ref("TableConstraintSegment"),
                            Sequence(
                                "LIKE",
                                Ref("TableReferenceSegment"),
                                AnyNumberOf(Ref("LikeOptionSegment"), optional=True),
                            ),
                        ),
                    )
                ),
                Sequence(
                    "INHERITS",
                    Bracketed(
                        Delimited(
                            Ref("TableReferenceSegment"), delimiter=Ref("CommaSegment")
                        )
                    ),
                    optional=True,
                ),
            ),
            # Create OF syntax:
            Sequence(
                "OF",
                Ref("ParameterNameSegment"),
                Bracketed(
                    Delimited(
                        Sequence(
                            Ref("ColumnReferenceSegment"),
                            Sequence("WITH", "OPTIONS", optional=True),
                            AnyNumberOf(Ref("ColumnConstraintSegment")),
                        ),
                        Ref("TableConstraintSegment"),
                        delimiter=Ref("CommaSegment"),
                    ),
                    optional=True,
                ),
            ),
            # Create PARTITION OF syntax
            Sequence(
                "PARTITION",
                "OF",
                Ref("TableReferenceSegment"),
                Bracketed(
                    Delimited(
                        Sequence(
                            Ref("ColumnReferenceSegment"),
                            Sequence("WITH", "OPTIONS", optional=True),
                            AnyNumberOf(Ref("ColumnConstraintSegment")),
                        ),
                        Ref("TableConstraintSegment"),
                        delimiter=Ref("CommaSegment"),
                    ),
                    optional=True,
                ),
                OneOf(
                    Sequence("FOR", "VALUES", Ref("PartitionBoundSpecSegment")),
                    "DEFAULT",
                ),
            ),
        ),
        AnyNumberOf(
            Sequence(
                "PARTITION",
                "BY",
                OneOf("RANGE", "LIST", "HASH"),
                Bracketed(
                    AnyNumberOf(
                        Delimited(
                            Sequence(
                                OneOf(
                                    Ref("ColumnReferenceSegment"),
                                    Ref("FunctionSegment"),
                                ),
                                AnyNumberOf(
                                    Sequence(
                                        "COLLATE",
                                        Ref("QuotedLiteralSegment"),
                                        optional=True,
                                    ),
                                    Ref("ParameterNameSegment", optional=True),
                                ),
                            ),
                            delimiter=Ref("CommaSegment"),
                        )
                    )
                ),
            ),
            Sequence("USING", Ref("ParameterNameSegment")),
            OneOf(
                Sequence(
                    "WITH",
                    Bracketed(
                        AnyNumberOf(
                            Sequence(
                                Ref("ParameterNameSegment"),
                                Sequence(
                                    Ref("EqualsSegment"),
                                    Ref("LiteralGrammar"),
                                    optional=True,
                                ),
                            )
                        )
                    ),
                ),
                Sequence("WITHOUT", "OIDS"),
            ),
            Sequence(
                "ON",
                "COMMIT",
                OneOf(Sequence("PRESERVE", "ROWS"), Sequence("DELETE", "ROWS"), "DROP"),
            ),
            Sequence("TABLESPACE", Ref("TablespaceReferenceSegment")),
        ),
    )


class CreateTableAsStatementSegment(BaseSegment):
    """A `CREATE TABLE AS` statement.

    As specified in https://www.postgresql.org/docs/13/sql-createtableas.html
    """

    type = "create_table_as_statement"

    match_grammar = Sequence(
        "CREATE",
        OneOf(
            Sequence(
                OneOf("GLOBAL", "LOCAL", optional=True),
                Ref("TemporaryGrammar"),
            ),
            "UNLOGGED",
            optional=True,
        ),
        "TABLE",
        Ref("IfNotExistsGrammar", optional=True),
        Ref("TableReferenceSegment"),
        AnyNumberOf(
            Sequence(
                Bracketed(
                    Delimited(Ref("ColumnReferenceSegment")),
                ),
                optional=True,
            ),
            Sequence("USING", Ref("ParameterNameSegment"), optional=True),
            OneOf(
                Sequence(
                    "WITH",
                    Bracketed(
                        AnyNumberOf(
                            Sequence(
                                Ref("ParameterNameSegment"),
                                Sequence(
                                    Ref("EqualsSegment"),
                                    Ref("LiteralGrammar"),
                                    optional=True,
                                ),
                            )
                        )
                    ),
                ),
                Sequence("WITHOUT", "OIDS"),
                optional=True,
            ),
            Sequence(
                "ON",
                "COMMIT",
                OneOf(Sequence("PRESERVE", "ROWS"), Sequence("DELETE", "ROWS"), "DROP"),
                optional=True,
            ),
            Sequence("TABLESPACE", Ref("TablespaceReferenceSegment"), optional=True),
        ),
        "AS",
        OneOf(
            OptionallyBracketed(Ref("SelectableGrammar")),
            OptionallyBracketed(Sequence("TABLE", Ref("TableReferenceSegment"))),
            Ref("ValuesClauseSegment"),
            OptionallyBracketed(Sequence("EXECUTE", Ref("FunctionSegment"))),
        ),
        Ref("WithDataClauseSegment", optional=True),
    )


class AlterTableStatementSegment(ansi.AlterTableStatementSegment):
    """An `ALTER TABLE` statement.

    Matches the definition in https://www.postgresql.org/docs/13/sql-altertable.html
    """

    match_grammar = Sequence(
        "ALTER",
        "TABLE",
        OneOf(
            Sequence(
                Sequence("IF", "EXISTS", optional=True),
                Ref.keyword("ONLY", optional=True),
                Ref("TableReferenceSegment"),
                Ref("StarSegment", optional=True),
                OneOf(
                    Delimited(
                        Ref("AlterTableActionSegment"), delimiter=Ref("CommaSegment")
                    ),
                    Sequence(
                        "RENAME",
                        Ref.keyword("COLUMN", optional=True),
                        Ref("ColumnReferenceSegment"),
                        "TO",
                        Ref("ColumnReferenceSegment"),
                    ),
                    Sequence(
                        "RENAME",
                        "CONSTRAINT",
                        Ref("ParameterNameSegment"),
                        "TO",
                        Ref("ParameterNameSegment"),
                    ),
                ),
            ),
            Sequence(
                Sequence("IF", "EXISTS", optional=True),
                Ref("TableReferenceSegment"),
                OneOf(
                    Sequence("RENAME", "TO", Ref("TableReferenceSegment")),
                    Sequence("SET", "SCHEMA", Ref("SchemaReferenceSegment")),
                    Sequence(
                        "ATTACH",
                        "PARTITION",
                        Ref("ParameterNameSegment"),
                        OneOf(
                            Sequence("FOR", "VALUES", Ref("PartitionBoundSpecSegment")),
                            "DEFAULT",
                        ),
                    ),
                    Sequence(
                        "DETACH",
                        "PARTITION",
                        Ref("ParameterNameSegment"),
                        Ref.keyword("CONCURRENTLY", optional=True),
                        Ref.keyword("FINALIZE", optional=True),
                    ),
                ),
            ),
            Sequence(
                "ALL",
                "IN",
                "TABLESPACE",
                Ref("TablespaceReferenceSegment"),
                Sequence(
                    "OWNED",
                    "BY",
                    Delimited(
                        Ref("ObjectReferenceSegment"), delimiter=Ref("CommaSegment")
                    ),
                    optional=True,
                ),
                "SET",
                "TABLESPACE",
                Ref("TablespaceReferenceSegment"),
                Ref.keyword("NOWAIT", optional=True),
            ),
        ),
    )


class AlterTableActionSegment(BaseSegment):
    """Alter Table Action Segment.

    https://www.postgresql.org/docs/13/sql-altertable.html
    """

    type = "alter_table_action_segment"

    match_grammar = OneOf(
        Sequence(
            "ADD",
            Ref.keyword("COLUMN", optional=True),
            Sequence("IF", "NOT", "EXISTS", optional=True),
            Ref("ColumnReferenceSegment"),
            Ref("DatatypeSegment"),
            Sequence("COLLATE", Ref("QuotedLiteralSegment"), optional=True),
            AnyNumberOf(Ref("ColumnConstraintSegment")),
        ),
        Sequence(
            "DROP",
            Ref.keyword("COLUMN", optional=True),
            Sequence("IF", "EXISTS", optional=True),
            Ref("ColumnReferenceSegment"),
            Ref("DropBehaviorGrammar", optional=True),
        ),
        Sequence(
            "ALTER",
            Ref.keyword("COLUMN", optional=True),
            Ref("ColumnReferenceSegment"),
            OneOf(
                Sequence(
                    Sequence("SET", "DATA", optional=True),
                    "TYPE",
                    Ref("DatatypeSegment"),
                    Sequence("COLLATE", Ref("QuotedLiteralSegment"), optional=True),
                    Sequence("USING", OneOf(Ref("ExpressionSegment")), optional=True),
                ),
                Sequence(
                    "SET",
                    "DEFAULT",
                    OneOf(
                        OneOf(
                            Ref("LiteralGrammar"),
                            Ref("FunctionSegment"),
                            Ref("BareFunctionSegment"),
                            Ref("ExpressionSegment"),
                        )
                    ),
                ),
                Sequence("DROP", "DEFAULT"),
                Sequence(OneOf("SET", "DROP", optional=True), "NOT", "NULL"),
                Sequence("DROP", "EXPRESSION", Sequence("IF", "EXISTS", optional=True)),
                Sequence(
                    "ADD",
                    "GENERATED",
                    OneOf("ALWAYS", Sequence("BY", "DEFAULT")),
                    "AS",
                    "IDENTITY",
                    Bracketed(
                        AnyNumberOf(Ref("AlterSequenceOptionsSegment")), optional=True
                    ),
                ),
                Sequence(
                    OneOf(
                        Sequence(
                            "SET",
                            "GENERATED",
                            OneOf("ALWAYS", Sequence("BY", "DEFAULT")),
                        ),
                        Sequence("SET", Ref("AlterSequenceOptionsSegment")),
                        Sequence(
                            "RESTART", Sequence("WITH", Ref("NumericLiteralSegment"))
                        ),
                    )
                ),
                Sequence("DROP", "IDENTITY", Sequence("IF", "EXISTS", optional=True)),
                Sequence("SET", "STATISTICS", Ref("NumericLiteralSegment")),
                Sequence(
                    "SET",
                    Bracketed(
                        Delimited(
                            Sequence(
                                Ref("ParameterNameSegment"),
                                Ref("EqualsSegment"),
                                Ref("LiteralGrammar"),
                            ),
                            delimiter=Ref("CommaSegment"),
                        )
                    ),
                ),
                Sequence(
                    "RESET",
                    Bracketed(
                        Delimited(
                            Ref("ParameterNameSegment"), delimiter=Ref("CommaSegment")
                        )
                    ),
                ),
                Sequence(
                    "SET", "STORAGE", OneOf("PLAIN", "EXTERNAL", "EXTENDED", "MAIN")
                ),
            ),
        ),
        Sequence(
            "ADD",
            Ref("TableConstraintSegment"),
            Sequence("NOT", "VALID", optional=True),
        ),
        Sequence("ADD", Ref("TableConstraintUsingIndexSegment")),
        Sequence(
            "ALTER",
            "CONSTRAINT",
            Ref("ParameterNameSegment"),
            OneOf("DEFERRABLE", Sequence("NOT", "DEFERRABLE"), optional=True),
            OneOf(
                Sequence("INITIALLY", "DEFERRED"),
                Sequence("INITIALLY", "IMMEDIATE"),
                optional=True,
            ),
        ),
        Sequence("VALIDATE", "CONSTRAINT", Ref("ParameterNameSegment")),
        Sequence(
            "DROP",
            "CONSTRAINT",
            Sequence("IF", "EXISTS", optional=True),
            Ref("ParameterNameSegment"),
            Ref("DropBehaviorGrammar", optional=True),
        ),
        Sequence(
            OneOf("ENABLE", "DISABLE"),
            "TRIGGER",
            OneOf(Ref("ParameterNameSegment"), "ALL", "USER"),
        ),
        Sequence(
            "ENABLE", OneOf("REPLICA", "ALWAYS"), "TRIGGER", Ref("ParameterNameSegment")
        ),
        Sequence(
            OneOf(
                "ENABLE",
                "DISABLE",
                Sequence("ENABLE", "REPLICA"),
                Sequence("ENABLE", "RULE"),
            ),
            "RULE",
            Ref("ParameterNameSegment"),
        ),
        Sequence(
            OneOf("DISABLE", "ENABLE", "FORCE", Sequence("NO", "FORCE")),
            "ROW",
            "LEVEL",
            "SECURITY",
        ),
        Sequence("CLUSTER", "ON", Ref("ParameterNameSegment")),
        Sequence("SET", "WITHOUT", OneOf("CLUSTER", "OIDS")),
        Sequence("SET", "TABLESPACE", Ref("TablespaceReferenceSegment")),
        Sequence("SET", OneOf("LOGGED", "UNLOGGED")),
        Sequence(
            "SET",
            Bracketed(
                Delimited(
                    Sequence(
                        Ref("ParameterNameSegment"),
                        Ref("EqualsSegment"),
                        Ref("LiteralGrammar"),
                    ),
                    delimiter=Ref("CommaSegment"),
                )
            ),
        ),
        Sequence(
            "RESET",
            Bracketed(
                Delimited(Ref("ParameterNameSegment"), delimiter=Ref("CommaSegment"))
            ),
        ),
        Sequence(
            Ref.keyword("NO", optional=True), "INHERIT", Ref("TableReferenceSegment")
        ),
        Sequence("OF", Ref("ParameterNameSegment")),
        Sequence("NOT", "OF"),
        Sequence(
            "OWNER",
            "TO",
            OneOf(
                OneOf(Ref("ParameterNameSegment"), Ref("QuotedIdentifierSegment")),
                "CURRENT_ROLE",
                "CURRENT_USER",
                "SESSION_USER",
            ),
        ),
        Sequence(
            "REPLICA",
            "IDENTITY",
            OneOf(
                "DEFAULT",
                Sequence("USING", "INDEX", Ref("IndexReferenceSegment")),
                "FULL",
                "NOTHING",
            ),
        ),
    )


class CreateExtensionStatementSegment(BaseSegment):
    """A `CREATE EXTENSION` statement.

    https://www.postgresql.org/docs/9.1/sql-createextension.html
    """

    type = "create_extension_statement"
    match_grammar: Matchable = Sequence(
        "CREATE",
        "EXTENSION",
        Ref("IfNotExistsGrammar", optional=True),
        Ref("ExtensionReferenceSegment"),
        Ref.keyword("WITH", optional=True),
        Sequence("SCHEMA", Ref("SchemaReferenceSegment"), optional=True),
        Sequence("VERSION", Ref("VersionIdentifierSegment"), optional=True),
        Sequence("FROM", Ref("VersionIdentifierSegment"), optional=True),
    )


class DropExtensionStatementSegment(BaseSegment):
    """A `DROP EXTENSION` statement.

    https://www.postgresql.org/docs/14/sql-dropextension.html
    """

    type = "drop_extension_statement"
    match_grammar: Matchable = Sequence(
        "DROP",
        "EXTENSION",
        Ref("IfExistsGrammar", optional=True),
        Ref("ExtensionReferenceSegment"),
        OneOf("CASCADE", "RESTRICT", optional=True),
    )


class CreateMaterializedViewStatementSegment(BaseSegment):
    """A `CREATE MATERIALIZED VIEW` statement.

    As specified in https://www.postgresql.org/docs/14/sql-creatematerializedview.html
    """

    type = "create_materialized_view_statement"

    match_grammar = Sequence(
        "CREATE",
        "MATERIALIZED",
        "VIEW",
        Ref("IfNotExistsGrammar", optional=True),
        Ref("TableReferenceSegment"),
        Ref("BracketedColumnReferenceListGrammar", optional=True),
        AnyNumberOf(
            Sequence("USING", Ref("ParameterNameSegment"), optional=True),
            Sequence("TABLESPACE", Ref("TablespaceReferenceSegment"), optional=True),
            Sequence(
                "WITH",
                Bracketed(
                    Delimited(
                        Sequence(
                            Ref("ParameterNameSegment"),
                            Sequence(
                                Ref("EqualsSegment"),
                                Ref("LiteralGrammar"),
                                optional=True,
                            ),
                        ),
                    )
                ),
            ),
        ),
        "AS",
        OneOf(
            OptionallyBracketed(Ref("SelectableGrammar")),
            OptionallyBracketed(Sequence("TABLE", Ref("TableReferenceSegment"))),
            Ref("ValuesClauseSegment"),
            OptionallyBracketed(Sequence("EXECUTE", Ref("FunctionSegment"))),
        ),
        Ref("WithDataClauseSegment", optional=True),
    )


class AlterMaterializedViewStatementSegment(BaseSegment):
    """A `ALTER MATERIALIZED VIEW` statement.

    As specified in https://www.postgresql.org/docs/14/sql-altermaterializedview.html
    """

    type = "alter_materialized_view_statement"

    match_grammar = Sequence(
        "ALTER",
        "MATERIALIZED",
        "VIEW",
        OneOf(
            Sequence(
                Sequence("IF", "EXISTS", optional=True),
                Ref("TableReferenceSegment"),
                OneOf(
                    Delimited(Ref("AlterMaterializedViewActionSegment")),
                    Sequence(
                        "RENAME",
                        Sequence("COLUMN", optional=True),
                        Ref("ColumnReferenceSegment"),
                        "TO",
                        Ref("ColumnReferenceSegment"),
                    ),
                    Sequence("RENAME", "TO", Ref("TableReferenceSegment")),
                    Sequence("SET", "SCHEMA", Ref("SchemaReferenceSegment")),
                ),
            ),
            Sequence(
                Ref("TableReferenceSegment"),
                Ref.keyword("NO", optional=True),
                "DEPENDS",
                "ON",
                "EXTENSION",
                Ref("ExtensionReferenceSegment"),
            ),
            Sequence(
                "ALL",
                "IN",
                "TABLESPACE",
                Ref("TablespaceReferenceSegment"),
                Sequence(
                    "OWNED",
                    "BY",
                    Delimited(Ref("ObjectReferenceSegment")),
                    optional=True,
                ),
                "SET",
                "TABLESPACE",
                Ref("TablespaceReferenceSegment"),
                Sequence("NOWAIT", optional=True),
            ),
        ),
    )


class AlterMaterializedViewActionSegment(BaseSegment):
    """Alter Materialized View Action Segment.

    https://www.postgresql.org/docs/14/sql-altermaterializedview.html
    """

    type = "alter_materialized_view_action_segment"

    match_grammar = OneOf(
        Sequence(
            "ALTER",
            Ref.keyword("COLUMN", optional=True),
            Ref("ColumnReferenceSegment"),
            OneOf(
                Sequence("SET", "STATISTICS", Ref("NumericLiteralSegment")),
                Sequence(
                    "SET",
                    Bracketed(
                        Delimited(
                            Sequence(
                                Ref("ParameterNameSegment"),
                                Ref("EqualsSegment"),
                                Ref("LiteralGrammar"),
                            ),
                        )
                    ),
                ),
                Sequence(
                    "RESET",
                    Bracketed(Delimited(Ref("ParameterNameSegment"))),
                ),
                Sequence(
                    "SET", "STORAGE", OneOf("PLAIN", "EXTERNAL", "EXTENDED", "MAIN")
                ),
                Sequence("SET", "COMPRESSION", Ref("ParameterNameSegment")),
            ),
        ),
        Sequence("CLUSTER", "ON", Ref("ParameterNameSegment")),
        Sequence("SET", "WITHOUT", "CLUSTER"),
        Sequence(
            "SET",
            Bracketed(
                Delimited(
                    Sequence(
                        Ref("ParameterNameSegment"),
                        Sequence(
                            Ref("EqualsSegment"), Ref("LiteralGrammar"), optional=True
                        ),
                    )
                )
            ),
        ),
        Sequence(
            "RESET",
            Bracketed(Delimited(Ref("ParameterNameSegment"))),
        ),
        Sequence(
            "OWNER",
            "TO",
            OneOf(
                Ref("ObjectReferenceSegment"),
                "CURRENT_ROLE",
                "CURRENT_USER",
                "SESSION_USER",
            ),
        ),
    )


class RefreshMaterializedViewStatementSegment(BaseSegment):
    """A `REFRESH MATERIALIZED VIEW` statement.

    As specified in https://www.postgresql.org/docs/14/sql-refreshmaterializedview.html
    """

    type = "refresh_materialized_view_statement"

    match_grammar = Sequence(
        "REFRESH",
        "MATERIALIZED",
        "VIEW",
        Ref.keyword("CONCURRENTLY", optional=True),
        Ref("TableReferenceSegment"),
        Ref("WithDataClauseSegment", optional=True),
    )


class DropMaterializedViewStatementSegment(BaseSegment):
    """A `DROP MATERIALIZED VIEW` statement.

    As specified in https://www.postgresql.org/docs/14/sql-dropmaterializedview.html
    """

    type = "drop_materialized_view_statement"

    match_grammar = Sequence(
        "DROP",
        "MATERIALIZED",
        "VIEW",
        Sequence("IF", "EXISTS", optional=True),
        Delimited(Ref("TableReferenceSegment")),
        Ref("DropBehaviorGrammar", optional=True),
    )


class AlterViewStatementSegment(BaseSegment):
    """An `ALTER VIEW` statement.

    As specified in https://www.postgresql.org/docs/14/sql-alterview.html
    """

    type = "alter_view_statement"

    match_grammar = Sequence(
        "ALTER",
        "VIEW",
        Ref("IfExistsGrammar", optional=True),
        Ref("TableReferenceSegment"),
        OneOf(
            Sequence(
                "ALTER",
                Ref.keyword("COLUMN", optional=True),
                Ref("ColumnReferenceSegment"),
                OneOf(
                    Sequence(
                        "SET",
                        "DEFAULT",
                        OneOf(
                            Ref("LiteralGrammar"),
                            Ref("FunctionSegment"),
                            Ref("BareFunctionSegment"),
                            Ref("ExpressionSegment"),
                        ),
                    ),
                    Sequence("DROP", "DEFAULT"),
                ),
            ),
            Sequence(
                "OWNER",
                "TO",
                OneOf(
                    Ref("ObjectReferenceSegment"),
                    "CURRENT_ROLE",
                    "CURRENT_USER",
                    "SESSION_USER",
                ),
            ),
            Sequence(
                "RENAME",
                Ref.keyword("COLUMN", optional=True),
                Ref("ColumnReferenceSegment"),
                "TO",
                Ref("ColumnReferenceSegment"),
            ),
            Sequence("RENAME", "TO", Ref("TableReferenceSegment")),
            Sequence("SET", "SCHEMA", Ref("SchemaReferenceSegment")),
            Sequence(
                "SET",
                Bracketed(
                    Delimited(
                        Sequence(
                            Ref("ParameterNameSegment"),
                            Sequence(
                                Ref("EqualsSegment"),
                                Ref("LiteralGrammar"),
                                optional=True,
                            ),
                        )
                    )
                ),
            ),
            Sequence(
                "RESET",
                Bracketed(Delimited(Ref("ParameterNameSegment"))),
            ),
        ),
    )


class CreateDatabaseStatementSegment(ansi.CreateDatabaseStatementSegment):
    """A `CREATE DATABASE` statement.

    As specified in https://www.postgresql.org/docs/14/sql-createdatabase.html
    """

    match_grammar = Sequence(
        "CREATE",
        "DATABASE",
        Ref("DatabaseReferenceSegment"),
        Ref.keyword("WITH", optional=True),
        AnyNumberOf(
            Sequence(
                "OWNER",
                Ref("EqualsSegment", optional=True),
                Ref("ObjectReferenceSegment"),
            ),
            Sequence(
                "TEMPLATE",
                Ref("EqualsSegment", optional=True),
                Ref("ObjectReferenceSegment"),
            ),
            Sequence(
                "ENCODING",
                Ref("EqualsSegment", optional=True),
                OneOf(Ref("QuotedLiteralSegment"), "DEFAULT"),
            ),
            OneOf(
                # LOCALE This is a shortcut for setting LC_COLLATE and LC_CTYPE at once.
                # If you specify this, you cannot specify either of those parameters.
                Sequence(
                    "LOCALE",
                    Ref("EqualsSegment", optional=True),
                    Ref("QuotedLiteralSegment"),
                ),
                AnyNumberOf(
                    Sequence(
                        "LC_COLLATE",
                        Ref("EqualsSegment", optional=True),
                        Ref("QuotedLiteralSegment"),
                    ),
                    Sequence(
                        "LC_CTYPE",
                        Ref("EqualsSegment", optional=True),
                        Ref("QuotedLiteralSegment"),
                    ),
                ),
            ),
            Sequence(
                "TABLESPACE",
                Ref("EqualsSegment", optional=True),
                OneOf(Ref("TablespaceReferenceSegment"), "DEFAULT"),
            ),
            Sequence(
                "ALLOW_CONNECTIONS",
                Ref("EqualsSegment", optional=True),
                Ref("BooleanLiteralGrammar"),
            ),
            Sequence(
                "CONNECTION",
                "LIMIT",
                Ref("EqualsSegment", optional=True),
                Ref("NumericLiteralSegment"),
            ),
            Sequence(
                "IS_TEMPLATE",
                Ref("EqualsSegment", optional=True),
                Ref("BooleanLiteralGrammar"),
            ),
        ),
    )


class AlterDatabaseStatementSegment(BaseSegment):
    """A `ALTER DATABASE` statement.

    As specified in https://www.postgresql.org/docs/14/sql-alterdatabase.html
    """

    type = "alter_database_statement"

    match_grammar = Sequence(
        "ALTER",
        "DATABASE",
        Ref("DatabaseReferenceSegment"),
        OneOf(
            Sequence(
                Ref.keyword("WITH", optional=True),
                AnyNumberOf(
                    Sequence("ALLOW_CONNECTIONS", Ref("BooleanLiteralGrammar")),
                    Sequence(
                        "CONNECTION",
                        "LIMIT",
                        Ref("NumericLiteralSegment"),
                    ),
                    Sequence("IS_TEMPLATE", Ref("BooleanLiteralGrammar")),
                    min_times=1,
                ),
            ),
            Sequence("RENAME", "TO", Ref("DatabaseReferenceSegment")),
            Sequence(
                "OWNER",
                "TO",
                OneOf(
                    Ref("ObjectReferenceSegment"),
                    "CURRENT_ROLE",
                    "CURRENT_USER",
                    "SESSION_USER",
                ),
            ),
            Sequence("SET", "TABLESPACE", Ref("TablespaceReferenceSegment")),
            Sequence(
                "SET",
                Ref("ParameterNameSegment"),
                OneOf(
                    Sequence(
                        OneOf("TO", Ref("EqualsSegment")),
                        OneOf("DEFAULT", Ref("LiteralGrammar")),
                    ),
                    Sequence("FROM", "CURRENT"),
                ),
            ),
            Sequence("RESET", OneOf("ALL", Ref("ParameterNameSegment"))),
            optional=True,
        ),
    )


class DropDatabaseStatementSegment(ansi.DropDatabaseStatementSegment):
    """A `DROP DATABASE` statement.

    As specified in https://www.postgresql.org/docs/14/sql-dropdatabase.html
    """

    match_grammar = Sequence(
        "DROP",
        "DATABASE",
        Sequence("IF", "EXISTS", optional=True),
        Ref("DatabaseReferenceSegment"),
        Sequence(
            Ref.keyword("WITH", optional=True),
            Bracketed("FORCE"),
            optional=True,
        ),
    )


class LikeOptionSegment(BaseSegment):
    """Like Option Segment.

    As specified in https://www.postgresql.org/docs/13/sql-createtable.html
    """

    type = "like_option_segment"

    match_grammar = Sequence(
        OneOf("INCLUDING", "EXCLUDING"),
        OneOf(
            "COMMENTS",
            "CONSTRAINTS",
            "DEFAULTS",
            "GENERATED",
            "IDENTITY",
            "INDEXES",
            "STATISTICS",
            "STORAGE",
            "ALL",
        ),
    )


class ColumnConstraintSegment(ansi.ColumnConstraintSegment):
    """A column option; each CREATE TABLE column can have 0 or more.

    https://www.postgresql.org/docs/13/sql-altertable.html
    """

    # Column constraint from
    # https://www.postgresql.org/docs/12/sql-createtable.html
    match_grammar = Sequence(
        Sequence(
            "CONSTRAINT",
            Ref("ObjectReferenceSegment"),  # Constraint name
            optional=True,
        ),
        OneOf(
            Sequence(Ref.keyword("NOT", optional=True), "NULL"),  # NOT NULL or NULL
            Sequence(
                "CHECK",
                Bracketed(Ref("ExpressionSegment")),
                Sequence("NO", "INHERIT", optional=True),
            ),
            Sequence(  # DEFAULT <value>
                "DEFAULT",
                OneOf(
                    Ref("LiteralGrammar"),
                    Ref("FunctionSegment"),
                    Ref("BareFunctionSegment"),
                    Ref("ExpressionSegment")
                    # ?? Ref('IntervalExpressionSegment')
                ),
            ),
            Sequence("GENERATED", "ALWAYS", "AS", Ref("ExpressionSegment"), "STORED"),
            Sequence(
                "GENERATED",
                OneOf("ALWAYS", Sequence("BY", "DEFAULT")),
                "AS",
                "IDENTITY",
                Bracketed(
                    AnyNumberOf(Ref("AlterSequenceOptionsSegment")), optional=True
                ),
            ),
            "UNIQUE",
            Ref("PrimaryKeyGrammar"),
            Ref("ReferenceDefinitionGrammar"),  # REFERENCES reftable [ ( refcolumn) ]
        ),
        OneOf("DEFERRABLE", Sequence("NOT", "DEFERRABLE"), optional=True),
        OneOf(
            Sequence("INITIALLY", "DEFERRED"),
            Sequence("INITIALLY", "IMMEDIATE"),
            optional=True,
        ),
    )


class PartitionBoundSpecSegment(BaseSegment):
    """Partition bound spec.

    As per https://www.postgresql.org/docs/13/sql-altertable.html.
    """

    type = "partition_bound_spec"
    match_grammar = OneOf(
        Sequence(
            "IN",
            Bracketed(
                Delimited(Ref("ExpressionSegment"), delimiter=Ref("CommaSegment"))
            ),
        ),
        Sequence(
            "FROM",
            Bracketed(
                Delimited(
                    OneOf(Ref("ExpressionSegment"), "MINVALUE", "MAXVALUE"),
                    delimiter=Ref("CommaSegment"),
                )
            ),
            "TO",
            Bracketed(
                Delimited(
                    OneOf(Ref("ExpressionSegment"), "MINVALUE", "MAXVALUE"),
                    delimiter=Ref("CommaSegment"),
                )
            ),
        ),
        Sequence(
            "WITH",
            Bracketed(
                Sequence(
                    "MODULUS",
                    Ref("NumericLiteralSegment"),
                    Ref("CommaSegment"),
                    "REMAINDER",
                    Ref("NumericLiteralSegment"),
                )
            ),
        ),
    )


class TableConstraintSegment(ansi.TableConstraintSegment):
    """A table constraint, e.g. for CREATE TABLE.

    As specified in https://www.postgresql.org/docs/13/sql-altertable.html
    """

    match_grammar = Sequence(
        Sequence(  # [ CONSTRAINT <Constraint name> ]
            "CONSTRAINT", Ref("ObjectReferenceSegment"), optional=True
        ),
        OneOf(
            Sequence(
                "CHECK",
                Bracketed(Ref("ExpressionSegment")),
                Sequence("NO", "INHERIT", optional=True),
            ),
            Sequence(  # UNIQUE ( column_name [, ... ] )
                "UNIQUE",
                Ref("BracketedColumnReferenceListGrammar"),
                Ref("IndexParametersSegment", optional=True),
            ),
            Sequence(  # PRIMARY KEY ( column_name [, ... ] ) index_parameters
                Ref("PrimaryKeyGrammar"),
                # Columns making up PRIMARY KEY constraint
                Ref("BracketedColumnReferenceListGrammar"),
                Ref("IndexParametersSegment", optional=True),
            ),
            Sequence(
                "EXCLUDE",
                Sequence("USING", Ref("FunctionSegment"), optional=True),
                Bracketed(
                    Delimited(
                        Sequence(
                            Ref("ExcludeElementSegment"),
                            "WITH",
                            Ref("ComparisonOperatorGrammar"),
                        )
                    )
                ),
                Ref("IndexParametersSegment", optional=True),
                Sequence("WHERE", Ref("ExpressionSegment")),
            ),
            Sequence(  # FOREIGN KEY ( column_name [, ... ] )
                # REFERENCES reftable [ ( refcolumn [, ... ] ) ]
                "FOREIGN",
                "KEY",
                # Local columns making up FOREIGN KEY constraint
                Ref("BracketedColumnReferenceListGrammar"),
                Ref(
                    "ReferenceDefinitionGrammar"
                ),  # REFERENCES reftable [ ( refcolumn) ]
            ),
            OneOf("DEFERRABLE", Sequence("NOT", "DEFERRABLE"), optional=True),
            OneOf(
                Sequence("INITIALLY", "DEFERRED"),
                Sequence("INITIALLY", "IMMEDIATE"),
                optional=True,
            ),
        ),
    )


class TableConstraintUsingIndexSegment(BaseSegment):
    """table_constraint_using_index.

    As specified in: https://www.postgresql.org/docs/13/sql-altertable.html.
    """

    type = "table_constraint"
    match_grammar = Sequence(
        Sequence(  # [ CONSTRAINT <Constraint name> ]
            "CONSTRAINT", Ref("ObjectReferenceSegment"), optional=True
        ),
        Sequence(
            OneOf("UNIQUE", Sequence("PRIMARY", "KEY")),
            "USING",
            "INDEX",
            Ref("IndexReferenceSegment"),
        ),
        OneOf("DEFERRABLE", Sequence("NOT", "DEFERRABLE"), optional=True),
        OneOf(
            Sequence("INITIALLY", "DEFERRED"),
            Sequence("INITIALLY", "IMMEDIATE"),
            optional=True,
        ),
    )


class IndexParametersSegment(BaseSegment):
    """index_parameters.

    As specified in https://www.postgresql.org/docs/13/sql-altertable.html.
    """

    type = "index_parameters"

    match_grammar = Sequence(
        Sequence("INCLUDE", Ref("BracketedColumnReferenceListGrammar"), optional=True),
        Sequence(
            "WITH",
            Bracketed(
                Delimited(
                    Sequence(
                        Ref("ParameterNameSegment"),
                        Ref("EqualsSegment"),
                        Ref("LiteralGrammar"),
                    ),
                    delimiter=Ref("CommaSegment"),
                )
            ),
            optional=True,
        ),
        Sequence(
            "USING",
            "INDEX",
            "TABLESPACE",
            Ref("TablespaceReferenceSegment"),
            optional=True,
        ),
    )


class ReferentialActionSegment(BaseSegment):
    """Foreign Key constraints.

    https://www.postgresql.org/docs/13/infoschema-referential-constraints.html
    """

    type = "referential_action"

    match_grammar = OneOf(
        "CASCADE",
        Sequence("SET", "NULL"),
        Sequence("SET", "DEFAULT"),
        "RESTRICT",
        Sequence("NO", "ACTION"),
    )


class ExcludeElementSegment(BaseSegment):
    """Exclude element segment.

    As found in https://www.postgresql.org/docs/13/sql-altertable.html.
    """

    match_grammar = Sequence(
        OneOf(Ref("ColumnReferenceSegment"), Bracketed(Ref("ExpressionSegment"))),
        Ref("ParameterNameSegment", optional=True),
        OneOf("ASC", "DESC", optional=True),
        Sequence("NULLS", OneOf("FIRST", "LAST"), optional=True),
    )


class AlterDefaultPrivilegesStatementSegment(BaseSegment):
    """`ALTER DEFAULT PRIVILEGES` statement.

    ```
    ALTER DEFAULT PRIVILEGES
    [ FOR { ROLE | USER } target_role [, ...] ]
    [ IN SCHEMA schema_name [, ...] ]
    abbreviated_grant_or_revoke
    ```

    https://www.postgresql.org/docs/13/sql-alterdefaultprivileges.html
    """

    type = "alter_default_privileges_statement"
    match_grammar = Sequence(
        "ALTER",
        "DEFAULT",
        "PRIVILEGES",
        Sequence(
            "FOR",
            OneOf("ROLE", "USER"),
            Delimited(
                Ref("ObjectReferenceSegment"),
                terminator=OneOf("IN", "GRANT", "REVOKE"),
            ),
            optional=True,
        ),
        Sequence(
            "IN",
            "SCHEMA",
            Delimited(
                Ref("SchemaReferenceSegment"),
                terminator=OneOf("GRANT", "REVOKE"),
            ),
            optional=True,
        ),
        OneOf(
            Ref("AlterDefaultPrivilegesGrantSegment"),
            Ref("AlterDefaultPrivilegesRevokeSegment"),
        ),
    )


class AlterDefaultPrivilegesObjectPrivilegesSegment(BaseSegment):
    """`ALTER DEFAULT PRIVILEGES` object privileges.

    https://www.postgresql.org/docs/13/sql-alterdefaultprivileges.html
    """

    type = "alter_default_privileges_object_privilege"
    match_grammar = OneOf(
        Sequence("ALL", Ref.keyword("PRIVILEGES", optional=True)),
        Delimited(
            "CREATE",
            "DELETE",
            "EXECUTE",
            "INSERT",
            "REFERENCES",
            "SELECT",
            "TRIGGER",
            "TRUNCATE",
            "UPDATE",
            "USAGE",
            terminator="ON",
        ),
    )


class AlterDefaultPrivilegesSchemaObjectsSegment(BaseSegment):
    """`ALTER DEFAULT PRIVILEGES` schema object types.

    https://www.postgresql.org/docs/13/sql-alterdefaultprivileges.html
    """

    type = "alter_default_privileges_schema_object"
    match_grammar = OneOf(
        "TABLES",
        "FUNCTIONS",
        "ROUTINES",
        "SEQUENCES",
        "TYPES",
        "SCHEMAS",
    )


class AlterDefaultPrivilegesToFromRolesSegment(BaseSegment):
    """The segment after `TO` / `FROM`  in `ALTER DEFAULT PRIVILEGES`.

    `{ [ GROUP ] role_name | PUBLIC } [, ...]`

    https://www.postgresql.org/docs/13/sql-alterdefaultprivileges.html
    """

    type = "alter_default_privileges_to_from_roles"
    match_grammar = OneOf(
        Sequence(
            Ref.keyword("GROUP", optional=True),
            Ref("RoleReferenceSegment"),
        ),
        "PUBLIC",
    )


class AlterDefaultPrivilegesGrantSegment(BaseSegment):
    """`GRANT` for `ALTER DEFAULT PRIVILEGES`.

    https://www.postgresql.org/docs/13/sql-alterdefaultprivileges.html
    """

    type = "alter_default_privileges_grant"
    match_grammar = Sequence(
        "GRANT",
        Ref("AlterDefaultPrivilegesObjectPrivilegesSegment"),
        "ON",
        Ref("AlterDefaultPrivilegesSchemaObjectsSegment"),
        "TO",
        Delimited(
            Ref("AlterDefaultPrivilegesToFromRolesSegment"),
            terminator="WITH",
        ),
        Sequence("WITH", "GRANT", "OPTION", optional=True),
    )


class AlterDefaultPrivilegesRevokeSegment(BaseSegment):
    """`REVOKE` for `ALTER DEFAULT PRIVILEGES`.

    https://www.postgresql.org/docs/13/sql-alterdefaultprivileges.html
    """

    type = "alter_default_privileges_revoke"
    match_grammar = Sequence(
        "REVOKE",
        Sequence("GRANT", "OPTION", "FOR", optional=True),
        Ref("AlterDefaultPrivilegesObjectPrivilegesSegment"),
        "ON",
        Ref("AlterDefaultPrivilegesSchemaObjectsSegment"),
        "FROM",
        Delimited(
            Ref("AlterDefaultPrivilegesToFromRolesSegment"),
            terminator=OneOf("RESTRICT", "CASCADE"),
        ),
        Ref("DropBehaviorGrammar", optional=True),
    )


class CommentOnStatementSegment(BaseSegment):
    """`COMMENT ON` statement.

    https://www.postgresql.org/docs/13/sql-comment.html
    """

    type = "comment_on_statement"

    match_grammar = Sequence(
        "COMMENT",
        "ON",
        Sequence(
            OneOf(
                Sequence(
                    OneOf(
                        "TABLE",
                        # TODO: Create a ViewReferenceSegment
                        "VIEW",
                    ),
                    Ref("TableReferenceSegment"),
                ),
                Sequence(
                    "CAST",
                    Bracketed(
                        Sequence(
                            Ref("ObjectReferenceSegment"),
                            "AS",
                            Ref("ObjectReferenceSegment"),
                        ),
                    ),
                ),
                Sequence(
                    "COLUMN",
                    # TODO: Does this correctly emit a Table Reference?
                    Ref("ColumnReferenceSegment"),
                ),
                Sequence(
                    "CONSTRAINT",
                    Ref("ObjectReferenceSegment"),
                    Sequence(
                        "ON",
                        Ref.keyword("DOMAIN", optional=True),
                        Ref("ObjectReferenceSegment"),
                    ),
                ),
                Sequence(
                    "DATABASE",
                    Ref("DatabaseReferenceSegment"),
                ),
                Sequence(
                    "EXTENSION",
                    Ref("ExtensionReferenceSegment"),
                ),
                Sequence(
                    "FUNCTION",
                    Ref("FunctionNameSegment"),
                    Ref("FunctionParameterListGrammar"),
                ),
                Sequence(
                    "INDEX",
                    Ref("IndexReferenceSegment"),
                ),
                Sequence(
                    "SCHEMA",
                    Ref("SchemaReferenceSegment"),
                ),
                # TODO: Split out individual items if they have references
                Sequence(
                    OneOf(
                        "COLLATION",
                        "CONVERSION",
                        "DOMAIN",
                        "LANGUAGE",
                        "POLICY",
                        "PUBLICATION",
                        "ROLE",
                        "RULE",
                        "SEQUENCE",
                        "SERVER",
                        "STATISTICS",
                        "SUBSCRIPTION",
                        "TABLESPACE",
                        "TRIGGER",
                        "TYPE",
                        Sequence("ACCESS", "METHOD"),
                        Sequence("EVENT", "TRIGGER"),
                        Sequence("FOREIGN", "DATA", "WRAPPER"),
                        Sequence("FOREIGN", "TABLE"),
                        Sequence("MATERIALIZED", "VIEW"),
                        Sequence("TEXT", "SEARCH", "CONFIGURATION"),
                        Sequence("TEXT", "SEARCH", "DICTIONARY"),
                        Sequence("TEXT", "SEARCH", "PARSER"),
                        Sequence("TEXT", "SEARCH", "TEMPLATE"),
                    ),
                    Ref("ObjectReferenceSegment"),
                    Sequence("ON", Ref("ObjectReferenceSegment"), optional=True),
                ),
                Sequence(
                    OneOf(
                        "AGGREGATE",
                        "PROCEDURE",
                        "ROUTINE",
                    ),
                    Ref("ObjectReferenceSegment"),
                    Bracketed(
                        Sequence(
                            # TODO: Is this too permissive?
                            Anything(),
                        ),
                    ),
                ),
            ),
            Sequence("IS", OneOf(Ref("QuotedLiteralSegment"), "NULL")),
        ),
    )


class CreateIndexStatementSegment(ansi.CreateIndexStatementSegment):
    """A `CREATE INDEX` statement.

    As specified in https://www.postgresql.org/docs/13/sql-createindex.html
    """

    match_grammar = Sequence(
        "CREATE",
        Ref.keyword("UNIQUE", optional=True),
        Ref("OrReplaceGrammar", optional=True),
        "INDEX",
        Ref.keyword("CONCURRENTLY", optional=True),
        Ref("IfNotExistsGrammar", optional=True),
        Ref("IndexReferenceSegment", optional=True),
        "ON",
        Ref.keyword("ONLY", optional=True),
        Ref("TableReferenceSegment"),
        OneOf(
            Sequence("USING", Ref("FunctionSegment"), optional=True),
            Bracketed(
                Delimited(
                    Sequence(
                        OneOf(
                            Ref("ColumnReferenceSegment"),
                            OptionallyBracketed(Ref("FunctionSegment")),
                            Bracketed(Ref("ExpressionSegment")),
                        ),
                        AnyNumberOf(
                            Sequence(
                                "COLLATE",
                                OneOf(
                                    Ref("LiteralGrammar"),
                                    Ref("QuotedIdentifierSegment"),
                                ),
                            ),
                            Sequence(
                                Ref("ParameterNameSegment"),
                                Bracketed(
                                    Delimited(
                                        Sequence(
                                            Ref("ParameterNameSegment"),
                                            Ref("EqualsSegment"),
                                            OneOf(
                                                Ref("LiteralGrammar"),
                                                Ref("QuotedIdentifierSegment"),
                                            ),
                                        ),
                                        delimiter=Ref("CommaSegment"),
                                    ),
                                ),
                            ),
                            OneOf("ASC", "DESC"),
                            OneOf(
                                Sequence("NULLS", "FIRST"), Sequence("NULLS", "LAST")
                            ),
                        ),
                    ),
                    delimiter=Ref("CommaSegment"),
                )
            ),
        ),
        AnyNumberOf(
            Sequence(
                "INCLUDE",
                Bracketed(
                    Delimited(
                        Ref("ColumnReferenceSegment"), delimiter=Ref("CommaSegment")
                    )
                ),
            ),
            Sequence(
                "WITH",
                Bracketed(
                    Delimited(
                        Sequence(
                            Ref("ParameterNameSegment"),
                            Ref("EqualsSegment"),
                            Ref("LiteralGrammar"),
                        ),
                        delimiter=Ref("CommaSegment"),
                    )
                ),
            ),
            Sequence("TABLESPACE", Ref("TableReferenceSegment")),
            Sequence("WHERE", Ref("ExpressionSegment")),
        ),
    )


class AlterIndexStatementSegment(BaseSegment):
    """An ALTER INDEX segment.

    As per https://www.postgresql.org/docs/14/sql-alterindex.html
    """

    type = "alter_index_statement"

    match_grammar = Sequence(
        "ALTER",
        "INDEX",
        OneOf(
            Sequence(
                Ref("IfExistsGrammar", optional=True),
                Ref("IndexReferenceSegment"),
                OneOf(
                    Sequence("RENAME", "TO", Ref("IndexReferenceSegment")),
                    Sequence("SET", "TABLESPACE", Ref("TablespaceReferenceSegment")),
                    Sequence("ATTACH", "PARTITION", Ref("IndexReferenceSegment")),
                    Sequence(
                        Ref.keyword("NO", optional=True),
                        "DEPENDS",
                        "ON",
                        "EXTENSION",
                        Ref("ExtensionReferenceSegment"),
                    ),
                    Sequence(
                        "SET",
                        Bracketed(
                            Delimited(
                                Sequence(
                                    Ref("ParameterNameSegment"),
                                    Sequence(
                                        Ref("EqualsSegment"),
                                        Ref("LiteralGrammar"),
                                        optional=True,
                                    ),
                                )
                            )
                        ),
                    ),
                    Sequence(
                        "RESET", Bracketed(Delimited(Ref("ParameterNameSegment")))
                    ),
                    Sequence(
                        "ALTER",
                        Ref.keyword("COLUMN", optional=True),
                        Ref("NumericLiteralSegment"),
                        "SET",
                        "STATISTICS",
                        Ref("NumericLiteralSegment"),
                    ),
                ),
            ),
            Sequence(
                "ALL",
                "IN",
                "TABLESPACE",
                Ref("TablespaceReferenceSegment"),
                Sequence(
                    "OWNED", "BY", Delimited(Ref("RoleReferenceSegment")), optional=True
                ),
                "SET",
                "TABLESPACE",
                Ref("TablespaceReferenceSegment"),
                Ref.keyword("NOWAIT", optional=True),
            ),
        ),
    )


class ReindexStatementSegment(BaseSegment):
    """A Reindex Statement Segment.

    As per https://www.postgresql.org/docs/14/sql-reindex.html
    """

    type = "reindex_statement_segment"

    match_grammar = Sequence(
        "REINDEX",
        Bracketed(
            Delimited(
                Sequence("CONCURRENTLY", Ref("BooleanLiteralGrammar", optional=True)),
                Sequence(
                    "TABLESPACE",
                    Ref("TablespaceReferenceSegment"),
                ),
                Sequence("VERBOSE", Ref("BooleanLiteralGrammar", optional=True)),
            ),
            optional=True,
        ),
        OneOf(
            Sequence(
                "INDEX",
                Ref.keyword("CONCURRENTLY", optional=True),
                Ref("IndexReferenceSegment"),
            ),
            Sequence(
                "TABLE",
                Ref.keyword("CONCURRENTLY", optional=True),
                Ref("TableReferenceSegment"),
            ),
            Sequence(
                "SCHEMA",
                Ref.keyword("CONCURRENTLY", optional=True),
                Ref("SchemaReferenceSegment"),
            ),
            Sequence(
                OneOf("DATABASE", "SYSTEM"),
                Ref.keyword("CONCURRENTLY", optional=True),
                Ref("DatabaseReferenceSegment"),
            ),
        ),
    )


class FrameClauseSegment(ansi.FrameClauseSegment):
    """A frame clause for window functions.

    As specified in https://www.postgresql.org/docs/13/sql-expressions.html
    """

    _frame_extent = ansi.FrameClauseSegment._frame_extent

    _frame_exclusion = Sequence(
        "EXCLUDE",
        OneOf(Sequence("CURRENT", "ROW"), "GROUP", "TIES", Sequence("NO", "OTHERS")),
        optional=True,
    )

    match_grammar = Sequence(
        Ref("FrameClauseUnitGrammar"),
        OneOf(_frame_extent, Sequence("BETWEEN", _frame_extent, "AND", _frame_extent)),
        _frame_exclusion,
    )


class CreateSequenceOptionsSegment(ansi.CreateSequenceOptionsSegment):
    """Options for Create Sequence statement.

    As specified in https://www.postgresql.org/docs/13/sql-createsequence.html
    """

    match_grammar = OneOf(
        Sequence("AS", Ref("DatatypeSegment")),
        Sequence(
            "INCREMENT", Ref.keyword("BY", optional=True), Ref("NumericLiteralSegment")
        ),
        OneOf(
            Sequence("MINVALUE", Ref("NumericLiteralSegment")),
            Sequence("NO", "MINVALUE"),
        ),
        OneOf(
            Sequence("MAXVALUE", Ref("NumericLiteralSegment")),
            Sequence("NO", "MAXVALUE"),
        ),
        Sequence(
            "START", Ref.keyword("WITH", optional=True), Ref("NumericLiteralSegment")
        ),
        Sequence("CACHE", Ref("NumericLiteralSegment")),
        OneOf("CYCLE", Sequence("NO", "CYCLE")),
        Sequence("OWNED", "BY", OneOf("NONE", Ref("ColumnReferenceSegment"))),
    )


class CreateSequenceStatementSegment(BaseSegment):
    """Create Sequence Statement.

    As specified in https://www.postgresql.org/docs/13/sql-createsequence.html
    """

    type = "create_sequence_statement"

    match_grammar = Sequence(
        "CREATE",
        Ref("TemporaryGrammar", optional=True),
        "SEQUENCE",
        Ref("IfNotExistsGrammar", optional=True),
        Ref("SequenceReferenceSegment"),
        AnyNumberOf(Ref("CreateSequenceOptionsSegment"), optional=True),
    )


class AlterSequenceOptionsSegment(ansi.AlterSequenceOptionsSegment):
    """Dialect-specific options for ALTER SEQUENCE statement.

    As specified in https://www.postgresql.org/docs/13/sql-altersequence.html
    """

    match_grammar = OneOf(
        Sequence("AS", Ref("DatatypeSegment")),
        Sequence(
            "INCREMENT", Ref.keyword("BY", optional=True), Ref("NumericLiteralSegment")
        ),
        OneOf(
            Sequence("MINVALUE", Ref("NumericLiteralSegment")),
            Sequence("NO", "MINVALUE"),
        ),
        OneOf(
            Sequence("MAXVALUE", Ref("NumericLiteralSegment")),
            Sequence("NO", "MAXVALUE"),
        ),
        # N.B. The SEQUENCE NAME keywords are undocumented but are produced
        # by the pg_dump utility. See discussion in issue #1857.
        Sequence("SEQUENCE", "NAME", Ref("SequenceReferenceSegment")),
        Sequence(
            "START", Ref.keyword("WITH", optional=True), Ref("NumericLiteralSegment")
        ),
        Sequence(
            "RESTART", Ref.keyword("WITH", optional=True), Ref("NumericLiteralSegment")
        ),
        Sequence("CACHE", Ref("NumericLiteralSegment")),
        Sequence(Ref.keyword("NO", optional=True), "CYCLE"),
        Sequence("OWNED", "BY", OneOf("NONE", Ref("ColumnReferenceSegment"))),
    )


class AlterSequenceStatementSegment(ansi.AlterSequenceStatementSegment):
    """Alter Sequence Statement.

    As specified in https://www.postgresql.org/docs/13/sql-altersequence.html
    """

    match_grammar = Sequence(
        "ALTER",
        "SEQUENCE",
        Ref("IfExistsGrammar", optional=True),
        Ref("SequenceReferenceSegment"),
        OneOf(
            AnyNumberOf(Ref("AlterSequenceOptionsSegment", optional=True)),
            Sequence(
                "OWNER",
                "TO",
                OneOf(Ref("ParameterNameSegment"), "CURRENT_USER", "SESSION_USER"),
            ),
            Sequence("RENAME", "TO", Ref("SequenceReferenceSegment")),
            Sequence("SET", "SCHEMA", Ref("SchemaReferenceSegment")),
        ),
    )


class DropSequenceStatementSegment(ansi.DropSequenceStatementSegment):
    """Drop Sequence Statement.

    As specified in https://www.postgresql.org/docs/13/sql-dropsequence.html
    """

    match_grammar = Sequence(
        "DROP",
        "SEQUENCE",
        Ref("IfExistsGrammar", optional=True),
        Delimited(Ref("SequenceReferenceSegment")),
        Ref("DropBehaviorGrammar", optional=True),
    )


class AnalyzeStatementSegment(BaseSegment):
    """Analyze Statement Segment.

    As specified in https://www.postgresql.org/docs/13/sql-analyze.html
    """

    type = "analyze_statement"

    _option = Sequence(
        OneOf("VERBOSE", "SKIP_LOCKED"), Ref("BooleanLiteralGrammar", optional=True)
    )

    _tables_and_columns = Sequence(
        Ref("TableReferenceSegment"),
        Bracketed(Delimited(Ref("ColumnReferenceSegment")), optional=True),
    )

    match_grammar = Sequence(
        OneOf("ANALYZE", "ANALYSE"),
        OneOf(Bracketed(Delimited(_option)), "VERBOSE", optional=True),
        Delimited(_tables_and_columns, optional=True),
    )


# Adding PostgreSQL specific statements
class StatementSegment(ansi.StatementSegment):
    """A generic segment, to any of its child subsegments."""

    match_grammar = ansi.StatementSegment.match_grammar
    parse_grammar = ansi.StatementSegment.parse_grammar.copy(
        insert=[
            Ref("AlterDefaultPrivilegesStatementSegment"),
            Ref("CommentOnStatementSegment"),
            Ref("AnalyzeStatementSegment"),
            Ref("CreateTableAsStatementSegment"),
            Ref("AlterTriggerStatementSegment"),
            Ref("SetStatementSegment"),
            Ref("CreatePolicyStatementSegment"),
            Ref("DropPolicyStatementSegment"),
            Ref("CreateDomainStatementSegment"),
            Ref("AlterDomainStatementSegment"),
            Ref("DropDomainStatementSegment"),
            Ref("CreateMaterializedViewStatementSegment"),
            Ref("AlterMaterializedViewStatementSegment"),
            Ref("DropMaterializedViewStatementSegment"),
            Ref("RefreshMaterializedViewStatementSegment"),
            Ref("AlterDatabaseStatementSegment"),
            Ref("DropDatabaseStatementSegment"),
            Ref("AlterFunctionStatementSegment"),
            Ref("AlterViewStatementSegment"),
            Ref("ListenStatementSegment"),
            Ref("NotifyStatementSegment"),
            Ref("UnlistenStatementSegment"),
            Ref("LoadStatementSegment"),
            Ref("ResetStatementSegment"),
            Ref("DiscardStatementSegment"),
            Ref("CreateProcedureStatementSegment"),
            Ref("DropProcedureStatementSegment"),
            Ref("CopyStatementSegment"),
            Ref("DoStatementSegment"),
            Ref("AlterIndexStatementSegment"),
            Ref("ReindexStatementSegment"),
            Ref("AlterRoleStatementSegment"),
            Ref("CreateExtensionStatementSegment"),
            Ref("DropExtensionStatementSegment"),
            Ref("CreateTypeStatementSegment"),
            Ref("AlterTypeStatementSegment"),
<<<<<<< HEAD
            Ref("LockTableStatementSegment"),
=======
            Ref("AlterSchemaStatementSegment"),
>>>>>>> d39b65d4
        ],
    )


class CreateTriggerStatementSegment(ansi.CreateTriggerStatementSegment):
    """Create Trigger Statement.

    As Specified in https://www.postgresql.org/docs/14/sql-createtrigger.html
    """

    match_grammar = Sequence(
        "CREATE",
        Sequence("OR", "REPLACE", optional=True),
        Ref.keyword("CONSTRAINT", optional=True),
        "TRIGGER",
        Ref("TriggerReferenceSegment"),
        OneOf("BEFORE", "AFTER", Sequence("INSTEAD", "OF")),
        Delimited(
            "INSERT",
            "DELETE",
            "TRUNCATE",
            Sequence(
                "UPDATE",
                Sequence(
                    "OF",
                    Delimited(
                        Ref("ColumnReferenceSegment"),
                        terminator=OneOf("OR", "ON"),
                    ),
                    optional=True,
                ),
            ),
            delimiter="OR",
        ),
        "ON",
        Ref("TableReferenceSegment"),
        AnyNumberOf(
            Sequence("FROM", Ref("TableReferenceSegment")),
            OneOf(
                Sequence("NOT", "DEFERRABLE"),
                Sequence(
                    Ref.keyword("DEFERRABLE", optional=True),
                    OneOf(
                        Sequence("INITIALLY", "IMMEDIATE"),
                        Sequence("INITIALLY", "DEFERRED"),
                    ),
                ),
            ),
            Sequence(
                "REFERENCING",
                OneOf("OLD", "NEW"),
                "TABLE",
                "AS",
                Ref("TableReferenceSegment"),
                Sequence(
                    OneOf("OLD", "NEW"),
                    "TABLE",
                    "AS",
                    Ref("TableReferenceSegment"),
                    optional=True,
                ),
            ),
            Sequence(
                "FOR", Ref.keyword("EACH", optional=True), OneOf("ROW", "STATEMENT")
            ),
            Sequence("WHEN", Bracketed(Ref("ExpressionSegment"))),
        ),
        Sequence(
            "EXECUTE",
            OneOf("FUNCTION", "PROCEDURE"),
            Ref("FunctionSegment"),
        ),
    )


class AlterTriggerStatementSegment(BaseSegment):
    """Alter Trigger Statement.

    As Specified in https://www.postgresql.org/docs/14/sql-altertrigger.html
    """

    type = "alter_trigger"

    match_grammar = Sequence(
        "ALTER",
        "TRIGGER",
        Ref("TriggerReferenceSegment"),
        "ON",
        Ref("TableReferenceSegment"),
        OneOf(
            Sequence("RENAME", "TO", Ref("TriggerReferenceSegment")),
            Sequence(
                Ref.keyword("NO", optional=True),
                "DEPENDS",
                "ON",
                "EXTENSION",
                Ref("ExtensionReferenceSegment"),
            ),
        ),
    )


class DropTriggerStatementSegment(ansi.DropTriggerStatementSegment):
    """Drop Trigger Statement.

    As Specified in https://www.postgresql.org/docs/14/sql-droptrigger.html
    """

    match_grammar = Sequence(
        "DROP",
        "TRIGGER",
        Sequence("IF", "EXISTS", optional=True),
        Ref("TriggerReferenceSegment"),
        "ON",
        Ref("TableReferenceSegment"),
        Ref("DropBehaviorGrammar", optional=True),
    )


class AliasExpressionSegment(ansi.AliasExpressionSegment):
    """A reference to an object with an `AS` clause.

    The optional AS keyword allows both implicit and explicit aliasing.
    """

    match_grammar = Sequence(
        Ref.keyword("AS", optional=True),
        OneOf(
            Sequence(
                Ref("SingleIdentifierGrammar"),
                Bracketed(Ref("SingleIdentifierListSegment"), optional=True),
            ),
            Sequence(
                Ref("SingleIdentifierGrammar", optional=True),
                Bracketed(
                    Delimited(
                        Sequence(Ref("ParameterNameSegment"), Ref("DatatypeSegment"))
                    )
                ),
            ),
        ),
    )


class AsAliasExpressionSegment(BaseSegment):
    """A reference to an object with an `AS` clause.

    This is used in `InsertStatementSegment` in Postgres
    since the `AS` is not optional in this context.

    N.B. We keep as a separate segment since the `alias_expression`
    type is required for rules to interpret the alias.
    """

    type = "alias_expression"
    match_grammar = Sequence(
        "AS",
        Ref("SingleIdentifierGrammar"),
    )


class OperationClassReferenceSegment(ObjectReferenceSegment):
    """A reference to an operation class."""

    type = "operation_class_reference"


class ConflictActionSegment(BaseSegment):
    """A Conflict Action Statement used within an INSERT statement.

    As specified in https://www.postgresql.org/docs/14/sql-insert.html
    """

    type = "conflict_action"

    match_grammar = Sequence(
        "DO",
        OneOf(
            "NOTHING",
            Sequence(
                "UPDATE",
                "SET",
                Delimited(
                    OneOf(
                        Sequence(
                            Ref("ColumnReferenceSegment"),
                            Ref("EqualsSegment"),
                            OneOf(Ref("ExpressionSegment"), "DEFAULT"),
                        ),
                        Sequence(
                            Bracketed(Delimited(Ref("ColumnReferenceSegment"))),
                            Ref("EqualsSegment"),
                            Ref.keyword("ROW", optional=True),
                            Bracketed(
                                Delimited(OneOf(Ref("ExpressionSegment"), "DEFAULT"))
                            ),
                        ),
                        Sequence(
                            Bracketed(Delimited(Ref("ColumnReferenceSegment"))),
                            Ref("EqualsSegment"),
                            Bracketed(Ref("SelectableGrammar")),
                        ),
                    )
                ),
                Sequence("WHERE", Ref("ExpressionSegment"), optional=True),
            ),
        ),
    )


class ConflictTargetSegment(BaseSegment):
    """A Conflict Target Statement used within an INSERT statement.

    As specified in https://www.postgresql.org/docs/14/sql-insert.html
    """

    type = "conflict_target"

    match_grammar = OneOf(
        Sequence(
            Bracketed(
                Delimited(
                    Sequence(
                        OneOf(
                            Ref("ColumnReferenceSegment"),
                            Bracketed(Ref("ExpressionSegment")),
                        ),
                        Sequence(
                            "COLLATE",
                            Ref("QuotedLiteralSegment"),
                            optional=True,
                        ),
                        Ref("OperationClassReferenceSegment", optional=True),
                    )
                )
            ),
            Sequence("WHERE", Ref("ExpressionSegment"), optional=True),
        ),
        Sequence("ON", "CONSTRAINT", Ref("ParameterNameSegment")),
    )


class InsertStatementSegment(ansi.InsertStatementSegment):
    """An `INSERT` statement.

    https://www.postgresql.org/docs/14/sql-insert.html
    """

    match_grammar = Sequence(
        "INSERT",
        "INTO",
        Ref("TableReferenceSegment"),
        Ref("AsAliasExpressionSegment", optional=True),
        Ref("BracketedColumnReferenceListGrammar", optional=True),
        Sequence("OVERRIDING", OneOf("SYSTEM", "USER"), "VALUE", optional=True),
        OneOf(
            Sequence("DEFAULT", "VALUES"),
            Ref("SelectableGrammar"),
        ),
        Sequence(
            "ON",
            "CONFLICT",
            Ref("ConflictTargetSegment", optional=True),
            Ref("ConflictActionSegment"),
            optional=True,
        ),
        Sequence(
            "RETURNING",
            OneOf(
                Ref("StarSegment"),
                Delimited(
                    Sequence(
                        Ref("ExpressionSegment"),
                        Ref("AsAliasExpressionSegment", optional=True),
                    ),
                ),
            ),
            optional=True,
        ),
    )


class DropTypeStatementSegment(ansi.DropTypeStatementSegment):
    """Drop Type Statement.

    As specified in https://www.postgresql.org/docs/14/sql-droptype.html
    """

    match_grammar = Sequence(
        "DROP",
        "TYPE",
        Ref("IfExistsGrammar", optional=True),
        Delimited(Ref("DatatypeSegment")),
        Ref("DropBehaviorGrammar", optional=True),
    )


class SetStatementSegment(BaseSegment):
    """Set Statement.

    As specified in https://www.postgresql.org/docs/14/sql-set.html
    """

    type = "set_statement"

    match_grammar = Sequence(
        "SET",
        OneOf("SESSION", "LOCAL", optional=True),
        OneOf(
            Sequence(
                Ref("ParameterNameSegment"),
                OneOf("TO", Ref("EqualsSegment")),
                OneOf(
                    Delimited(Ref("LiteralGrammar"), Ref("NakedIdentifierSegment")),
                    "DEFAULT",
                ),
            ),
            Sequence(
                "TIME", "ZONE", OneOf(Ref("QuotedLiteralSegment"), "LOCAL", "DEFAULT")
            ),
        ),
    )


class CreatePolicyStatementSegment(BaseSegment):
    """A `CREATE POLICY` statement.

    As Specified in https://www.postgresql.org/docs/14/sql-createpolicy.html
    """

    type = "create_policy_statement"
    match_grammar = Sequence(
        "CREATE",
        "POLICY",
        Ref("ObjectReferenceSegment"),
        "ON",
        Ref("TableReferenceSegment"),
        Sequence("AS", OneOf("PERMISSIVE", "RESTRICTIVE"), optional=True),
        Sequence(
            "FOR", OneOf("ALL", "SELECT", "INSERT", "UPDATE", "DELETE"), optional=True
        ),
        Sequence(
            "TO",
            Delimited(
                OneOf(
                    Ref("ObjectReferenceSegment"),
                    "PUBLIC",
                    "CURRENT_ROLE",
                    "CURRENT_USER",
                    "SESSION_USER",
                )
            ),
            optional=True,
        ),
        Sequence("USING", Bracketed(Ref("ExpressionSegment")), optional=True),
        Sequence("WITH", "CHECK", Bracketed(Ref("ExpressionSegment")), optional=True),
    )


class CreateDomainStatementSegment(BaseSegment):
    """A `CREATE Domain` statement.

    As Specified in https://www.postgresql.org/docs/current/sql-createdomain.html
    """

    type = "create_domain_statement"
    match_grammar = Sequence(
        "CREATE",
        "DOMAIN",
        Ref("ObjectReferenceSegment"),
        Sequence("AS", optional=True),
        Ref("DatatypeSegment"),
        Sequence("COLLATE", Ref("ObjectReferenceSegment"), optional=True),
        Sequence("DEFAULT", Ref("ExpressionSegment"), optional=True),
        Sequence(
            Sequence(
                "CONSTRAINT",
                Ref("ObjectReferenceSegment"),
                optional=True,
            ),
            OneOf(
                Sequence(Ref.keyword("NOT", optional=True), "NULL"),
                Sequence("CHECK", Ref("ExpressionSegment")),
            ),
            optional=True,
        ),
    )


class AlterDomainStatementSegment(BaseSegment):
    """An `ALTER DOMAIN` statement.

    As Specified in https://www.postgresql.org/docs/current/sql-alterdomain.html
    """

    type = "alter_domain_statement"
    match_grammar: Matchable = Sequence(
        "ALTER",
        "DOMAIN",
        Ref("ObjectReferenceSegment"),
        OneOf(
            Sequence(
                "SET",
                "DEFAULT",
                Ref("ExpressionSegment"),
            ),
            Sequence(
                "DROP",
                "DEFAULT",
            ),
            Sequence(OneOf("SET", "DROP"), "NOT", "NULL"),
            Sequence(
                "ADD",
                Sequence(
                    "CONSTRAINT",
                    Ref("ObjectReferenceSegment"),
                    optional=True,
                ),
                OneOf(
                    Sequence(Ref.keyword("NOT", optional=True), "NULL"),
                    Sequence("CHECK", Ref("ExpressionSegment")),
                ),
                Sequence("NOT", "VALID", optional=True),
            ),
            Sequence(
                "DROP",
                "CONSTRAINT",
                Ref("IfExistsGrammar", optional=True),
                Ref("ObjectReferenceSegment"),
                OneOf("RESTRICT", "CASCADE", optional=True),
            ),
            Sequence(
                "RENAME",
                "CONSTRAINT",
                Ref("ObjectReferenceSegment"),
                "TO",
                Ref("ObjectReferenceSegment"),
            ),
            Sequence(
                "VALIDATE",
                "CONSTRAINT",
                Ref("ObjectReferenceSegment"),
            ),
            Sequence(
                "OWNER",
                "TO",
                OneOf(
                    Ref("ObjectReferenceSegment"),
                    "CURRENT_ROLE",
                    "CURRENT_USER",
                    "SESSION_USER",
                ),
            ),
            Sequence(
                "RENAME",
                "TO",
                Ref("ObjectReferenceSegment"),
            ),
            Sequence(
                "SET",
                "SCHEMA",
                Ref("ObjectReferenceSegment"),
            ),
        ),
    )


class DropDomainStatementSegment(BaseSegment):
    """Drop Domain Statement.

    As Specified in https://www.postgresql.org/docs/current/sql-dropdomain.html
    """

    type = "drop_domain_statement"
    match_grammar = Sequence(
        "DROP",
        "DOMAIN",
        Ref("IfExistsGrammar", optional=True),
        Delimited(Ref("ObjectReferenceSegment")),
        Ref("DropBehaviorGrammar", optional=True),
    )


class DropPolicyStatementSegment(BaseSegment):
    """A `DROP POLICY` statement.

    As Specified in https://www.postgresql.org/docs/14/sql-droppolicy.html
    """

    type = "drop_policy_statement"
    match_grammar = Sequence(
        "DROP",
        "POLICY",
        Ref("IfExistsGrammar", optional=True),
        Ref("ObjectReferenceSegment"),
        "ON",
        Ref("TableReferenceSegment"),
        Ref("DropBehaviorGrammar", optional=True),
    )


class LoadStatementSegment(BaseSegment):
    """A `LOAD` statement.

    As Specified in https://www.postgresql.org/docs/14/sql-load.html
    """

    type = "load_statement"
    match_grammar = Sequence(
        "LOAD",
        Ref("QuotedLiteralSegment"),
    )


class ResetStatementSegment(BaseSegment):
    """A `RESET` statement.

    As Specified in https://www.postgresql.org/docs/14/sql-reset.html
    """

    type = "reset_statement"
    match_grammar = Sequence(
        "RESET",
        OneOf("ALL", Ref("ParameterNameSegment")),
    )


class DiscardStatementSegment(BaseSegment):
    """A `DISCARD` statement.

    As Specified in https://www.postgresql.org/docs/14/sql-discard.html
    """

    type = "discard_statement"
    match_grammar = Sequence(
        "DISCARD",
        OneOf(
            "ALL",
            "PLANS",
            "SEQUENCES",
            "TEMPORARY",
            "TEMP",
        ),
    )


class ListenStatementSegment(BaseSegment):
    """A `LISTEN` statement.

    As Specified in https://www.postgresql.org/docs/14/sql-listen.html
    """

    type = "listen_statement"
    match_grammar = Sequence("LISTEN", Ref("SingleIdentifierGrammar"))


class NotifyStatementSegment(BaseSegment):
    """A `NOTIFY` statement.

    As Specified in https://www.postgresql.org/docs/14/sql-notify.html
    """

    type = "notify_statement"
    match_grammar = Sequence(
        "NOTIFY",
        Ref("SingleIdentifierGrammar"),
        Sequence(
            Ref("CommaSegment"),
            Ref("QuotedLiteralSegment"),
            optional=True,
        ),
    )


class UnlistenStatementSegment(BaseSegment):
    """A `UNLISTEN` statement.

    As Specified in https://www.postgresql.org/docs/14/sql-unlisten.html
    """

    type = "unlisten_statement"
    match_grammar = Sequence(
        "UNLISTEN",
        OneOf(
            Ref("SingleIdentifierGrammar"),
            Ref("StarSegment"),
        ),
    )


class TruncateStatementSegment(ansi.TruncateStatementSegment):
    """`TRUNCATE TABLE` statement.

    https://www.postgresql.org/docs/14/sql-truncate.html
    """

    match_grammar = Sequence(
        "TRUNCATE",
        Ref.keyword("TABLE", optional=True),
        Delimited(
            OneOf(
                Sequence(
                    Ref.keyword("ONLY", optional=True),
                    Ref("TableReferenceSegment"),
                ),
                Sequence(
                    Ref("TableReferenceSegment"),
                    Ref("StarSegment", optional=True),
                ),
            ),
        ),
        Sequence(
            OneOf("RESTART", "CONTINUE"),
            "IDENTITY",
            optional=True,
        ),
        Ref(
            "DropBehaviorGrammar",
            optional=True,
        ),
    )


class CopyStatementSegment(BaseSegment):
    """A `COPY` statement.

    As Specified in https://www.postgresql.org/docs/14/sql-copy.html
    """

    type = "copy_statement"

    _target_subset = OneOf(
        Ref("QuotedLiteralSegment"), Sequence("PROGRAM", Ref("QuotedLiteralSegment"))
    )

    _table_definition = Sequence(
        Ref("TableReferenceSegment"),
        Bracketed(Delimited(Ref("ColumnReferenceSegment")), optional=True),
    )

    _option = Sequence(
        Ref.keyword("WITH", optional=True),
        Bracketed(
            Delimited(
                AnySetOf(
                    Sequence("FORMAT", Ref("SingleIdentifierGrammar")),
                    Sequence("FREEZE", Ref("BooleanLiteralGrammar", optional=True)),
                    Sequence("DELIMITER", Ref("QuotedLiteralSegment")),
                    Sequence("NULL", Ref("QuotedLiteralSegment")),
                    Sequence("HEADER", Ref("BooleanLiteralGrammar", optional=True)),
                    Sequence("QUOTE", Ref("QuotedLiteralSegment")),
                    Sequence("ESCAPE", Ref("QuotedLiteralSegment")),
                    Sequence(
                        "FORCE_QUOTE",
                        OneOf(
                            Bracketed(Delimited(Ref("ColumnReferenceSegment"))),
                            Ref("StarSegment"),
                        ),
                    ),
                    Sequence(
                        "FORCE_NOT_NULL",
                        Bracketed(Delimited(Ref("ColumnReferenceSegment"))),
                    ),
                    Sequence(
                        "FORCE_NULL",
                        Bracketed(Delimited(Ref("ColumnReferenceSegment"))),
                    ),
                    Sequence("ENCODING", Ref("QuotedLiteralSegment")),
                )
            )
        ),
        optional=True,
    )

    match_grammar = Sequence(
        "COPY",
        OneOf(
            Sequence(
                _table_definition,
                "FROM",
                OneOf(
                    _target_subset,
                    Sequence("STDIN"),
                ),
                _option,
                Sequence("WHERE", Ref("ExpressionSegment"), optional=True),
            ),
            Sequence(
                OneOf(
                    _table_definition, Bracketed(Ref("UnorderedSelectStatementSegment"))
                ),
                "TO",
                OneOf(
                    _target_subset,
                    Sequence("STDOUT"),
                ),
                _option,
            ),
        ),
    )


class LanguageClauseSegment(BaseSegment):
    """Clause specifying language used for executing anonymous code blocks."""

    type = "language_clause"

    match_grammar = Sequence(
        "LANGUAGE",
        OneOf(Ref("NakedIdentifierSegment"), Ref("SingleQuotedIdentifierSegment")),
    )


class DoStatementSegment(BaseSegment):
    """A `DO` statement for executing anonymous code blocks.

    As specified in https://www.postgresql.org/docs/14/sql-do.html
    """

    type = "do_statement"

    match_grammar = Sequence(
        "DO",
        OneOf(
            Sequence(
                Ref("LanguageClauseSegment", optional=True),
                Ref("QuotedLiteralSegment"),
            ),
            Sequence(
                Ref("QuotedLiteralSegment"),
                Ref("LanguageClauseSegment", optional=True),
            ),
        ),
    )


class CTEDefinitionSegment(ansi.CTEDefinitionSegment):
    """A CTE Definition from a WITH statement.

    https://www.postgresql.org/docs/14/queries-with.html

    TODO: Data-Modifying Statements (INSERT, UPDATE, DELETE) in WITH
    """

    match_grammar = Sequence(
        Ref("SingleIdentifierGrammar"),
        Bracketed(
            Ref("SingleIdentifierListSegment"),
            optional=True,
        ),
        "AS",
        Sequence("NOT", "MATERIALIZED", optional=True),
        Bracketed(
            # Ephemeral here to subdivide the query.
            Ref("SelectableGrammar", ephemeral_name="SelectableGrammar")
        ),
        OneOf(
            Sequence(
                "SEARCH",
                OneOf(
                    "BREADTH",
                    "DEPTH",
                ),
                "FIRST",
                "BY",
                Ref("ColumnReferenceSegment"),
                "SET",
                Ref("ColumnReferenceSegment"),
            ),
            Sequence(
                "CYCLE",
                Ref("ColumnReferenceSegment"),
                "SET",
                Ref("ColumnReferenceSegment"),
                "USING",
                Ref("ColumnReferenceSegment"),
            ),
            optional=True,
        ),
    )


class ValuesClauseSegment(ansi.ValuesClauseSegment):
    """A `VALUES` clause within in `WITH` or `SELECT`."""

    match_grammar = Sequence(
        "VALUES",
        Delimited(
            Bracketed(
                Delimited(
                    Ref("ExpressionSegment"),
                    # DEFAULT keyword used in
                    # INSERT INTO statement.
                    "DEFAULT",
                    ephemeral_name="ValuesClauseElements",
                )
            ),
        ),
        Ref("AliasExpressionSegment", optional=True),
        Ref("OrderByClauseSegment", optional=True),
        Ref("LimitClauseSegment", optional=True),
    )


class DeleteStatementSegment(ansi.DeleteStatementSegment):
    """A `DELETE` statement.

    https://www.postgresql.org/docs/14/sql-delete.html
    """

    match_grammar = Sequence(
        "DELETE",
        "FROM",
        Ref.keyword("ONLY", optional=True),
        Ref("TableReferenceSegment"),
        Ref("StarSegment", optional=True),
        Ref("AliasExpressionSegment", optional=True),
        Sequence(
            "USING",
            Indent,
            Delimited(
                Sequence(
                    Ref("TableExpressionSegment"),
                    Ref("AliasExpressionSegment", optional=True),
                ),
            ),
            Dedent,
            optional=True,
        ),
        OneOf(
            Sequence("WHERE", "CURRENT", "OF", Ref("ObjectReferenceSegment")),
            Ref("WhereClauseSegment"),
            optional=True,
        ),
        Sequence(
            "RETURNING",
            OneOf(
                Ref("StarSegment"),
                Delimited(
                    Sequence(
                        Ref("ExpressionSegment"),
                        Ref("AliasExpressionSegment", optional=True),
                    ),
                ),
            ),
            optional=True,
        ),
    )


class SetClauseSegment(BaseSegment):
    """SQL 1992 set clause.

    <set clause> ::=
              <object column> <equals operator> <update source>

         <update source> ::=
                <value expression>
              | <null specification>
              | DEFAULT

         <object column> ::= <column name>
    """

    type = "set_clause"

    match_grammar: Matchable = Sequence(
        OneOf(
            Sequence(
                Ref("ColumnReferenceSegment"),
                Ref("EqualsSegment"),
                OneOf(
                    Ref("LiteralGrammar"),
                    Ref("BareFunctionSegment"),
                    Ref("FunctionSegment"),
                    Ref("ColumnReferenceSegment"),
                    Ref("ExpressionSegment"),
                    "DEFAULT",
                ),
                AnyNumberOf(Ref("ShorthandCastSegment")),
            ),
            Sequence(
                Bracketed(
                    Delimited(
                        Ref("ColumnReferenceSegment"),
                    ),
                ),
                Ref("EqualsSegment"),
                Bracketed(
                    Delimited(
                        Sequence(
                            OneOf(
                                Ref("LiteralGrammar"),
                                Ref("BareFunctionSegment"),
                                Ref("FunctionSegment"),
                                Ref("ColumnReferenceSegment"),
                                Ref("ExpressionSegment"),
                                "DEFAULT",
                            ),
                            AnyNumberOf(Ref("ShorthandCastSegment")),
                        ),
                    ),
                ),
            ),
        ),
    )


class UpdateStatementSegment(BaseSegment):
    """An `Update` statement.

    https://www.postgresql.org/docs/current/sql-update.html
    """

    type = "update_statement"
    match_grammar: Matchable = Sequence(
        # TODO add [ WITH [ RECURSIVE ] with_query [, ...] ]
        "UPDATE",
        Ref.keyword("ONLY", optional=True),
        Ref("TableReferenceSegment"),
        # SET is not a resevered word in all dialects (e.g. RedShift)
        # So specifically exclude as an allowed implict alias to avoid parsing errors
        Ref("AliasExpressionSegment", exclude=Ref.keyword("SET"), optional=True),
        Ref("SetClauseListSegment"),
        Ref("FromClauseSegment", optional=True),
        OneOf(
            Sequence("WHERE", "CURRENT", "OF", Ref("ObjectReferenceSegment")),
            Ref("WhereClauseSegment"),
            optional=True,
        ),
        Sequence(
            "RETURNING",
            OneOf(
                Ref("StarSegment"),
                Delimited(
                    Ref("ExpressionSegment"),
                    Ref("AliasExpressionSegment", optional=True),
                ),
            ),
            optional=True,
        ),
    )


class CreateTypeStatementSegment(BaseSegment):
    """A `CREATE TYPE` statement.

    https://www.postgresql.org/docs/current/sql-createtype.html
    """

    type = "create_type_statement"
    match_grammar: Matchable = Sequence(
        "CREATE",
        "TYPE",
        Ref("ObjectReferenceSegment"),
        Sequence("AS", OneOf("ENUM", "RANGE", optional=True), optional=True),
        Bracketed(Delimited(Anything()), optional=True),
    )


class AlterTypeStatementSegment(BaseSegment):
    """An `ALTER TYPE` statement.

    https://www.postgresql.org/docs/current/sql-createtype.html
    """

    type = "alter_type_statement"
    match_grammar: Matchable = Sequence(
        "ALTER",
        "TYPE",
        Ref("ObjectReferenceSegment"),
        OneOf(
            Sequence(
                "OWNER",
                "TO",
                OneOf(
                    "CURRENT_USER",
                    "SESSION_USER",
                    "CURRENT_ROLE",
                    Ref("ObjectReferenceSegment"),
                ),
            ),
            Sequence(
                "RENAME",
                "TO",
                Ref("ObjectReferenceSegment"),
            ),
            Sequence(
                "SET",
                "SCHEMA",
                Ref("SchemaReferenceSegment"),
            ),
        ),
    )


<<<<<<< HEAD
class LockTableStatementSegment(BaseSegment):
    """An `LOCK TABLE` statement.

    https://www.postgresql.org/docs/14/sql-lock.html
    """

    type = "lock_table_statement"
    match_grammar: Matchable = Sequence(
        "LOCK",
        Ref.keyword("TABLE", optional=True),
        Ref.keyword("ONLY", optional=True),
        OneOf(
            Delimited(
                Ref("TableReferenceSegment"),
            ),
            Ref("StarSegment"),
        ),
        Sequence(
            "IN",
            OneOf(
                Sequence("ACCESS", "SHARE"),
                Sequence("ROW", "SHARE"),
                Sequence("ROW", "EXCLUSIVE"),
                Sequence("SHARE", "UPDATE", "EXCLUSIVE"),
                "SHARE",
                Sequence("SHARE", "ROW", "EXCLUSIVE"),
                "EXCLUSIVE",
                Sequence("ACCESS", "EXCLUSIVE"),
            ),
            "MODE",
            optional=True,
        ),
        Ref.keyword("NOWAIT", optional=True),
=======
class AlterSchemaStatementSegment(BaseSegment):
    """An `ALTER SCHEMA` statement.

    https://www.postgresql.org/docs/current/sql-alterschema.html
    """

    type = "alter_schema_statement"
    match_grammar = Sequence(
        "ALTER",
        "SCHEMA",
        Ref("SchemaReferenceSegment"),
        OneOf(
            Sequence(
                "RENAME",
                "TO",
                Ref("SchemaReferenceSegment"),
            ),
            Sequence(
                "OWNER",
                "TO",
                Ref("RoleReferenceSegment"),
            ),
        ),
>>>>>>> d39b65d4
    )<|MERGE_RESOLUTION|>--- conflicted
+++ resolved
@@ -3175,11 +3175,8 @@
             Ref("DropExtensionStatementSegment"),
             Ref("CreateTypeStatementSegment"),
             Ref("AlterTypeStatementSegment"),
-<<<<<<< HEAD
+            Ref("AlterSchemaStatementSegment"),
             Ref("LockTableStatementSegment"),
-=======
-            Ref("AlterSchemaStatementSegment"),
->>>>>>> d39b65d4
         ],
     )
 
@@ -4176,7 +4173,32 @@
     )
 
 
-<<<<<<< HEAD
+class AlterSchemaStatementSegment(BaseSegment):
+    """An `ALTER SCHEMA` statement.
+
+    https://www.postgresql.org/docs/current/sql-alterschema.html
+    """
+
+    type = "alter_schema_statement"
+    match_grammar = Sequence(
+        "ALTER",
+        "SCHEMA",
+        Ref("SchemaReferenceSegment"),
+        OneOf(
+            Sequence(
+                "RENAME",
+                "TO",
+                Ref("SchemaReferenceSegment"),
+            ),
+            Sequence(
+                "OWNER",
+                "TO",
+                Ref("RoleReferenceSegment"),
+            ),
+        ),
+    )
+
+
 class LockTableStatementSegment(BaseSegment):
     """An `LOCK TABLE` statement.
 
@@ -4210,29 +4232,4 @@
             optional=True,
         ),
         Ref.keyword("NOWAIT", optional=True),
-=======
-class AlterSchemaStatementSegment(BaseSegment):
-    """An `ALTER SCHEMA` statement.
-
-    https://www.postgresql.org/docs/current/sql-alterschema.html
-    """
-
-    type = "alter_schema_statement"
-    match_grammar = Sequence(
-        "ALTER",
-        "SCHEMA",
-        Ref("SchemaReferenceSegment"),
-        OneOf(
-            Sequence(
-                "RENAME",
-                "TO",
-                Ref("SchemaReferenceSegment"),
-            ),
-            Sequence(
-                "OWNER",
-                "TO",
-                Ref("RoleReferenceSegment"),
-            ),
-        ),
->>>>>>> d39b65d4
     )