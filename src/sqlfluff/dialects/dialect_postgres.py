--- conflicted
+++ resolved
@@ -2764,15 +2764,12 @@
             Ref("DropDatabaseStatementSegment"),
             Ref("AlterFunctionStatementSegment"),
             Ref("AlterViewStatementSegment"),
-<<<<<<< HEAD
             Ref("ListenStatementSegment"),
             Ref("NotifyStatementSegment"),
             Ref("UnlistenStatementSegment"),
-=======
             Ref("LoadStatementSegment"),
             Ref("ResetStatementSegment"),
             Ref("DiscardStatementSegment"),
->>>>>>> e4fc70c5
         ],
     )
 
@@ -3066,34 +3063,6 @@
 
 
 @postgres_dialect.segment()
-<<<<<<< HEAD
-class ListenStatementSegment(BaseSegment):
-    """A `LISTEN` statement.
-
-    As Specified in https://www.postgresql.org/docs/14/sql-listen.html
-    """
-
-    type = "listen_statement"
-    match_grammar = Sequence("LISTEN", Ref("SingleIdentifierGrammar"))
-
-
-@postgres_dialect.segment()
-class NotifyStatementSegment(BaseSegment):
-    """A `NOTIFY` statement.
-
-    As Specified in https://www.postgresql.org/docs/14/sql-notify.html
-    """
-
-    type = "notify_statement"
-    match_grammar = Sequence(
-        "NOTIFY",
-        Ref("SingleIdentifierGrammar"),
-        Sequence(
-            Ref("CommaSegment"),
-            Ref("QuotedLiteralSegment"),
-            optional=True,
-        ),
-=======
 class LoadStatementSegment(BaseSegment):
     """A `LOAD` statement.
 
@@ -3118,25 +3087,10 @@
     match_grammar = Sequence(
         "RESET",
         OneOf("ALL", Ref("ParameterNameSegment")),
->>>>>>> e4fc70c5
-    )
-
-
-@postgres_dialect.segment()
-<<<<<<< HEAD
-class UnlistenStatementSegment(BaseSegment):
-    """A `UNLISTEN` statement.
-
-    As Specified in https://www.postgresql.org/docs/14/sql-unlisten.html
-    """
-
-    type = "unlisten_statement"
-    match_grammar = Sequence(
-        "UNLISTEN",
-        OneOf(
-            Ref("SingleIdentifierGrammar"),
-            Ref("StarSegment"),
-=======
+    )
+
+
+@postgres_dialect.segment()
 class DiscardStatementSegment(BaseSegment):
     """A `DISCARD` statement.
 
@@ -3152,6 +3106,51 @@
             "SEQUENCES",
             "TEMPORARY",
             "TEMP",
->>>>>>> e4fc70c5
+        ),
+    )
+
+          
+class ListenStatementSegment(BaseSegment):
+    """A `LISTEN` statement.
+
+    As Specified in https://www.postgresql.org/docs/14/sql-listen.html
+    """
+
+    type = "listen_statement"
+    match_grammar = Sequence("LISTEN", Ref("SingleIdentifierGrammar"))
+
+
+@postgres_dialect.segment()
+class NotifyStatementSegment(BaseSegment):
+    """A `NOTIFY` statement.
+
+    As Specified in https://www.postgresql.org/docs/14/sql-notify.html
+    """
+
+    type = "notify_statement"
+    match_grammar = Sequence(
+        "NOTIFY",
+        Ref("SingleIdentifierGrammar"),
+        Sequence(
+            Ref("CommaSegment"),
+            Ref("QuotedLiteralSegment"),
+            optional=True,
+        ),
+    )
+    
+
+@postgres_dialect.segment()
+class UnlistenStatementSegment(BaseSegment):
+    """A `UNLISTEN` statement.
+
+    As Specified in https://www.postgresql.org/docs/14/sql-unlisten.html
+    """
+
+    type = "unlisten_statement"
+    match_grammar = Sequence(
+        "UNLISTEN",
+        OneOf(
+            Ref("SingleIdentifierGrammar"),
+            Ref("StarSegment"),
         ),
     )