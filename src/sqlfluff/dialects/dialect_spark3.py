--- conflicted
+++ resolved
@@ -857,11 +857,7 @@
 
 @spark3_dialect.segment()
 class InsertOverwriteDirectorySegment(BaseSegment):
-<<<<<<< HEAD
-    """An `INSERT OVERWRITE [LOCAL] DIRECTORY` statement to insert or overwrite new rows into a directory path.
-=======
     """An `INSERT OVERWRITE [LOCAL] DIRECTORY` statement.
->>>>>>> c8497968
 
     https://spark.apache.org/docs/latest/sql-ref-syntax-dml-insert-overwrite-directory.html
     """
@@ -889,9 +885,7 @@
 
 @spark3_dialect.segment()
 class InsertOverwriteDirectoryHiveFmtSegment(BaseSegment):
-    """An `INSERT OVERWRITE [LOCAL] DIRECTORY` statement to insert or overwrite new rows into a directory path.
-
-     This statement uses Hive format.
+    """An `INSERT OVERWRITE [LOCAL] DIRECTORY` statement in Hive format.
 
     https://spark.apache.org/docs/latest/sql-ref-syntax-dml-insert-overwrite-directory-hive.html
     """
