--- conflicted
+++ resolved
@@ -916,9 +916,6 @@
                 "WITH",
                 Ref("TableReferenceSegment"),
             ),
-<<<<<<< HEAD
-            Ref("AlterTableClusteringActionSegment"),
-=======
             # searchOptimizationAction
             # N.B. Since SEARCH and OPTIMIZATION are unreserved keywords
             # we move this above AlterTableTableColumnActionSegment
@@ -931,8 +928,7 @@
                 "SEARCH",
                 "OPTIMIZATION",
             ),
-            # @TODO: clusteringAction
->>>>>>> 6598dec5
+            Ref("AlterTableClusteringActionSegment"),
             Ref("AlterTableTableColumnActionSegment"),
             # @TODO: constraintAction
             # @TODO: extTableColumnAction
