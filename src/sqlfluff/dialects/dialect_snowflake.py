--- conflicted
+++ resolved
@@ -3521,7 +3521,39 @@
     )
 
 
-<<<<<<< HEAD
+@snowflake_dialect.segment(replace=True)
+class UseStatementSegment(BaseSegment):
+    """A `USE` statement.
+
+    https://docs.snowflake.com/en/sql-reference/sql/use.html
+    """
+
+    type = "use_statement"
+    match_grammar = Sequence(
+        "USE",
+        OneOf(
+            Sequence("ROLE", Ref("ObjectReferenceSegment")),
+            Sequence("WAREHOUSE", Ref("ObjectReferenceSegment")),
+            Sequence(
+                Ref.keyword("DATABASE", optional=True),
+                Ref("DatabaseReferenceSegment"),
+            ),
+            Sequence(
+                Ref.keyword("SCHEMA", optional=True),
+                Ref("SchemaReferenceSegment"),
+            ),
+            Sequence(
+                "SECONDARY",
+                "ROLES",
+                OneOf(
+                    "ALL",
+                    "NONE",
+                ),
+            ),
+        ),
+    )
+    
+    
 @snowflake_dialect.segment()
 class CallStatementSegment(BaseSegment):
     """`CALL` statement.
@@ -3540,35 +3572,6 @@
                     # The brackets might be empty for some functions...
                     optional=True,
                     ephemeral_name="FunctionContentsGrammar",
-=======
-@snowflake_dialect.segment(replace=True)
-class UseStatementSegment(BaseSegment):
-    """A `USE` statement.
-
-    https://docs.snowflake.com/en/sql-reference/sql/use.html
-    """
-
-    type = "use_statement"
-    match_grammar = Sequence(
-        "USE",
-        OneOf(
-            Sequence("ROLE", Ref("ObjectReferenceSegment")),
-            Sequence("WAREHOUSE", Ref("ObjectReferenceSegment")),
-            Sequence(
-                Ref.keyword("DATABASE", optional=True),
-                Ref("DatabaseReferenceSegment"),
-            ),
-            Sequence(
-                Ref.keyword("SCHEMA", optional=True),
-                Ref("SchemaReferenceSegment"),
-            ),
-            Sequence(
-                "SECONDARY",
-                "ROLES",
-                OneOf(
-                    "ALL",
-                    "NONE",
->>>>>>> a0e07f5d
                 ),
             ),
         ),
