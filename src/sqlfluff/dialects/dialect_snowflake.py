"""The Snowflake dialect.

Inherits from ANSI.

Based on https://docs.snowflake.com/en/sql-reference-commands.html
"""

from sqlfluff.core.dialects import load_raw_dialect
from sqlfluff.core.parser import (
    AnyNumberOf,
    AnySetOf,
    Anything,
    BaseSegment,
    Bracketed,
    CodeSegment,
    CommentSegment,
    Dedent,
    Delimited,
    Indent,
    NamedParser,
    Nothing,
    OneOf,
    OptionallyBracketed,
    Ref,
    RegexLexer,
    RegexParser,
    SegmentGenerator,
    Sequence,
    StartsWith,
    StringLexer,
    StringParser,
    SymbolSegment,
)
from sqlfluff.dialects.dialect_snowflake_keywords import (
    snowflake_reserved_keywords,
    snowflake_unreserved_keywords,
)
from sqlfluff.dialects import dialect_ansi as ansi


ansi_dialect = load_raw_dialect("ansi")
snowflake_dialect = ansi_dialect.copy_as("snowflake")

snowflake_dialect.patch_lexer_matchers(
    [
        # In snowflake, a double single quote resolves as a single quote in the string.
        # https://docs.snowflake.com/en/sql-reference/data-types-text.html#single-quoted-string-constants
        RegexLexer("single_quote", r"'([^'\\]|\\.|'')*'", CodeSegment),
        RegexLexer(
            "inline_comment",
            r"(--|#|//)[^\n]*",
            CommentSegment,
            segment_kwargs={"trim_start": ("--", "#", "//")},
        ),
    ]
)

snowflake_dialect.insert_lexer_matchers(
    [
        # Keyword assigner needed for keyword functions.
        StringLexer("parameter_assigner", "=>", CodeSegment),
        StringLexer("function_assigner", "->", CodeSegment),
        RegexLexer("stage_path", r"(?:@[^\s;)]+|'@[^']+')", CodeSegment),
        # Column selector
        # https://docs.snowflake.com/en/sql-reference/sql/select.html#parameters
        RegexLexer("column_selector", r"\$[0-9]+", CodeSegment),
        RegexLexer(
            "dollar_quote",
            r"\$\$.*\$\$",
            CodeSegment,
        ),
        RegexLexer(
            "dollar_literal",
            r"[$][a-zA-Z0-9_.]*",
            CodeSegment,
        ),
        RegexLexer(
            "inline_dollar_sign",
            r"[a-zA-Z_][a-zA-Z0-9_$]*\$[a-zA-Z0-9_$]*",
            CodeSegment,
        ),
        RegexLexer(
            # For use with https://docs.snowflake.com/en/sql-reference/sql/get.html
            # Accepts unquoted file paths that begin file://.
            # Unquoted file paths cannot include special characters.
            "unquoted_file_path",
            r"file://(?:[a-zA-Z]+:|/)+(?:[0-9a-zA-Z\\/_*?-]+)(?:\.[0-9a-zA-Z]+)?",
            CodeSegment,
        ),
        StringLexer("question_mark", "?", CodeSegment),
        StringLexer("exclude_bracket_open", "{-", CodeSegment),
        StringLexer("exclude_bracket_close", "-}", CodeSegment),
    ],
    before="like_operator",
)

snowflake_dialect.sets("bracket_pairs").add(
    ("exclude", "StartExcludeBracketSegment", "EndExcludeBracketSegment", True)
)

snowflake_dialect.add(
    # In snowflake, these are case sensitive even though they're not quoted
    # so they need a different `name` and `type` so they're not picked up
    # by other rules.
    ParameterAssignerSegment=StringParser(
        "=>", SymbolSegment, name="parameter_assigner", type="parameter_assigner"
    ),
    FunctionAssignerSegment=StringParser(
        "->", SymbolSegment, name="function_assigner", type="function_assigner"
    ),
    QuotedStarSegment=StringParser(
        "'*'",
        CodeSegment,
        name="quoted_star",
        type="identifier",
        trim_chars=("'",),
    ),
    NakedSemiStructuredElementSegment=RegexParser(
        r"[A-Z0-9_]*",
        CodeSegment,
        name="naked_semi_structured_element",
        type="semi_structured_element",
    ),
    QuotedSemiStructuredElementSegment=NamedParser(
        "double_quote",
        CodeSegment,
        name="quoted_semi_structured_element",
        type="semi_structured_element",
    ),
    ColumnIndexIdentifierSegment=RegexParser(
        r"\$[0-9]+",
        CodeSegment,
        name="column_index_identifier_segment",
        type="identifier",
    ),
    LocalVariableNameSegment=RegexParser(
        r"[a-zA-Z0-9_]*",
        CodeSegment,
        name="declared_variable",
        type="variable",
    ),
    ReferencedVariableNameSegment=RegexParser(
        r"\$[A-Z][A-Z0-9_]*",
        CodeSegment,
        name="referenced_variable",
        type="variable",
        trim_chars=("$"),
    ),
    # We use a RegexParser instead of keywords as some (those with dashes) require
    # quotes:
    WarehouseSize=RegexParser(
        r"'?XSMALL'?|'?SMALL'?|'?MEDIUM'?|'?LARGE'?|'?XLARGE'?|'?XXLARGE'?|'?X2LARGE'?|"
        r"'?XXXLARGE'?|'?X3LARGE'?|'?X4LARGE'?|'?X5LARGE|'?X6LARGE'?|"
        r"'X-SMALL'|'X-LARGE'|'2X-LARGE'|'3X-LARGE'|'4X-LARGE'|'5X-LARGE'|'6X-LARGE'",
        CodeSegment,
        name="warehouse_size",
        type="warehouse_size",
    ),
    # We use a RegexParser instead of keywords as the arguments are optionally quoted.
    CompressionType=OneOf(
        RegexParser(
            r"'(AUTO|AUTO_DETECT|GZIP|BZ2|BROTLI|ZSTD|DEFLATE|RAW_DEFLATE|LZO|NONE"
            r"|SNAPPY)'",
            CodeSegment,
            name="compression_type",
            type="keyword",
        ),
        RegexParser(
            r"(AUTO|AUTO_DETECT|GZIP|BZ2|BROTLI|ZSTD|DEFLATE|RAW_DEFLATE|LZO|NONE"
            r"|SNAPPY)",
            CodeSegment,
            name="compression_type",
            type="keyword",
        ),
    ),
    ValidationModeOptionSegment=RegexParser(
        r"'?RETURN_(?:\d+_ROWS|ERRORS|ALL_ERRORS)'?",
        CodeSegment,
        name="validation_mode_option",
        type="validation_mode_option",
    ),
    CopyOptionOnErrorSegment=RegexParser(
        r"'?CONTINUE'?|'?SKIP_FILE(?:_[0-9]+%?)?'?|'?ABORT_STATEMENT'?",
        CodeSegment,
        name="literal",
        type="literal",
    ),
    DoubleQuotedUDFBody=NamedParser(
        "double_quote",
        CodeSegment,
        name="udf_body",
        type="udf_body",
        trim_chars=('"',),
    ),
    SingleQuotedUDFBody=NamedParser(
        "single_quote",
        CodeSegment,
        name="udf_body",
        type="udf_body",
        trim_chars=("'",),
    ),
    DollarQuotedUDFBody=NamedParser(
        "dollar_quote",
        CodeSegment,
        name="udf_body",
        type="udf_body",
        trim_chars=("$",),
    ),
    StagePath=RegexParser(
        r"(?:@[^\s;)]+|'@[^']+')",
        CodeSegment,
        name="stage_path",
        type="identifier",
    ),
    S3Path=RegexParser(
        # https://docs.aws.amazon.com/AmazonS3/latest/userguide/bucketnamingrules.html
        r"'s3://[a-z0-9][a-z0-9\.-]{1,61}[a-z0-9](?:/.+)?'",
        CodeSegment,
        name="s3_path",
        type="bucket_path",
    ),
    GCSPath=RegexParser(
        # https://cloud.google.com/storage/docs/naming-buckets
        r"'gcs://[a-z0-9][\w\.-]{1,61}[a-z0-9](?:/.+)?'",
        CodeSegment,
        name="gcs_path",
        type="bucket_path",
    ),
    AzureBlobStoragePath=RegexParser(
        # https://docs.microsoft.com/en-us/azure/azure-resource-manager/management/resource-name-rules#microsoftstorage
        r"'azure://[a-z0-9][a-z0-9-]{1,61}[a-z0-9]\.blob\.core\.windows\.net/[a-z0-9]"
        r"[a-z0-9\.-]{1,61}[a-z0-9](?:/.+)?'",
        CodeSegment,
        name="azure_blob_storage_path",
        type="bucket_path",
    ),
    UnquotedFilePath=NamedParser(
        "unquoted_file_path",
        CodeSegment,
        name="unquoted_file_path",
        type="unquoted_file_path",
    ),
    SnowflakeEncryptionOption=RegexParser(
        r"'SNOWFLAKE_FULL'|'SNOWFLAKE_SSE'",
        CodeSegment,
        name="snowflake_encryption_option",
        type="stage_encryption_option",
    ),
    S3EncryptionOption=RegexParser(
        r"'AWS_CSE'|'AWS_SSE_S3'|'AWS_SSE_KMS'",
        CodeSegment,
        name="s3_encryption_option",
        type="stage_encryption_option",
    ),
    GCSEncryptionOption=RegexParser(
        r"'GCS_SSE_KMS'",
        CodeSegment,
        name="gcs_encryption_option",
        type="stage_encryption_option",
    ),
    AzureBlobStorageEncryptionOption=RegexParser(
        r"'AZURE_CSE'",
        CodeSegment,
        name="azure_blob_storage_encryption_option",
        type="stage_encryption_option",
    ),
    FileType=RegexParser(
        r"'?CSV'?|'?JSON'?|'?AVRO'?|'?ORC'?|'?PARQUET'?|'?XML'?",
        CodeSegment,
        name="file_type",
        type="file_type",
    ),
    IntegerSegment=RegexParser(
        # An unquoted integer that can be passed as an argument to Snowflake functions.
        r"[0-9]+",
        CodeSegment,
        name="integer_literal",
        type="literal",
    ),
    GroupByContentsGrammar=Delimited(
        OneOf(
            Ref("ColumnReferenceSegment"),
            # Can `GROUP BY 1`
            Ref("NumericLiteralSegment"),
            # Can `GROUP BY coalesce(col, 1)`
            Ref("ExpressionSegment"),
        ),
        terminator=OneOf(
            "ORDER", "LIMIT", "FETCH", "OFFSET", "HAVING", "QUALIFY", "WINDOW"
        ),
    ),
    LimitLiteralGrammar=OneOf(
        Ref("NumericLiteralSegment"),
        "NULL",
        # '' and $$$$ are allowed as alternatives to NULL.
        Ref("QuotedLiteralSegment"),
    ),
    StartExcludeBracketSegment=StringParser(
        "{-", SymbolSegment, name="start_exclude_bracket", type="start_exclude_bracket"
    ),
    EndExcludeBracketSegment=StringParser(
        "-}", SymbolSegment, name="end_exclude_bracket", type="end_exclude_bracket"
    ),
    QuestionMarkSegment=StringParser(
        "?", SymbolSegment, name="question_mark", type="question_mark"
    ),
    CaretSegment=StringParser("^", SymbolSegment, name="caret", type="caret"),
    DollarSegment=StringParser("$", SymbolSegment, name="dollar", type="dollar"),
    PatternQuantifierGrammar=Sequence(
        OneOf(
            Ref("PositiveSegment"),
            Ref("StarSegment"),
            Ref("QuestionMarkSegment"),
            Bracketed(
                OneOf(
                    Ref("NumericLiteralSegment"),
                    Sequence(
                        Ref("NumericLiteralSegment"),
                        Ref("CommaSegment"),
                    ),
                    Sequence(
                        Ref("CommaSegment"),
                        Ref("NumericLiteralSegment"),
                    ),
                    Sequence(
                        Ref("NumericLiteralSegment"),
                        Ref("CommaSegment"),
                        Ref("NumericLiteralSegment"),
                    ),
                ),
                bracket_type="curly",
                bracket_pairs_set="bracket_pairs",
            ),
        ),
        # To put a quantifier into “reluctant mode”.
        Ref("QuestionMarkSegment", optional=True),
        allow_gaps=False,
    ),
    PatternSymbolGrammar=Sequence(
        Ref("SingleIdentifierGrammar"),
        Ref("PatternQuantifierGrammar", optional=True),
        allow_gaps=False,
    ),
    PatternOperatorGrammar=OneOf(
        Ref("PatternSymbolGrammar"),
        Sequence(
            OneOf(
                Bracketed(
                    OneOf(
                        AnyNumberOf(
                            Ref("PatternOperatorGrammar"),
                        ),
                        Delimited(
                            Ref("PatternOperatorGrammar"),
                            delimiter=Ref("BitwiseOrSegment"),
                        ),
                    ),
                    bracket_type="exclude",
                    bracket_pairs_set="bracket_pairs",
                ),
                Bracketed(
                    OneOf(
                        AnyNumberOf(
                            Ref("PatternOperatorGrammar"),
                        ),
                        Delimited(
                            Ref("PatternOperatorGrammar"),
                            delimiter=Ref("BitwiseOrSegment"),
                        ),
                    ),
                ),
                Sequence(
                    "PERMUTE",
                    Bracketed(
                        Delimited(
                            Ref("PatternSymbolGrammar"),
                        ),
                    ),
                ),
            ),
            # Operators can also be followed by a quantifier.
            Ref("PatternQuantifierGrammar", optional=True),
            allow_gaps=False,
        ),
    ),
    PatternGrammar=Sequence(
        # https://docs.snowflake.com/en/sql-reference/constructs/match_recognize.html#pattern-specifying-the-pattern-to-match
        Ref("CaretSegment", optional=True),
        OneOf(
            AnyNumberOf(
                Ref("PatternOperatorGrammar"),
            ),
            Delimited(
                Ref("PatternOperatorGrammar"),
                delimiter=Ref("BitwiseOrSegment"),
            ),
        ),
        Ref("DollarSegment", optional=True),
    ),
    ContextHeadersGrammar=OneOf(
        "CURRENT_ACCOUNT",
        "CURRENT_CLIENT",
        "CURRENT_DATABASE",
        "CURRENT_DATE",
        "CURRENT_IP_ADDRESS",
        "CURRENT_REGION",
        "CURRENT_ROLE",
        "CURRENT_SCHEMA",
        "CURRENT_SCHEMAS",
        "CURRENT_SESSION",
        "CURRENT_STATEMENT",
        "CURRENT_TIME",
        "CURRENT_TIMESTAMP",
        "CURRENT_TRANSACTION",
        "CURRENT_USER",
        "CURRENT_VERSION",
        "CURRENT_WAREHOUSE",
        "LAST_QUERY_ID",
        "LAST_TRANSACTION",
        "LOCALTIME",
        "LOCALTIMESTAMP",
    ),
)

snowflake_dialect.replace(
    NakedIdentifierSegment=SegmentGenerator(
        # Generate the anti template from the set of reserved keywords
        lambda dialect: RegexParser(
            # See https://docs.snowflake.com/en/sql-reference/identifiers-syntax.html
            r"[a-zA-Z_][a-zA-Z0-9_$]*",
            CodeSegment,
            name="naked_identifier",
            type="identifier",
            anti_template=r"^(" + r"|".join(dialect.sets("reserved_keywords")) + r")$",
        )
    ),
    LiteralGrammar=ansi_dialect.get_grammar("LiteralGrammar").copy(
        insert=[
            Ref("ReferencedVariableNameSegment"),
        ]
    ),
    Accessor_Grammar=AnyNumberOf(
        Ref("ArrayAccessorSegment"),
        # Add in semi structured expressions
        Ref("SemiStructuredAccessorSegment"),
    ),
    PreTableFunctionKeywordsGrammar=OneOf(Ref("LateralKeywordSegment")),
    FunctionContentsExpressionGrammar=OneOf(
        Ref("DatetimeUnitSegment"),
        Ref("NamedParameterExpressionSegment"),
        Ref("ReferencedVariableNameSegment"),
        Sequence(
            Ref("ExpressionSegment"),
            Sequence(OneOf("IGNORE", "RESPECT"), "NULLS", optional=True),
        ),
    ),
    JoinLikeClauseGrammar=Sequence(
        AnySetOf(
            Ref("MatchRecognizeClauseSegment"),
            Ref("ChangesClauseSegment"),
            Ref("ConnectByClauseSegment"),
            Ref("FromBeforeExpressionSegment"),
            Ref("FromPivotExpressionSegment"),
            Ref("FromUnpivotExpressionSegment"),
            Ref("SamplingExpressionSegment"),
            min_times=1,
        ),
        Ref("AliasExpressionSegment", optional=True),
    ),
    SingleIdentifierGrammar=OneOf(
        Ref("NakedIdentifierSegment"),
        Ref("QuotedIdentifierSegment"),
        Ref("ColumnIndexIdentifierSegment"),
        Ref("ReferencedVariableNameSegment"),
        Ref("StagePath"),
    ),
    PostFunctionGrammar=Sequence(
        Ref("WithinGroupClauseSegment", optional=True),
        Sequence(OneOf("IGNORE", "RESPECT"), "NULLS", optional=True),
        Ref("OverClauseSegment", optional=True),
    ),
    TemporaryGrammar=Sequence(
        OneOf("LOCAL", "GLOBAL", optional=True),
        OneOf("TEMP", "TEMPORARY", optional=True),
        Sequence("VOLATILE", optional=True),
        optional=True,
    ),
    TemporaryTransientGrammar=OneOf(Ref("TemporaryGrammar"), "TRANSIENT"),
    BaseExpressionElementGrammar=OneOf(
        # Allow use of CONNECT_BY_ROOT pseudo-columns.
        # https://docs.snowflake.com/en/sql-reference/constructs/connect-by.html#:~:text=Snowflake%20supports%20the%20CONNECT_BY_ROOT,the%20Examples%20section%20below.
        Sequence("CONNECT_BY_ROOT", Ref("ColumnReferenceSegment")),
        Ref("LiteralGrammar"),
        Ref("BareFunctionSegment"),
        Ref("IntervalExpressionSegment"),
        Ref("FunctionSegment"),
        Ref("ColumnReferenceSegment"),
        Ref("ExpressionSegment"),
    ),
    QuotedLiteralSegment=OneOf(
        # https://docs.snowflake.com/en/sql-reference/data-types-text.html#string-constants
        NamedParser(
            "single_quote",
            CodeSegment,
            name="quoted_literal",
            type="literal",
        ),
        NamedParser(
            "dollar_quote",
            CodeSegment,
            name="quoted_literal",
            type="literal",
        ),
    ),
    LikeGrammar=OneOf(
        # https://docs.snowflake.com/en/sql-reference/functions/like.html
        Sequence("LIKE", OneOf("ALL", "ANY", optional=True)),
        "RLIKE",
        Sequence("ILIKE", Ref.keyword("ANY", optional=True)),
        "REGEXP",
    ),
    SelectClauseElementTerminatorGrammar=OneOf(
        "FROM",
        "WHERE",
        Sequence("ORDER", "BY"),
        "LIMIT",
        "FETCH",
        "OFFSET",
        Ref("CommaSegment"),
        Ref("SetOperatorSegment"),
    ),
    FromClauseTerminatorGrammar=OneOf(
        "WHERE",
        "LIMIT",
        "FETCH",
        "OFFSET",
        Sequence("GROUP", "BY"),
        Sequence("ORDER", "BY"),
        "HAVING",
        "QUALIFY",
        "WINDOW",
        Ref("SetOperatorSegment"),
        Ref("WithNoSchemaBindingClauseSegment"),
        Ref("WithDataClauseSegment"),
    ),
    WhereClauseTerminatorGrammar=OneOf(
        "LIMIT",
        "FETCH",
        "OFFSET",
        Sequence("GROUP", "BY"),
        Sequence("ORDER", "BY"),
        "HAVING",
        "QUALIFY",
        "WINDOW",
        "OVERLAPS",
    ),
    OrderByClauseTerminators=OneOf(
        "LIMIT",
        "HAVING",
        "QUALIFY",
        # For window functions
        "WINDOW",
        Ref("FrameClauseUnitGrammar"),
        "SEPARATOR",
        "FETCH",
        "OFFSET",
        "MEASURES",
    ),
    TrimParametersGrammar=Nothing(),
)

# Add all Snowflake keywords
snowflake_dialect.sets("unreserved_keywords").clear()
snowflake_dialect.sets("unreserved_keywords").update(
    [n.strip().upper() for n in snowflake_unreserved_keywords.split("\n")]
)

snowflake_dialect.sets("reserved_keywords").clear()
snowflake_dialect.sets("reserved_keywords").update(
    [n.strip().upper() for n in snowflake_reserved_keywords.split("\n")]
)

# Add datetime units and their aliases from
# https://docs.snowflake.com/en/sql-reference/functions-date-time.html#label-supported-date-time-parts
snowflake_dialect.sets("datetime_units").clear()
snowflake_dialect.sets("datetime_units").update(
    [
        "YEAR",
        "Y",
        "YY",
        "YYY",
        "YYYY",
        "YR",
        "YEARS",
        "YRS",
        "MONTH",
        "MM",
        "MON",
        "MONS",
        "MONTHS",
        "DAY",
        "D",
        "DD",
        "DAYS",
        "DAYOFMONTH",
        "DAYOFWEEK",
        "WEEKDAY",
        "DOW",
        "DW",
        "DAYOFWEEKISO",
        "WEEKDAY_ISO",
        "DOW_ISO",
        "DW_ISO",
        "DAYOFYEAR",
        "YEARDAY",
        "DOY",
        "DY",
        "WEEK",
        "W",
        "WK",
        "WEEKOFYEAR",
        "WOY",
        "WY",
        "WEEKISO",
        "WEEK_ISO",
        "WEEKOFYEARISO",
        "WEEKOFYEAR_ISO",
        "QUARTER",
        "Q",
        "QTR",
        "QTRS",
        "QUARTERS",
        "YEAROFWEEK",
        "YEAROFWEEKISO",
        "HOUR",
        "H",
        "HH",
        "HR",
        "HOURS",
        "HRS",
        "MINUTE",
        "M",
        "MI",
        "MIN",
        "MINUTES",
        "MINS",
        "SECOND",
        "S",
        "SEC",
        "SECONDS",
        "SECS",
        "MILLISECOND",
        "MS",
        "MSEC",
        "MILLISECONDS",
        "MICROSECOND",
        "US",
        "USEC",
        "MICROSECONDS",
        "NANOSECOND",
        "NS",
        "NSEC",
        "NANOSEC",
        "NSECOND",
        "NANOSECONDS",
        "NANOSECS",
        "NSECONDS",
        "EPOCH_SECOND",
        "EPOCH",
        "EPOCH_SECONDS",
        "EPOCH_MILLISECOND",
        "EPOCH_MILLISECONDS",
        "EPOCH_MICROSECOND",
        "EPOCH_MICROSECONDS",
        "EPOCH_NANOSECOND",
        "EPOCH_NANOSECONDS",
        "TIMEZONE_HOUR",
        "TZH",
        "TIMEZONE_MINUTE",
        "TZM",
    ]
)


class ConnectByClauseSegment(BaseSegment):
    """A `CONNECT BY` clause.

    https://docs.snowflake.com/en/sql-reference/constructs/connect-by.html
    """

    type = "connectby_clause"
    match_grammar = Sequence(
        "START",
        "WITH",
        Ref("ExpressionSegment"),
        "CONNECT",
        "BY",
        Delimited(
            Sequence(
                Ref.keyword("PRIOR", optional=True),
                Ref("ColumnReferenceSegment"),
                Ref("EqualsSegment"),
                Ref.keyword("PRIOR", optional=True),
                Ref("ColumnReferenceSegment"),
            ),
        ),
    )


class GroupByClauseSegment(ansi.GroupByClauseSegment):
    """A `GROUP BY` clause like in `SELECT`.

    Snowflake supports Cube, Rollup, and Grouping Sets

    https://docs.snowflake.com/en/sql-reference/constructs/group-by.html
    """

    match_grammar = StartsWith(
        Sequence("GROUP", "BY"),
        terminator=OneOf(
            "ORDER", "LIMIT", "FETCH", "OFFSET", "HAVING", "QUALIFY", "WINDOW"
        ),
        enforce_whitespace_preceding_terminator=True,
    )
    parse_grammar = Sequence(
        "GROUP",
        "BY",
        Indent,
        OneOf(
            Sequence(
                OneOf("CUBE", "ROLLUP", Sequence("GROUPING", "SETS")),
                Bracketed(
                    Ref("GroupByContentsGrammar"),
                ),
            ),
            Ref("GroupByContentsGrammar"),
        ),
        Dedent,
    )


class ValuesClauseSegment(ansi.ValuesClauseSegment):
    """A `VALUES` clause like in `INSERT`."""

    match_grammar = Sequence(
        "VALUES",
        Delimited(
            Bracketed(
                Delimited(
                    # DEFAULT and NULL keywords used in
                    # INSERT INTO statement.
                    "DEFAULT",
                    "NULL",
                    Ref("ExpressionSegment"),
                    ephemeral_name="ValuesClauseElements",
                )
            ),
        ),
    )


class InsertStatementSegment(BaseSegment):
    """An `INSERT` statement.

    https://docs.snowflake.com/en/sql-reference/sql/insert.html
    https://docs.snowflake.com/en/sql-reference/sql/insert-multi-table.html
    """

    type = "insert_statement"
    match_grammar = Sequence(
        "INSERT",
        Ref.keyword("OVERWRITE", optional=True),
        OneOf(
            # Single table INSERT INTO.
            Sequence(
                "INTO",
                Ref("TableReferenceSegment"),
                Ref("BracketedColumnReferenceListGrammar", optional=True),
                Ref("SelectableGrammar"),
            ),
            # Unconditional multi-table INSERT INTO.
            Sequence(
                "ALL",
                AnyNumberOf(
                    Sequence(
                        "INTO",
                        Ref("TableReferenceSegment"),
                        Ref("BracketedColumnReferenceListGrammar", optional=True),
                        Ref("ValuesClauseSegment", optional=True),
                    ),
                    min_times=1,
                ),
                Ref("SelectStatementSegment"),
            ),
            # Conditional multi-table INSERT INTO.
            Sequence(
                OneOf(
                    "FIRST",
                    "ALL",
                ),
                AnyNumberOf(
                    Sequence(
                        "WHEN",
                        Ref("ExpressionSegment"),
                        "THEN",
                        AnyNumberOf(
                            Sequence(
                                "INTO",
                                Ref("TableReferenceSegment"),
                                Ref(
                                    "BracketedColumnReferenceListGrammar", optional=True
                                ),
                                Ref("ValuesClauseSegment", optional=True),
                            ),
                            min_times=1,
                        ),
                    ),
                    min_times=1,
                ),
                Sequence(
                    "ELSE",
                    "INTO",
                    Ref("TableReferenceSegment"),
                    Ref("BracketedColumnReferenceListGrammar", optional=True),
                    Ref("ValuesClauseSegment", optional=True),
                    optional=True,
                ),
                Ref("SelectStatementSegment"),
            ),
        ),
    )


class FunctionDefinitionGrammar(ansi.FunctionDefinitionGrammar):
    """This is the body of a `CREATE FUNCTION AS` statement."""

    match_grammar = Sequence(
        "AS",
        Ref("QuotedLiteralSegment"),
        Sequence(
            "LANGUAGE",
            Ref("NakedIdentifierSegment"),
            optional=True,
        ),
    )


class StatementSegment(ansi.StatementSegment):
    """A generic segment, to any of its child subsegments."""

    match_grammar = ansi.StatementSegment.match_grammar
    parse_grammar = ansi.StatementSegment.parse_grammar.copy(
        insert=[
            Ref("CreateStatementSegment"),
            Ref("CreateTaskSegment"),
            Ref("CreateCloneStatementSegment"),
            Ref("CreateProcedureStatementSegment"),
            Ref("ShowStatementSegment"),
            Ref("AlterUserStatementSegment"),
            Ref("AlterSessionStatementSegment"),
            Ref("AlterTaskStatementSegment"),
            Ref("SetAssignmentStatementSegment"),
            Ref("CallStoredProcedureSegment"),
            Ref("MergeStatementSegment"),
            Ref("CopyIntoTableStatementSegment"),
            Ref("AlterWarehouseStatementSegment"),
            Ref("CreateExternalTableSegment"),
            Ref("AlterExternalTableStatementSegment"),
            Ref("CreateSchemaStatementSegment"),
            Ref("AlterSchemaStatementSegment"),
            Ref("CreateFunctionStatementSegment"),
            Ref("AlterFunctionStatementSegment"),
            Ref("CreateExternalFunctionStatementSegment"),
            Ref("CreateStageSegment"),
            Ref("AlterStageSegment"),
            Ref("CreateStreamStatementSegment"),
            Ref("AlterStreamStatementSegment"),
            Ref("UnsetStatementSegment"),
            Ref("UndropStatementSegment"),
            Ref("CommentStatementSegment"),
            Ref("CallStatementSegment"),
            Ref("AlterViewStatementSegment"),
            Ref("AlterMaterializedViewStatementSegment"),
            Ref("DropProcedureStatementSegment"),
            Ref("DropExternalTableStatementSegment"),
            Ref("DropMaterializedViewStatementSegment"),
            Ref("DropObjectStatementSegment"),
            Ref("CreateFileFormatSegment"),
            Ref("ListStatementSegment"),
            Ref("GetStatementSegment"),
<<<<<<< HEAD
            Ref("RemoveStatementSegment"),
=======
            Ref("PutStatementSegment"),
>>>>>>> d9bec01c
        ],
        remove=[
            Ref("CreateIndexStatementSegment"),
            Ref("DropIndexStatementSegment"),
        ],
    )


class SetAssignmentStatementSegment(BaseSegment):
    """A `SET` statement.

    https://docs.snowflake.com/en/sql-reference/sql/set.html
    """

    type = "set_statement"

    match_grammar = OneOf(
        Sequence(
            "SET",
            Ref("LocalVariableNameSegment"),
            Ref("EqualsSegment"),
            Ref("ExpressionSegment"),
        ),
        Sequence(
            "SET",
            Bracketed(
                Delimited(
                    Ref("LocalVariableNameSegment"), delimiter=Ref("CommaSegment")
                )
            ),
            Ref("EqualsSegment"),
            Bracketed(
                Delimited(
                    Ref("ExpressionSegment"),
                    delimiter=Ref("CommaSegment"),
                ),
            ),
        ),
    )


class CallStoredProcedureSegment(BaseSegment):
    """This is a CALL statement used to execute a stored procedure.

    https://docs.snowflake.com/en/sql-reference/sql/call.html
    """

    type = "call_segment"

    match_grammar = Sequence(
        "CALL",
        Ref("FunctionSegment"),
    )


class WithinGroupClauseSegment(BaseSegment):
    """An WITHIN GROUP clause for window functions.

    https://docs.snowflake.com/en/sql-reference/functions/listagg.html.
    https://docs.snowflake.com/en/sql-reference/functions/array_agg.html.
    """

    type = "withingroup_clause"
    match_grammar = Sequence(
        "WITHIN",
        "GROUP",
        Bracketed(Anything(optional=True)),
    )

    parse_grammar = Sequence(
        "WITHIN",
        "GROUP",
        Bracketed(Ref("OrderByClauseSegment", optional=True)),
    )


class FromExpressionElementSegment(ansi.FromExpressionElementSegment):
    """A table expression."""

    type = "from_expression_element"
    match_grammar = Sequence(
        Ref("PreTableFunctionKeywordsGrammar", optional=True),
        OptionallyBracketed(Ref("TableExpressionSegment")),
        Ref(
            "AliasExpressionSegment",
            exclude=OneOf(
                Ref("SamplingExpressionSegment"),
                Ref("ChangesClauseSegment"),
                Ref("JoinLikeClauseGrammar"),
            ),
            optional=True,
        ),
        # https://cloud.google.com/bigquery/docs/reference/standard-sql/arrays#flattening_arrays
        Sequence("WITH", "OFFSET", Ref("AliasExpressionSegment"), optional=True),
        Ref("SamplingExpressionSegment", optional=True),
        Ref("PostTableExpressionGrammar", optional=True),
    )


class MatchRecognizeClauseSegment(BaseSegment):
    """A `MATCH_RECOGNIZE` clause.

    https://docs.snowflake.com/en/sql-reference/constructs/match_recognize.html
    """

    type = "match_recognize_clause"
    match_grammar = Sequence(
        "MATCH_RECOGNIZE",
        Bracketed(
            Ref("PartitionClauseSegment", optional=True),
            Ref("OrderByClauseSegment", optional=True),
            Sequence(
                "MEASURES",
                Delimited(
                    Sequence(
                        # The edges of the window frame can be specified
                        # by using either RUNNING or FINAL semantics.
                        # https://docs.snowflake.com/en/sql-reference/constructs/match_recognize.html#expressions-in-define-and-measures-clauses
                        OneOf(
                            "FINAL",
                            "RUNNING",
                            optional=True,
                        ),
                        Ref("ExpressionSegment"),
                        Ref("AliasExpressionSegment"),
                    ),
                ),
                optional=True,
            ),
            OneOf(
                Sequence(
                    "ONE",
                    "ROW",
                    "PER",
                    "MATCH",
                ),
                Sequence(
                    "ALL",
                    "ROWS",
                    "PER",
                    "MATCH",
                    OneOf(
                        Sequence(
                            "SHOW",
                            "EMPTY",
                            "MATCHES",
                        ),
                        Sequence(
                            "OMIT",
                            "EMPTY",
                            "MATCHES",
                        ),
                        Sequence(
                            "WITH",
                            "UNMATCHED",
                            "ROWS",
                        ),
                        optional=True,
                    ),
                ),
                optional=True,
            ),
            Sequence(
                "AFTER",
                "MATCH",
                "SKIP",
                OneOf(
                    Sequence(
                        "PAST",
                        "LAST",
                        "ROW",
                    ),
                    Sequence(
                        "TO",
                        "NEXT",
                        "ROW",
                    ),
                    Sequence(
                        "TO",
                        OneOf("FIRST", "LAST", optional=True),
                        Ref("SingleIdentifierGrammar"),
                    ),
                ),
                optional=True,
            ),
            "PATTERN",
            Bracketed(
                Ref("PatternGrammar"),
            ),
            "DEFINE",
            Delimited(
                Sequence(
                    Ref("SingleIdentifierGrammar"),
                    "AS",
                    Ref("ExpressionSegment"),
                ),
            ),
        ),
    )


class ChangesClauseSegment(BaseSegment):
    """A `CHANGES` clause.

    https://docs.snowflake.com/en/sql-reference/constructs/changes.html
    """

    type = "changes_clause"
    match_grammar = Sequence(
        "CHANGES",
        Bracketed(
            "INFORMATION",
            Ref("ParameterAssignerSegment"),
            OneOf("DEFAULT", "APPEND_ONLY"),
        ),
        OneOf(
            Sequence(
                "AT",
                Bracketed(
                    OneOf("TIMESTAMP", "OFFSET", "STATEMENT"),
                    Ref("ParameterAssignerSegment"),
                    Ref("ExpressionSegment"),
                ),
            ),
            Sequence(
                "BEFORE",
                Bracketed(
                    "STATEMENT",
                    Ref("ParameterAssignerSegment"),
                    Ref("ExpressionSegment"),
                ),
            ),
        ),
        Sequence(
            "END",
            Bracketed(
                OneOf("TIMESTAMP", "OFFSET", "STATEMENT"),
                Ref("ParameterAssignerSegment"),
                Ref("ExpressionSegment"),
            ),
            optional=True,
        ),
    )


class FromAtExpressionSegment(BaseSegment):
    """An AT expression."""

    type = "from_at_expression"
    match_grammar = Sequence(
        "AT",
        Bracketed(
            OneOf("TIMESTAMP", "OFFSET", "STATEMENT"),
            Ref("ParameterAssignerSegment"),
            Ref("ExpressionSegment"),
        ),
    )


class FromBeforeExpressionSegment(BaseSegment):
    """A BEFORE expression."""

    type = "from_before_expression"
    match_grammar = Sequence("BEFORE", Bracketed(Anything()))

    parse_grammar = Sequence(
        "BEFORE",
        Bracketed(
            OneOf("TIMESTAMP", "OFFSET", "STATEMENT"),
            Ref("ParameterAssignerSegment"),
            Ref("ExpressionSegment"),
        ),
    )


class FromPivotExpressionSegment(BaseSegment):
    """A PIVOT expression."""

    type = "from_pivot_expression"
    match_grammar = Sequence(
        "PIVOT",
        Bracketed(
            Ref("FunctionSegment"),
            "FOR",
            Ref("SingleIdentifierGrammar"),
            "IN",
            Bracketed(Delimited(Ref("LiteralGrammar"), delimiter=Ref("CommaSegment"))),
        ),
    )


class FromUnpivotExpressionSegment(BaseSegment):
    """An UNPIVOT expression."""

    type = "from_unpivot_expression"
    match_grammar = Sequence(
        "UNPIVOT",
        Bracketed(
            Ref("SingleIdentifierGrammar"),
            "FOR",
            Ref("SingleIdentifierGrammar"),
            "IN",
            Bracketed(
                Delimited(Ref("SingleIdentifierGrammar"), delimiter=Ref("CommaSegment"))
            ),
        ),
    )


class SamplingExpressionSegment(ansi.SamplingExpressionSegment):
    """A sampling expression."""

    match_grammar = Sequence(
        OneOf("SAMPLE", "TABLESAMPLE"),
        OneOf("BERNOULLI", "ROW", "SYSTEM", "BLOCK", optional=True),
        Bracketed(Ref("NumericLiteralSegment"), Ref.keyword("ROWS", optional=True)),
        Sequence(
            OneOf("REPEATABLE", "SEED"),
            Bracketed(Ref("NumericLiteralSegment")),
            optional=True,
        ),
    )


class NamedParameterExpressionSegment(BaseSegment):
    """A keyword expression.

    e.g. 'input => custom_fields'

    """

    type = "snowflake_keyword_expression"
    match_grammar = Sequence(
        Ref("ParameterNameSegment"),
        Ref("ParameterAssignerSegment"),
        OneOf(
            Ref("LiteralGrammar"),
            Ref("ColumnReferenceSegment"),
            Ref("ExpressionSegment"),
        ),
    )


class SemiStructuredAccessorSegment(BaseSegment):
    """A semi-structured data accessor segment.

    https://docs.snowflake.com/en/user-guide/semistructured-considerations.html
    """

    type = "snowflake_semi_structured_expression"
    match_grammar = Sequence(
        OneOf(
            # If a field is already a VARIANT, this could
            # be initiated by a colon or a dot. This is particularly
            # useful when a field is an ARRAY of objects.
            Ref("DotSegment"),
            Ref("ColonSegment"),
        ),
        OneOf(
            Ref("NakedSemiStructuredElementSegment"),
            Ref("QuotedSemiStructuredElementSegment"),
        ),
        Ref("ArrayAccessorSegment", optional=True),
        AnyNumberOf(
            Sequence(
                OneOf(
                    # Can be delimited by dots or colons
                    Ref("DotSegment"),
                    Ref("ColonSegment"),
                ),
                OneOf(
                    Ref("NakedSemiStructuredElementSegment"),
                    Ref("QuotedSemiStructuredElementSegment"),
                ),
                allow_gaps=True,
            ),
            Ref("ArrayAccessorSegment", optional=True),
            allow_gaps=True,
        ),
        allow_gaps=True,
    )


class QualifyClauseSegment(BaseSegment):
    """A `QUALIFY` clause like in `SELECT`.

    https://docs.snowflake.com/en/sql-reference/constructs/qualify.html
    """

    type = "qualify_clause"
    match_grammar = StartsWith(
        "QUALIFY",
        terminator=OneOf(
            Sequence("ORDER", "BY"),
            "LIMIT",
            "FETCH",
            "OFFSET",
        ),
    )
    parse_grammar = Sequence(
        "QUALIFY",
        Indent,
        OneOf(
            Bracketed(
                Ref("ExpressionSegment"),
            ),
            Ref("ExpressionSegment"),
        ),
        Dedent,
    )


class SelectStatementSegment(ansi.SelectStatementSegment):
    """A snowflake `SELECT` statement including optional Qualify.

    https://docs.snowflake.com/en/sql-reference/constructs/qualify.html
    """

    type = "select_statement"
    match_grammar = StartsWith(
        # NB: In bigquery, the select clause may include an EXCEPT, which
        # will also match the set operator, but by starting with the whole
        # select clause rather than just the SELECT keyword, we normally
        # mitigate that here. But this isn't BigQuery! So we can be more
        # efficient and just just the keyword.
        "SELECT",
        terminator=Ref("SetOperatorSegment"),
    )

    parse_grammar = ansi.SelectStatementSegment.parse_grammar.copy(
        insert=[Ref("QualifyClauseSegment", optional=True)],
        before=Ref("OrderByClauseSegment", optional=True),
    )


class SelectClauseModifierSegment(ansi.SelectClauseModifierSegment):
    """Things that come after SELECT but before the columns, specifically for Snowflake.

    https://docs.snowflake.com/en/sql-reference/constructs.html
    """

    match_grammar = Sequence(
        OneOf("DISTINCT", "ALL", optional=True),
        # TOP N is unique to Snowflake, and we can optionally add DISTINCT/ALL in front
        # of it.
        Sequence("TOP", Ref("NumericLiteralSegment"), optional=True),
    )


class AlterTableStatementSegment(ansi.AlterTableStatementSegment):
    """An `ALTER TABLE` statement.

    https://docs.snowflake.com/en/sql-reference/sql/alter-table.html
    If possible, please keep the order below the same as Snowflake's doc:
    """

    match_grammar = Sequence(
        "ALTER",
        "TABLE",
        Ref("TableReferenceSegment"),
        OneOf(
            # Rename
            Sequence(
                "RENAME",
                "TO",
                Ref("TableReferenceSegment"),
            ),
            # Swap With
            Sequence(
                "SWAP",
                "WITH",
                Ref("TableReferenceSegment"),
            ),
            # searchOptimizationAction
            # N.B. Since SEARCH and OPTIMIZATION are unreserved keywords
            # we move this above AlterTableTableColumnActionSegment
            # in order to avoid matching these as columns.
            Sequence(
                OneOf(
                    "ADD",
                    "DROP",
                ),
                "SEARCH",
                "OPTIMIZATION",
            ),
            Ref("AlterTableClusteringActionSegment"),
            Ref("AlterTableTableColumnActionSegment"),
            # @TODO: constraintAction
            # @TODO: extTableColumnAction
            # SET Table options
            # @TODO: Restrict the list of parameters supported per Snowflake doc.
            Sequence(
                Ref.keyword("SET"),
                OneOf(
                    Ref("ParameterNameSegment"),
                    Ref.keyword("COMMENT"),
                ),
                Ref("EqualsSegment", optional=True),
                OneOf(
                    Ref("LiteralGrammar"),
                    Ref("NakedIdentifierSegment"),
                    Ref("QuotedLiteralSegment"),
                ),
            ),
            # @TODO: Set/unset TAG
            # @TODO: Unset table options
            # @TODO: Add/drop row access policies
        ),
    )


class AlterTableTableColumnActionSegment(BaseSegment):
    """ALTER TABLE `tableColumnAction` per defined in Snowflake's grammar.

    https://docs.snowflake.com/en/sql-reference/sql/alter-table.html
    https://docs.snowflake.com/en/sql-reference/sql/alter-table-column.html

    If possible, please match the order of this sequence with what's defined in
    Snowflake's tableColumnAction grammar.
    """

    type = "alter_table_table_column_action"

    match_grammar = OneOf(
        # Add Column
        Sequence(
            "ADD",
            "COLUMN",
            # Handle Multiple Columns
            Delimited(
                Sequence(
                    Ref("ColumnReferenceSegment"),
                    Ref("DatatypeSegment"),
                    OneOf(
                        # Default
                        Sequence(
                            "DEFAULT",
                            Ref("ExpressionSegment"),
                        ),
                        # Auto-increment/identity column
                        Sequence(
                            OneOf(
                                "AUTOINCREMENT",
                                "IDENTITY",
                            ),
                            OneOf(
                                # ( <start_num>, <step_num> )
                                Bracketed(
                                    Ref("NumericLiteralSegment"),
                                    Ref("CommaSegment"),
                                    Ref("NumericLiteralSegment"),
                                ),
                                # START <num> INCREMENT <num>
                                Sequence(
                                    "START",
                                    Ref("NumericLiteralSegment"),
                                    "INCREMENT",
                                    Ref("NumericLiteralSegment"),
                                ),
                                optional=True,
                            ),
                        ),
                        optional=True,
                    ),
                    # @TODO: Add support for `inlineConstraint`
                    Sequence(
                        Ref.keyword("WITH", optional=True),
                        "MASKING",
                        "POLICY",
                        Ref("FunctionNameSegment"),
                        Sequence(
                            "USING",
                            Bracketed(
                                Delimited(
                                    OneOf(
                                        Ref("ColumnReferenceSegment"),
                                        Ref("ExpressionSegment"),
                                    )
                                ),
                            ),
                            optional=True,
                        ),
                        optional=True,
                    ),
                    Ref("CommentClauseSegment", optional=True),
                ),
            ),
        ),
        # Rename column
        Sequence(
            "RENAME",
            "COLUMN",
            Ref("ColumnReferenceSegment"),
            "TO",
            Ref("ColumnReferenceSegment"),
        ),
        # Alter/Modify column(s)
        Sequence(
            OneOf("ALTER", "MODIFY"),
            OptionallyBracketed(
                Delimited(
                    OneOf(
                        # Add things
                        Sequence(
                            Ref.keyword("COLUMN", optional=True),
                            Ref("ColumnReferenceSegment"),
                            OneOf(
                                Sequence("DROP", "DEFAULT"),
                                Sequence(
                                    "SET",
                                    "DEFAULT",
                                    Ref("NakedIdentifierSegment"),
                                    Ref("DotSegment"),
                                    "NEXTVAL",
                                ),
                                Sequence(
                                    OneOf("SET", "DROP", optional=True),
                                    "NOT",
                                    "NULL",
                                ),
                                Sequence(
                                    Sequence(
                                        Sequence("SET", "DATA", optional=True),
                                        "TYPE",
                                        optional=True,
                                    ),
                                    Ref("DatatypeSegment"),
                                ),
                                Ref("CommentClauseSegment"),
                            ),
                        ),
                        Sequence(
                            "COLUMN",
                            Ref("ColumnReferenceSegment"),
                            "SET",
                            "MASKING",
                            "POLICY",
                            Ref("FunctionNameSegment"),
                            Sequence(
                                "USING",
                                Bracketed(
                                    Delimited(
                                        OneOf(
                                            Ref("ColumnReferenceSegment"),
                                            Ref("ExpressionSegment"),
                                        )
                                    ),
                                ),
                                optional=True,
                            ),
                        ),
                        Sequence(
                            "COLUMN",
                            Ref("ColumnReferenceSegment"),
                            "UNSET",
                            "MASKING",
                            "POLICY",
                        ),
                        # @TODO: Set/Unset TAG support
                    ),
                ),
            ),
        ),
        # Drop column
        Sequence(
            "DROP",
            Ref.keyword("COLUMN", optional=True),
            Delimited(Ref("ColumnReferenceSegment")),
        ),
        # @TODO: Drop columns
        # vvvvv COPIED FROM ANSI vvvvv
        # @TODO: Removed these once `tableColumnAction` is properly supported.
        Sequence(
            OneOf("ADD", "MODIFY"),
            Ref.keyword("COLUMN", optional=True),
            Ref("ColumnDefinitionSegment"),
            OneOf(
                Sequence(OneOf("FIRST", "AFTER"), Ref("ColumnReferenceSegment")),
                # Bracketed Version of the same
                Ref("BracketedColumnReferenceListGrammar"),
                optional=True,
            ),
        ),
    )


class AlterTableClusteringActionSegment(BaseSegment):
    """ALTER TABLE `clusteringAction` per defined in Snowflake's grammar.

    https://docs.snowflake.com/en/sql-reference/sql/alter-table.html#clustering-actions-clusteringaction
    """

    type = "alter_table_clustering_action"

    match_grammar = OneOf(
        Sequence(
            "CLUSTER",
            "BY",
            OneOf(
                Ref("FunctionSegment"),
                Bracketed(Delimited(Ref("ExpressionSegment"))),
            ),
        ),
        # N.B. RECLUSTER is deprecated:
        # https://docs.snowflake.com/en/user-guide/tables-clustering-manual.html
        Sequence(
            "RECLUSTER",
            Sequence(
                "MAX_SIZE",
                Ref("EqualsSegment"),
                Ref("NumericLiteralSegment"),
                optional=True,
            ),
            Ref("WhereClauseSegment", optional=True),
        ),
        Sequence(
            OneOf(
                "SUSPEND",
                "RESUME",
            ),
            "RECLUSTER",
        ),
        Sequence(
            "DROP",
            "CLUSTERING",
            "KEY",
        ),
    )


class AlterWarehouseStatementSegment(BaseSegment):
    """An `ALTER WAREHOUSE` statement.

    https://docs.snowflake.com/en/sql-reference/sql/alter-warehouse.html

    """

    type = "alter_warehouse_statement"
    match_grammar = Sequence(
        "ALTER",
        "WAREHOUSE",
        Sequence("IF", "EXISTS", optional=True),
        OneOf(
            Sequence(
                Ref("NakedIdentifierSegment", optional=True),
                OneOf(
                    "SUSPEND",
                    Sequence(
                        "RESUME",
                        Sequence("IF", "SUSPENDED", optional=True),
                    ),
                ),
            ),
            Sequence(
                Ref("NakedIdentifierSegment", optional=True),
                Sequence(
                    "ABORT",
                    "ALL",
                    "QUERIES",
                ),
            ),
            Sequence(
                Ref("NakedIdentifierSegment"),
                "RENAME",
                "TO",
                Ref("NakedIdentifierSegment"),
            ),
            Sequence(
                Ref("NakedIdentifierSegment"),
                "SET",
                OneOf(
                    AnyNumberOf(
                        Ref("WarehouseObjectPropertiesSegment"),
                        Ref("CommentEqualsClauseSegment"),
                        Ref("WarehouseObjectParamsSegment"),
                    ),
                    Ref("TagEqualsSegment"),
                ),
            ),
            Sequence(
                Ref("NakedIdentifierSegment"),
                "UNSET",
                OneOf(
                    Delimited(Ref("NakedIdentifierSegment")),
                    Sequence("TAG", Delimited(Ref("NakedIdentifierSegment"))),
                ),
            ),
        ),
    )


class AlterExternalTableStatementSegment(BaseSegment):
    """An `ALTER EXTERNAL TABLE` statement.

    https://docs.snowflake.com/en/sql-reference/sql/alter-external-table.html
    """

    type = "alter_external_table_statement"

    match_grammar = Sequence(
        "ALTER",
        "EXTERNAL",
        "TABLE",
        Ref("IfExistsGrammar", optional=True),
        Ref("TableReferenceSegment"),
        OneOf(
            Sequence("REFRESH", Ref("QuotedLiteralSegment", optional=True)),
            Sequence(
                OneOf("ADD", "REMOVE"),
                "FILES",
                Bracketed(Delimited(Ref("QuotedLiteralSegment"))),
            ),
            Sequence(
                "SET",
                Sequence(
                    "AUTO_REFRESH",
                    Ref("EqualsSegment"),
                    Ref("BooleanLiteralGrammar"),
                    optional=True,
                ),
                Ref("TagEqualsSegment", optional=True),
            ),
            Sequence("UNSET", Ref("TagEqualsSegment")),
            Sequence("DROP", "PARTITION", "LOCATION", Ref("QuotedLiteralSegment")),
            Sequence(
                "ADD",
                "PARTITION",
                Bracketed(
                    Delimited(
                        Sequence(
                            Ref("ColumnReferenceSegment"),
                            Ref("EqualsSegment"),
                            Ref("QuotedLiteralSegment"),
                        ),
                    ),
                ),
                "LOCATION",
                Ref("QuotedLiteralSegment"),
            ),
        ),
    )


class CommentEqualsClauseSegment(BaseSegment):
    """A comment clause.

    e.g. COMMENT = 'view/table description'
    """

    type = "comment_equals_clause"
    match_grammar = Sequence(
        "COMMENT", Ref("EqualsSegment"), Ref("QuotedLiteralSegment")
    )


class TagBracketedEqualsSegment(BaseSegment):
    """A tag clause.

    e.g. TAG (tag1 = 'value1', tag2 = 'value2')
    """

    type = "tag_bracketed_equals"
    match_grammar = Sequence(
        Sequence("WITH", optional=True),
        "TAG",
        Bracketed(
            Delimited(
                Sequence(
                    Ref("NakedIdentifierSegment"),
                    Ref("EqualsSegment"),
                    Ref("QuotedLiteralSegment"),
                )
            ),
        ),
    )


class TagEqualsSegment(BaseSegment):
    """A tag clause.

    e.g. TAG tag1 = 'value1', tag2 = 'value2'
    """

    type = "tag_equals"
    match_grammar = Sequence(
        "TAG",
        Delimited(
            Sequence(
                Ref("NakedIdentifierSegment"),
                Ref("EqualsSegment"),
                Ref("QuotedLiteralSegment"),
            )
        ),
    )


class UnorderedSelectStatementSegment(ansi.UnorderedSelectStatementSegment):
    """A snowflake unordered `SELECT` statement including optional Qualify.

    https://docs.snowflake.com/en/sql-reference/constructs/qualify.html
    """

    type = "select_statement"
    match_grammar = ansi.UnorderedSelectStatementSegment.match_grammar.copy()

    parse_grammar = ansi.UnorderedSelectStatementSegment.parse_grammar.copy(
        insert=[Ref("QualifyClauseSegment", optional=True)],
        before=Ref("OverlapsClauseSegment", optional=True),
    )


class CreateCloneStatementSegment(BaseSegment):
    """A snowflake `CREATE ... CLONE` statement.

    https://docs.snowflake.com/en/sql-reference/sql/create-clone.html
    """

    type = "create_clone_statement"
    match_grammar = Sequence(
        "CREATE",
        Sequence("OR", "REPLACE", optional=True),
        OneOf(
            "DATABASE",
            "SCHEMA",
            "TABLE",
            "SEQUENCE",
            Sequence("FILE", "FORMAT"),
            "STAGE",
            "STREAM",
            "TASK",
        ),
        Sequence("IF", "NOT", "EXISTS", optional=True),
        Ref("SingleIdentifierGrammar"),
        "CLONE",
        Ref("SingleIdentifierGrammar"),
        OneOf(
            Ref("FromAtExpressionSegment"),
            Ref("FromBeforeExpressionSegment"),
            optional=True,
        ),
    )


class CreateProcedureStatementSegment(BaseSegment):
    """A snowflake `CREATE ... PROCEDURE` statement.

    https://docs.snowflake.com/en/sql-reference/sql/create-procedure.html
    """

    type = "create_procedure_statement"
    match_grammar = Sequence(
        "CREATE",
        Sequence("OR", "REPLACE", optional=True),
        "PROCEDURE",
        Ref("FunctionNameSegment"),
        Ref("FunctionParameterListGrammar"),
        "RETURNS",
        Ref("DatatypeSegment"),
        Sequence("NOT", "NULL", optional=True),
        "LANGUAGE",
        OneOf("JAVASCRIPT", "SQL"),
        OneOf(
            Sequence("CALLED", "ON", "NULL", "INPUT"),
            Sequence("RETURNS", "NULL", "ON", "NULL", "INPUT"),
            "STRICT",
            optional=True,
        ),
        OneOf("VOLATILE", "IMMUTABLE", optional=True),
        Ref("CommentEqualsClauseSegment", optional=True),
        Sequence("EXECUTE", "AS", OneOf("CALLER", "OWNER"), optional=True),
        "AS",
        OneOf(
            Ref("DoubleQuotedUDFBody"),
            Ref("SingleQuotedUDFBody"),
            Ref("DollarQuotedUDFBody"),
        ),
    )


class CreateFunctionStatementSegment(BaseSegment):
    """A snowflake `CREATE ... FUNCTION` statement for SQL and JavaScript functions.

    https://docs.snowflake.com/en/sql-reference/sql/create-function.html
    """

    type = "create_function_statement"
    match_grammar = Sequence(
        "CREATE",
        Sequence("OR", "REPLACE", optional=True),
        Sequence("SECURE", optional=True),
        "FUNCTION",
        Ref("FunctionNameSegment"),
        Ref("FunctionParameterListGrammar"),
        "RETURNS",
        OneOf(
            Ref("DatatypeSegment"),
            Sequence("TABLE", Bracketed(Delimited(Ref("ColumnDefinitionSegment")))),
        ),
        Sequence("NOT", "NULL", optional=True),
        OneOf("VOLATILE", "IMMUTABLE", optional=True),
        Sequence("LANGUAGE", OneOf("JAVASCRIPT", "SQL"), optional=True),
        OneOf(
            Sequence("CALLED", "ON", "NULL", "INPUT"),
            Sequence("RETURNS", "NULL", "ON", "NULL", "INPUT"),
            "STRICT",
            optional=True,
        ),
        OneOf("VOLATILE", "IMMUTABLE", optional=True),
        Ref("CommentEqualsClauseSegment", optional=True),
        "AS",
        OneOf(
            Ref("DoubleQuotedUDFBody"),
            Ref("SingleQuotedUDFBody"),
            Ref("DollarQuotedUDFBody"),
        ),
    )


class AlterFunctionStatementSegment(BaseSegment):
    """A snowflake `ALTER ... FUNCTION` and `ALTER ... EXTERNAL FUNCTION` statements.

    NOTE: `ALTER ... EXTERNAL FUNCTION` statements always use the `ALTER ... FUNCTION`
    syntax.

    https://docs.snowflake.com/en/sql-reference/sql/alter-function.html
    https://docs.snowflake.com/en/sql-reference/sql/alter-external-function.html
    """

    type = "alter_function_statement"
    match_grammar = Sequence(
        "ALTER",
        "FUNCTION",
        Sequence("IF", "EXISTS", optional=True),
        Ref("FunctionNameSegment"),
        Ref("FunctionParameterListGrammar"),
        OneOf(
            Sequence("RENAME", "TO", Ref("FunctionNameSegment")),
            Sequence(
                "SET",
                OneOf(
                    Ref("CommentEqualsClauseSegment"),
                    Sequence(
                        "API_INTEGRATION",
                        Ref("EqualsSegment"),
                        Ref("SingleIdentifierGrammar"),
                    ),
                    Sequence(
                        "HEADERS",
                        Ref("EqualsSegment"),
                        Bracketed(
                            Delimited(
                                Sequence(
                                    Ref("SingleQuotedIdentifierSegment"),
                                    Ref("EqualsSegment"),
                                    Ref("SingleQuotedIdentifierSegment"),
                                ),
                            ),
                        ),
                    ),
                    Sequence(
                        "CONTEXT_HEADERS",
                        Ref("EqualsSegment"),
                        Bracketed(
                            Delimited(
                                Ref("ContextHeadersGrammar"),
                            ),
                        ),
                    ),
                    Sequence(
                        "MAX_BATCH_ROWS",
                        Ref("EqualsSegment"),
                        Ref("NumericLiteralSegment"),
                    ),
                    Sequence(
                        "COMPRESSION",
                        Ref("EqualsSegment"),
                        Ref("CompressionType"),
                    ),
                    "SECURE",
                    Sequence(
                        OneOf("REQUEST_TRANSLATOR", "RESPONSE_TRANSLATOR"),
                        Ref("EqualsSegment"),
                        Ref("FunctionNameSegment"),
                    ),
                ),
            ),
            Sequence(
                "UNSET",
                OneOf(
                    "COMMENT",
                    "HEADERS",
                    "CONTEXT_HEADERS",
                    "MAX_BATCH_ROWS",
                    "COMPRESSION",
                    "SECURE",
                    "REQUEST_TRANSLATOR",
                    "RESPONSE_TRANSLATOR",
                ),
            ),
            Sequence(
                "RENAME",
                "TO",
                Ref("SingleIdentifierGrammar"),
            ),
        ),
    )


class CreateExternalFunctionStatementSegment(BaseSegment):
    """A snowflake `CREATE ... EXTERNAL FUNCTION` statement for API integrations.

    https://docs.snowflake.com/en/sql-reference/sql/create-external-function.html
    """

    type = "create_external_function_statement"
    match_grammar = Sequence(
        "CREATE",
        Sequence("OR", "REPLACE", optional=True),
        Sequence("SECURE", optional=True),
        "EXTERNAL",
        "FUNCTION",
        Ref("FunctionNameSegment"),
        Ref("FunctionParameterListGrammar"),
        "RETURNS",
        Ref("DatatypeSegment"),
        Sequence(Ref.keyword("NOT", optional=True), "NULL", optional=True),
        OneOf(
            Sequence("CALLED", "ON", "NULL", "INPUT"),
            Sequence("RETURNS", "NULL", "ON", "NULL", "INPUT"),
            "STRICT",
            optional=True,
        ),
        OneOf("VOLATILE", "IMMUTABLE", optional=True),
        Ref("CommentEqualsClauseSegment", optional=True),
        "API_INTEGRATION",
        Ref("EqualsSegment"),
        Ref("SingleIdentifierGrammar"),
        Sequence(
            "HEADERS",
            Ref("EqualsSegment"),
            Bracketed(
                Delimited(
                    Sequence(
                        Ref("SingleQuotedIdentifierSegment"),
                        Ref("EqualsSegment"),
                        Ref("SingleQuotedIdentifierSegment"),
                    ),
                ),
            ),
            optional=True,
        ),
        Sequence(
            "CONTEXT_HEADERS",
            Ref("EqualsSegment"),
            Bracketed(
                Delimited(
                    Ref("ContextHeadersGrammar"),
                ),
            ),
            optional=True,
        ),
        Sequence(
            "MAX_BATCH_ROWS",
            Ref("EqualsSegment"),
            Ref("NumericLiteralSegment"),
            optional=True,
        ),
        Sequence(
            "COMPRESSION",
            Ref("EqualsSegment"),
            Ref("CompressionType"),
            optional=True,
        ),
        Sequence(
            "REQUEST_TRANSLATOR",
            Ref("EqualsSegment"),
            Ref("FunctionNameSegment"),
            optional=True,
        ),
        Sequence(
            "RESPONSE_TRANSLATOR",
            Ref("EqualsSegment"),
            Ref("FunctionNameSegment"),
            optional=True,
        ),
        "AS",
        Ref("SingleQuotedIdentifierSegment"),
    )


class WarehouseObjectPropertiesSegment(BaseSegment):
    """A snowflake Warehouse Object Properties segment.

    https://docs.snowflake.com/en/sql-reference/sql/create-warehouse.html
    https://docs.snowflake.com/en/sql-reference/sql/alter-warehouse.html

    Note: comments are handled seperately so not incorrectly marked as
    warehouse object.
    """

    type = "warehouse_object_properties"

    match_grammar = AnySetOf(
        Sequence(
            "WAREHOUSE_SIZE",
            Ref("EqualsSegment"),
            Ref("WarehouseSize"),
        ),
        Sequence(
            "WAIT_FOR_COMPLETION",
            Ref("EqualsSegment"),
            Ref("BooleanLiteralGrammar"),
        ),
        Sequence(
            "MAX_CLUSTER_COUNT",
            Ref("EqualsSegment"),
            Ref("NumericLiteralSegment"),
        ),
        Sequence(
            "MIN_CLUSTER_COUNT",
            Ref("EqualsSegment"),
            Ref("NumericLiteralSegment"),
        ),
        Sequence(
            "SCALING_POLICY",
            Ref("EqualsSegment"),
            OneOf(
                "STANDARD",
                "ECONOMY",
            ),
        ),
        Sequence(
            "AUTO_SUSPEND",
            Ref("EqualsSegment"),
            OneOf(
                Ref("NumericLiteralSegment"),
                "NULL",
            ),
        ),
        Sequence(
            "AUTO_RESUME",
            Ref("EqualsSegment"),
            Ref("BooleanLiteralGrammar"),
        ),
        Sequence(
            "INITIALLY_SUSPENDED",
            Ref("EqualsSegment"),
            Ref("BooleanLiteralGrammar"),
        ),
        Sequence(
            "RESOURCE_MONITOR",
            Ref("EqualsSegment"),
            Ref("NakedIdentifierSegment"),
        ),
    )


class WarehouseObjectParamsSegment(BaseSegment):
    """A snowflake Warehouse Object Param segment.

    https://docs.snowflake.com/en/sql-reference/sql/create-warehouse.html
    https://docs.snowflake.com/en/sql-reference/sql/alter-warehouse.html
    """

    type = "warehouse_object_properties"

    match_grammar = AnySetOf(
        Sequence(
            "MAX_CONCURRENCY_LEVEL",
            Ref("EqualsSegment"),
            Ref("NumericLiteralSegment"),
        ),
        Sequence(
            "STATEMENT_QUEUED_TIMEOUT_IN_SECONDS",
            Ref("EqualsSegment"),
            Ref("NumericLiteralSegment"),
        ),
        Sequence(
            "STATEMENT_TIMEOUT_IN_SECONDS",
            Ref("EqualsSegment"),
            Ref("NumericLiteralSegment"),
        ),
    )


class ConstraintPropertiesSegment(BaseSegment):
    """CONSTRAINT clause for CREATE TABLE or ALTER TABLE command.

    https://docs.snowflake.com/en/sql-reference/constraints-properties.html
    """

    type = "constraint_properties_segment"
    match_grammar = Sequence(
        Sequence("CONSTRAINT", Ref("QuotedLiteralSegment"), optional=True),
        OneOf(
            Sequence("UNIQUE", Bracketed(Ref("ColumnReferenceSegment"), optional=True)),
            Sequence(
                Ref("PrimaryKeyGrammar"),
                Bracketed(Ref("ColumnReferenceSegment"), optional=True),
            ),
            Sequence(
                Sequence(
                    Ref("ForeignKeyGrammar"),
                    Bracketed(Ref("ColumnReferenceSegment"), optional=True),
                    optional=True,
                ),
                "REFERENCES",
                Ref("TableReferenceSegment"),
                Bracketed(Ref("ColumnReferenceSegment")),
            ),
        ),
        AnySetOf(
            OneOf(Sequence("NOT", optional=True), "ENFORCED"),
            OneOf(Sequence("NOT", optional=True), "DEFERRABLE"),
            OneOf("INITIALLY", OneOf("DEFERRED", "IMMEDIATE")),
        ),
    )


class ColumnConstraintSegment(ansi.ColumnConstraintSegment):
    """A column option; each CREATE TABLE column can have 0 or more.

    https://docs.snowflake.com/en/sql-reference/sql/create-table.html
    """

    match_grammar = AnySetOf(
        Sequence("COLLATE", Ref("QuotedLiteralSegment")),
        Sequence(
            "DEFAULT",
            OneOf(
                Ref("QuotedLiteralSegment"),
                # https://docs.snowflake.com/en/sql-reference/functions/current_timestamp.html
                Sequence(
                    "CURRENT_TIMESTAMP",
                    Bracketed(
                        Ref("NumericLiteralSegment", optional=True), optional=True
                    ),
                ),
                # https://docs.snowflake.com/en/sql-reference/functions/sysdate.html
                Sequence("SYSDATE", Bracketed()),
            ),
        ),
        Sequence(
            OneOf("AUTOINCREMENT", "IDENTITY"),
            OneOf(
                Bracketed(Delimited(Ref("NumericLiteralSegment"))),
                Sequence(
                    "START",
                    Ref("NumericLiteralSegment"),
                    "INCREMENT",
                    Ref("NumericLiteralSegment"),
                ),
                optional=True,
            ),
        ),
        Sequence(Ref.keyword("NOT", optional=True), "NULL"),  # NOT NULL or NULL
        Sequence(
            Sequence("WITH", optional=True),
            "MASKING",
            "POLICY",
            Ref("FunctionNameSegment"),
            Sequence(
                "USING",
                Bracketed(
                    Delimited(
                        OneOf(
                            Ref("ColumnReferenceSegment"),
                            Ref("ExpressionSegment"),
                        )
                    ),
                ),
                optional=True,
            ),
        ),
        Ref("TagBracketedEqualsSegment", optional=True),
        Ref("ConstraintPropertiesSegment"),
        Sequence("DEFAULT", Ref("QuotedLiteralSegment")),
        Sequence("CHECK", Bracketed(Ref("ExpressionSegment"))),
        Sequence(  # DEFAULT <value>
            "DEFAULT",
            OneOf(
                Ref("LiteralGrammar"),
                Ref("FunctionSegment"),
                # ?? Ref('IntervalExpressionSegment')
            ),
        ),
        Sequence(  # REFERENCES reftable [ ( refcolumn) ]
            "REFERENCES",
            Ref("ColumnReferenceSegment"),
            # Foreign columns making up FOREIGN KEY constraint
            Ref("BracketedColumnReferenceListGrammar", optional=True),
        ),
    )


class CopyOptionsSegment(BaseSegment):
    """A Snowflake CopyOptions statement.

    https://docs.snowflake.com/en/sql-reference/sql/create-table.html
    """

    type = "copy_options"
    match_grammar = AnySetOf(
        Sequence("ON_ERROR", Ref("EqualsSegment"), Ref("CopyOptionOnErrorSegment")),
        Sequence("SIZE_LIMIT", Ref("EqualsSegment"), Ref("LiteralNumericSegment")),
        Sequence("PURGE", Ref("EqualsSegment"), Ref("BooleanLiteralGrammar")),
        Sequence(
            "RETURN_FAILED_ONLY", Ref("EqualsSegment"), Ref("BooleanLiteralGrammar")
        ),
        Sequence(
            "MATCH_BY_COLUMN_NAME",
            Ref("EqualsSegment"),
            OneOf("CASE_SENSITIVE", "CASE_INSENSITIVE", "NONE"),
        ),
        Sequence("ENFORCE_LENGTH", Ref("EqualsSegment"), Ref("BooleanLiteralGrammar")),
        Sequence("TRUNCATECOLUMNS", Ref("EqualsSegment"), Ref("BooleanLiteralGrammar")),
        Sequence("FORCE", Ref("EqualsSegment"), Ref("BooleanLiteralGrammar")),
    )


class CreateSchemaStatementSegment(ansi.CreateSchemaStatementSegment):
    """A `CREATE SCHEMA` statement.

    https://docs.snowflake.com/en/sql-reference/sql/create-schema.html
    """

    type = "create_schema_statement"
    match_grammar = Sequence(
        "CREATE",
        Ref("OrReplaceGrammar", optional=True),
        Ref("TemporaryTransientGrammar", optional=True),
        "SCHEMA",
        Ref("IfNotExistsGrammar", optional=True),
        Ref("SchemaReferenceSegment"),
        Sequence("WITH", "MANAGED", "ACCESS", optional=True),
        Ref("SchemaObjectParamsSegment", optional=True),
        Ref("TagBracketedEqualsSegment", optional=True),
    )


class AlterSchemaStatementSegment(BaseSegment):
    """An `ALTER SCHEMA` statement.

    https://docs.snowflake.com/en/sql-reference/sql/alter-schema.html

    """

    type = "alter_schema_statement"
    match_grammar = Sequence(
        "ALTER",
        "SCHEMA",
        Sequence("IF", "EXISTS", optional=True),
        Ref("SchemaReferenceSegment"),
        OneOf(
            Sequence(
                "RENAME",
                "TO",
                Ref("SchemaReferenceSegment"),
            ),
            Sequence(
                "SWAP",
                "WITH",
                Ref("SchemaReferenceSegment"),
            ),
            Sequence(
                "SET",
                OneOf(Ref("SchemaObjectParamsSegment"), Ref("TagEqualsSegment")),
            ),
            Sequence(
                "UNSET",
                OneOf(
                    Delimited(
                        "DATA_RETENTION_TIME_IN_DAYS",
                        "MAX_DATA_EXTENSION_TIME_IN_DAYS",
                        "DEFAULT_DDL_COLLATION",
                        "COMMENT",
                    ),
                    Sequence("TAG", Delimited(Ref("NakedIdentifierSegment"))),
                ),
            ),
            Sequence(OneOf("ENABLE", "DISABLE"), Sequence("MANAGED", "ACCESS")),
        ),
    )


class SchemaObjectParamsSegment(BaseSegment):
    """A Snowflake Schema Object Param segment.

    https://docs.snowflake.com/en/sql-reference/sql/create-schema.html
    https://docs.snowflake.com/en/sql-reference/sql/alter-schema.html
    """

    type = "schema_object_properties"

    match_grammar = AnySetOf(
        Sequence(
            "DATA_RETENTION_TIME_IN_DAYS",
            Ref("EqualsSegment"),
            Ref("NumericLiteralSegment"),
        ),
        Sequence(
            "MAX_DATA_EXTENSION_TIME_IN_DAYS",
            Ref("EqualsSegment"),
            Ref("NumericLiteralSegment"),
        ),
        Sequence(
            "DEFAULT_DDL_COLLATION",
            Ref("EqualsSegment"),
            Ref("QuotedLiteralSegment"),
        ),
        Ref("CommentEqualsClauseSegment"),
    )


class CreateTableStatementSegment(ansi.CreateTableStatementSegment):
    """A `CREATE TABLE` statement.

    A lot more options than ANSI
    https://docs.snowflake.com/en/sql-reference/sql/create-table.html
    """

    match_grammar = Sequence(
        "CREATE",
        Ref("OrReplaceGrammar", optional=True),
        Ref("TemporaryTransientGrammar", optional=True),
        "TABLE",
        Ref("IfNotExistsGrammar", optional=True),
        Ref("TableReferenceSegment"),
        # Columns and comment syntax:
        AnySetOf(
            Sequence(
                Bracketed(
                    Delimited(
                        Sequence(
                            OneOf(
                                Ref("TableConstraintSegment"),
                                Ref("ColumnDefinitionSegment"),
                                Ref("SingleIdentifierGrammar"),
                            ),
                            Ref("CommentClauseSegment", optional=True),
                        ),
                    ),
                ),
                optional=True,
            ),
            Sequence(
                "CLUSTER",
                "BY",
                OneOf(
                    Ref("FunctionSegment"),
                    Bracketed(Delimited(Ref("ExpressionSegment"))),
                ),
                optional=True,
            ),
            Sequence(
                "STAGE_FILE_FORMAT",
                Ref("EqualsSegment"),
                Ref("FileFormatSegment"),
                optional=True,
            ),
            Sequence(
                "STAGE_COPY_OPTIONS",
                Ref("EqualsSegment"),
                Bracketed(Ref("CopyOptionsSegment")),
                optional=True,
            ),
            Sequence(
                "DATA_RETENTION_TIME_IN_DAYS",
                Ref("EqualsSegment"),
                Ref("LiteralNumericSegment"),
                optional=True,
            ),
            Sequence(
                "MAX_DATA_EXTENSION_TIME_IN_DAYS",
                Ref("EqualsSegment"),
                Ref("LiteralNumericSegment"),
                optional=True,
            ),
            Sequence(
                "CHANGE_TRACKING",
                Ref("EqualsSegment"),
                Ref("BooleanLiteralGrammar"),
                optional=True,
            ),
            Sequence(
                "DEFAULT_DDL_COLLATION",
                Ref("EqualsSegment"),
                Ref("QuotedLiteralGrammar"),
                optional=True,
            ),
            Sequence(
                "COPY",
                "GRANTS",
                optional=True,
            ),
            Sequence(
                Sequence("WITH", optional=True),
                "ROW",
                "ACCESS",
                "POLICY",
                Ref("NakedIdentifierSegment"),
                "ON",
                Bracketed(Delimited(Ref("ColumnReferenceSegment"))),
                optional=True,
            ),
            Ref("TagBracketedEqualsSegment", optional=True),
            Ref("CommentEqualsClauseSegment", optional=True),
            OneOf(
                # Create AS syntax:
                Sequence(
                    "AS",
                    OptionallyBracketed(Ref("SelectableGrammar")),
                ),
                # Create like syntax
                Sequence("LIKE", Ref("TableReferenceSegment")),
                # Create clone syntax
                Sequence("ClONE", Ref("TableReferenceSegment")),
                Sequence("USING", "TEMPLATE", Ref("SelectableGrammar")),
                optional=True,
            ),
        ),
    )


class CreateTaskSegment(BaseSegment):
    """A snowflake `CREATE TASK` statement.

    https://docs.snowflake.com/en/sql-reference/sql/create-task.html
    """

    type = "create_task_statement"

    match_grammar = Sequence(
        "CREATE",
        Sequence("OR", "REPLACE", optional=True),
        "TASK",
        Sequence("IF", "NOT", "EXISTS", optional=True),
        Ref("ObjectReferenceSegment"),
        Indent,
        AnyNumberOf(
            OneOf(
                Sequence(
                    "WAREHOUSE",
                    Ref("EqualsSegment"),
                    Ref("ObjectReferenceSegment"),
                ),
                Sequence(
                    "USER_TASK_MANAGED_INITIAL_WAREHOUSE_SIZE",
                    Ref("EqualsSegment"),
                    Ref("WarehouseSize"),
                ),
            ),
            Sequence(
                "SCHEDULE",
                Ref("EqualsSegment"),
                Ref("QuotedLiteralSegment"),
            ),
            Sequence(
                "ALLOW_OVERLAPPING_EXECUTION",
                Ref("EqualsSegment"),
                Ref("BooleanLiteralGrammar"),
            ),
            Sequence(
                "USER_TASK_TIMEOUT_MS",
                Ref("EqualsSegment"),
                Ref("NumericLiteralSegment"),
            ),
            Delimited(
                Sequence(
                    Ref("ParameterNameSegment"),
                    Ref("EqualsSegment"),
                    OneOf(
                        Ref("BooleanLiteralGrammar"),
                        Ref("QuotedLiteralSegment"),
                        Ref("NumericLiteralSegment"),
                    ),
                ),
            ),
            Sequence(
                "COPY",
                "GRANTS",
            ),
            Ref("CommentEqualsClauseSegment"),
        ),
        Sequence(
            "AFTER",
            Ref("ObjectReferenceSegment"),
            optional=True,
        ),
        Dedent,
        Sequence(
            "WHEN",
            Indent,
            Ref("ExpressionSegment"),
            Dedent,
            optional=True,
        ),
        Sequence(
            Ref.keyword("AS"),
            Indent,
            Ref("StatementSegment"),
            Dedent,
        ),
    )


class CreateStatementSegment(BaseSegment):
    """A snowflake `CREATE` statement.

    https://docs.snowflake.com/en/sql-reference/sql/create.html
    """

    type = "create_statement"

    match_grammar = Sequence(
        "CREATE",
        Ref("OrReplaceGrammar", optional=True),
        OneOf(
            Sequence("NETWORK", "POLICY"),
            Sequence("RESOURCE", "MONITOR"),
            "SHARE",
            "ROLE",
            "USER",
            "WAREHOUSE",
            Sequence("NOTIFICATION", "INTEGRATION"),
            Sequence("SECURITY", "INTEGRATION"),
            Sequence("STORAGE", "INTEGRATION"),
            Sequence("MATERIALIZED", "VIEW"),
            Sequence("MASKING", "POLICY"),
            "PIPE",
            Sequence("EXTERNAL", "FUNCTION"),
            # Objects that also support clone
            "DATABASE",
            "SEQUENCE",
        ),
        Ref("IfNotExistsGrammar", optional=True),
        Ref("ObjectReferenceSegment"),
        # Next set are Storage Integration statements
        # https://docs.snowflake.com/en/sql-reference/sql/create-storage-integration.html
        AnySetOf(
            Sequence("TYPE", Ref("EqualsSegment"), "EXTERNAL_STAGE"),
            Sequence("ENABLED", Ref("EqualsSegment"), Ref("BooleanLiteralGrammar")),
            OneOf(
                Ref("S3StorageIntegrationParameters"),
                Ref("GCSStorageIntegrationParameters"),
                Ref("AzureStorageIntegrationParameters"),
            ),
            Sequence(
                "STORAGE_ALLOWED_LOCATIONS",
                Ref("EqualsSegment"),
                OneOf(
                    Bracketed(
                        Delimited(
                            OneOf(
                                Ref("S3Path"),
                                Ref("GCSPath"),
                                Ref("AzureBlobStoragePath"),
                            )
                        )
                    ),
                    Bracketed(
                        Ref("QuotedStarSegment"),
                    ),
                ),
            ),
            Sequence(
                "STORAGE_BLOCKED_LOCATIONS",
                Ref("EqualsSegment"),
                Bracketed(
                    Delimited(
                        OneOf(
                            Ref("S3Path"),
                            Ref("GCSPath"),
                            Ref("AzureBlobStoragePath"),
                        )
                    )
                ),
            ),
            Sequence(
                "COMMENT",
                Ref("EqualsSegment"),
                Ref("QuotedLiteralSegment"),
            ),
        ),
        # Next set are Pipe statements
        # https://docs.snowflake.com/en/sql-reference/sql/create-pipe.html
        Sequence(
            Sequence(
                "AUTO_INGEST",
                Ref("EqualsSegment"),
                Ref("BooleanLiteralGrammar"),
                optional=True,
            ),
            Sequence(
                "AWS_SNS_TOPIC",
                Ref("EqualsSegment"),
                Ref("QuotedLiteralSegment"),
                optional=True,
            ),
            Sequence(
                "INTEGRATION",
                Ref("EqualsSegment"),
                Ref("QuotedLiteralSegment"),
                optional=True,
            ),
            optional=True,
        ),
        # Next are WAREHOUSE options
        # https://docs.snowflake.com/en/sql-reference/sql/create-warehouse.html
        Sequence(
            Sequence("WITH", optional=True),
            AnyNumberOf(
                Ref("WarehouseObjectPropertiesSegment"),
                Ref("WarehouseObjectParamsSegment"),
            ),
            Ref("TagBracketedEqualsSegment", optional=True),
            optional=True,
        ),
        Ref("CommentEqualsClauseSegment", optional=True),
        Ref.keyword("AS", optional=True),
        OneOf(
            Ref("SelectStatementSegment"),
            Sequence(
                Bracketed(Ref("FunctionContentsGrammar"), optional=True),
                "RETURNS",
                Ref("DatatypeSegment"),
                Ref("FunctionAssignerSegment"),
                Ref("ExpressionSegment"),
                Sequence(
                    "COMMENT",
                    Ref("EqualsSegment"),
                    Ref("QuotedLiteralSegment"),
                    optional=True,
                ),
                optional=True,
            ),
            Ref("CopyIntoTableStatementSegment"),
            optional=True,
        ),
    )


class CreateViewStatementSegment(ansi.CreateViewStatementSegment):
    """A `CREATE VIEW` statement, specifically for Snowflake's dialect.

    https://docs.snowflake.com/en/sql-reference/sql/create-view.html
    """

    match_grammar = Sequence(
        "CREATE",
        Ref("OrReplaceGrammar", optional=True),
        AnySetOf(
            "SECURE",
            "RECURSIVE",
        ),
        "VIEW",
        Ref("IfNotExistsGrammar", optional=True),
        Ref("TableReferenceSegment"),
        AnySetOf(
            Bracketed(
                Delimited(
                    Sequence(
                        Ref("ColumnReferenceSegment"),
                        Ref("CommentClauseSegment", optional=True),
                    ),
                ),
            ),
            Sequence(
                Ref.keyword("WITH", optional=True),
                "ROW",
                "ACCESS",
                "POLICY",
                Ref("NakedIdentifierSegment"),
                "ON",
                Bracketed(
                    Delimited(Ref("ColumnReferenceSegment")),
                ),
            ),
            Ref("TagBracketedEqualsSegment"),
            Sequence("COPY", "GRANTS"),
            Ref("CommentEqualsClauseSegment"),
            # @TODO: Support column-level masking policy & tagging.
        ),
        "AS",
        OptionallyBracketed(Ref("SelectableGrammar")),
    )


class AlterViewStatementSegment(BaseSegment):
    """An `ALTER VIEW` statement, specifically for Snowflake's dialect.

    https://docs.snowflake.com/en/sql-reference/sql/alter-view.html
    """

    type = "alter_view_statement"

    match_grammar = Sequence(
        "ALTER",
        "VIEW",
        Ref("IfExistsGrammar", optional=True),
        Ref("TableReferenceSegment"),
        OneOf(
            Sequence(
                "RENAME",
                "TO",
                Ref("TableReferenceSegment"),
            ),
            Sequence(
                "COMMENT",
                Ref("EqualsSegment"),
                Ref("QuotedLiteralSegment"),
            ),
            Sequence(
                "UNSET",
                "COMMENT",
            ),
            Sequence(
                OneOf("SET", "UNSET"),
                "SECURE",
            ),
            Sequence("SET", Ref("TagEqualsSegment")),
            Sequence("UNSET", "TAG", Delimited(Ref("NakedIdentifierSegment"))),
            Delimited(
                Sequence(
                    "ADD",
                    "ROW",
                    "ACCESS",
                    "POLICY",
                    Ref("FunctionNameSegment"),
                    "ON",
                    Bracketed(Delimited(Ref("ColumnReferenceSegment"))),
                ),
                Sequence(
                    "DROP",
                    "ROW",
                    "ACCESS",
                    "POLICY",
                    Ref("FunctionNameSegment"),
                ),
            ),
            Sequence(
                OneOf("ALTER", "MODIFY"),
                OneOf(
                    Delimited(
                        Sequence(
                            Ref.keyword("COLUMN", optional=True),
                            Ref("ColumnReferenceSegment"),
                            OneOf(
                                Sequence(
                                    "SET",
                                    "MASKING",
                                    "POLICY",
                                    Ref("FunctionNameSegment"),
                                    Sequence(
                                        "USING",
                                        Bracketed(
                                            Delimited(Ref("ColumnReferenceSegment"))
                                        ),
                                        optional=True,
                                    ),
                                ),
                                Sequence("UNSET", "MASKING", "POLICY"),
                                Sequence("SET", Ref("TagEqualsSegment")),
                            ),
                        ),
                        Sequence(
                            "COLUMN",
                            Ref("ColumnReferenceSegment"),
                            "UNSET",
                            "TAG",
                            Delimited(Ref("NakedIdentifierSegment")),
                        ),
                    ),
                ),
            ),
        ),
    )


class AlterMaterializedViewStatementSegment(BaseSegment):
    """An `ALTER MATERIALIZED VIEW` statement, specifically for Snowflake's dialect.

    https://docs.snowflake.com/en/sql-reference/sql/alter-materialized-view.html
    """

    type = "alter_materialized_view_statement"

    match_grammar = Sequence(
        "ALTER",
        "MATERIALIZED",
        "VIEW",
        Ref("TableReferenceSegment"),
        OneOf(
            Sequence("RENAME", "TO", Ref("TableReferenceSegment")),
            Sequence("CLUSTER", "BY", Delimited(Ref("ExpressionSegment"))),
            Sequence("DROP", "CLUSTERING", "KEY"),
            Sequence("SUSPEND", "RECLUSTER"),
            Sequence("RESUME", "RECLUSTER"),
            "SUSPEND",
            "RESUME",
            Sequence(
                OneOf("SET", "UNSET"),
                OneOf(
                    "SECURE",
                    Ref("CommentEqualsClauseSegment"),
                    Ref("TagEqualsSegment"),
                ),
            ),
        ),
    )


class CreateFileFormatSegment(BaseSegment):
    """A snowflake `CREATE FILE FORMAT` statement.

    https://docs.snowflake.com/en/sql-reference/sql/create-file-format.html
    """

    type = "create_file_format_segment"
    match_grammar = Sequence(
        "CREATE",
        Ref("OrReplaceGrammar", optional=True),
        Sequence("FILE", "FORMAT"),
        Ref("IfNotExistsGrammar", optional=True),
        Ref("ObjectReferenceSegment"),
        # TYPE = <FILE_FORMAT> is included in below parameter segments.
        # It is valid syntax to have TYPE = <FILE_FORMAT> after other parameters.
        # Below parameters are either Delimited/AnyNumberOf.
        # Snowflake does allow mixed but this is not supported.
        # @TODO: Update below when an OptionallyDelimited Class is available.
        OneOf(
            Ref("CsvFileFormatTypeParameters"),
            Ref("JsonFileFormatTypeParameters"),
            Ref("AvroFileFormatTypeParameters"),
            Ref("OrcFileFormatTypeParameters"),
            Ref("ParquetFileFormatTypeParameters"),
            Ref("XmlFileFormatTypeParameters"),
        ),
        Sequence(
            # Use a Sequence and include an optional CommaSegment here.
            # This allows a preceding comma when above parameters are delimited.
            Ref("CommaSegment", optional=True),
            Ref("CommentEqualsClauseSegment"),
            optional=True,
        ),
    )


class CsvFileFormatTypeParameters(BaseSegment):
    """A Snowflake File Format Type Options segment for CSV.

    https://docs.snowflake.com/en/sql-reference/sql/create-file-format.html
    """

    type = "csv_file_format_type_parameters"

    _file_format_type_parameter = OneOf(
        Sequence(
            "TYPE",
            Ref("EqualsSegment"),
            OneOf(
                StringParser(
                    "'CSV'",
                    CodeSegment,
                    type="file_type",
                ),
                StringParser(
                    "CSV",
                    CodeSegment,
                    type="file_type",
                ),
            ),
        ),
        Sequence(
            "COMPRESSION",
            Ref("EqualsSegment"),
            Ref("CompressionType"),
        ),
        Sequence(
            "RECORD_DELIMITER",
            Ref("EqualsSegment"),
            OneOf("NONE", Ref("QuotedLiteralSegment")),
        ),
        Sequence(
            "FIELD_DELIMITER",
            Ref("EqualsSegment"),
            OneOf("NONE", Ref("QuotedLiteralSegment")),
        ),
        Sequence("FILE_EXTENSION", Ref("EqualsSegment"), Ref("QuotedLiteralSegment")),
        Sequence(
            "SKIP_HEADER",
            Ref("EqualsSegment"),
            Ref("IntegerSegment"),
        ),
        Sequence(
            "SKIP_BLANK_LINES", Ref("EqualsSegment"), Ref("BooleanLiteralGrammar")
        ),
        Sequence(
            "DATE_FORMAT",
            Ref("EqualsSegment"),
            OneOf("AUTO", Ref("QuotedLiteralSegment")),
        ),
        Sequence(
            "TIME_FORMAT",
            Ref("EqualsSegment"),
            OneOf("AUTO", Ref("QuotedLiteralSegment")),
        ),
        Sequence(
            "TIMESTAMP_FORMAT",
            Ref("EqualsSegment"),
            OneOf("AUTO", Ref("QuotedLiteralSegment")),
        ),
        Sequence("BINARY_FORMAT", Ref("EqualsSegment"), OneOf("HEX", "BASE64", "UTF8")),
        Sequence("TRIM_SPACE", Ref("EqualsSegment"), Ref("BooleanLiteralGrammar")),
        Sequence(
            "FIELD_OPTIONALLY_ENCLOSED_BY",
            Ref("EqualsSegment"),
            OneOf(
                "NONE",
                Ref("QuotedLiteralSegment"),
            ),
        ),
        Sequence(
            "NULL_IF",
            Ref("EqualsSegment"),
            Bracketed(Delimited(Ref("QuotedLiteralSegment"))),
        ),
        Sequence(
            "ERROR_ON_COLUMN_COUNT_MISMATCH",
            Ref("EqualsSegment"),
            Ref("BooleanLiteralGrammar"),
        ),
        Sequence(
            "REPLACE_INVALID_CHARACTERS",
            Ref("EqualsSegment"),
            Ref("BooleanLiteralGrammar"),
        ),
        Sequence("VALIDATE_UTF8", Ref("EqualsSegment"), Ref("BooleanLiteralGrammar")),
        Sequence(
            "EMPTY_FIELD_AS_NULL", Ref("EqualsSegment"), Ref("BooleanLiteralGrammar")
        ),
        Sequence(
            "SKIP_BYTE_ORDER_MARK", Ref("EqualsSegment"), Ref("BooleanLiteralGrammar")
        ),
        Sequence(
            "ENCODING",
            Ref("EqualsSegment"),
            OneOf(
                "UTF8",
                Ref("QuotedLiteralSegment"),
            ),
        ),
    )

    match_grammar = OneOf(
        Delimited(_file_format_type_parameter), AnyNumberOf(_file_format_type_parameter)
    )


class JsonFileFormatTypeParameters(BaseSegment):
    """A Snowflake File Format Type Options segment for JSON.

    https://docs.snowflake.com/en/sql-reference/sql/create-file-format.html
    """

    type = "json_file_format_type_parameters"

    _file_format_type_parameter = OneOf(
        Sequence(
            "TYPE",
            Ref("EqualsSegment"),
            OneOf(
                StringParser(
                    "'JSON'",
                    CodeSegment,
                    type="file_type",
                ),
                StringParser(
                    "JSON",
                    CodeSegment,
                    type="file_type",
                ),
            ),
        ),
        Sequence(
            "COMPRESSION",
            Ref("EqualsSegment"),
            Ref("CompressionType"),
        ),
        Sequence(
            "DATE_FORMAT",
            Ref("EqualsSegment"),
            OneOf(Ref("QuotedLiteralSegment"), "AUTO"),
        ),
        Sequence(
            "TIME_FORMAT",
            Ref("EqualsSegment"),
            OneOf(Ref("QuotedLiteralSegment"), "AUTO"),
        ),
        Sequence(
            "TIMESTAMP_FORMAT",
            Ref("EqualsSegment"),
            OneOf(Ref("QuotedLiteralSegment"), "AUTO"),
        ),
        Sequence("BINARY_FORMAT", Ref("EqualsSegment"), OneOf("HEX", "BASE64", "UTF8")),
        Sequence("TRIM_SPACE", Ref("EqualsSegment"), Ref("BooleanLiteralGrammar")),
        Sequence(
            "NULL_IF",
            Ref("EqualsSegment"),
            Bracketed(Delimited(Ref("QuotedLiteralSegment"))),
        ),
        Sequence("FILE_EXTENSION", Ref("EqualsSegment"), Ref("QuotedLiteralSegment")),
        Sequence("ENABLE_OCTAL", Ref("EqualsSegment"), Ref("BooleanLiteralGrammar")),
        Sequence("ALLOW_DUPLICATE", Ref("EqualsSegment"), Ref("BooleanLiteralGrammar")),
        Sequence(
            "STRIP_OUTER_ARRAY", Ref("EqualsSegment"), Ref("BooleanLiteralGrammar")
        ),
        Sequence(
            "STRIP_NULL_VALUES", Ref("EqualsSegment"), Ref("BooleanLiteralGrammar")
        ),
        Sequence(
            "REPLACE_INVALID_CHARACTERS",
            Ref("EqualsSegment"),
            Ref("BooleanLiteralGrammar"),
        ),
        Sequence(
            "IGNORE_UTF8_ERRORS", Ref("EqualsSegment"), Ref("BooleanLiteralGrammar")
        ),
        Sequence(
            "SKIP_BYTE_ORDER_MARK", Ref("EqualsSegment"), Ref("BooleanLiteralGrammar")
        ),
    )

    match_grammar = OneOf(
        Delimited(_file_format_type_parameter), AnyNumberOf(_file_format_type_parameter)
    )


class AvroFileFormatTypeParameters(BaseSegment):
    """A Snowflake File Format Type Options segment for AVRO.

    https://docs.snowflake.com/en/sql-reference/sql/create-file-format.html
    """

    type = "avro_file_format_type_parameters"

    _file_format_type_parameter = OneOf(
        Sequence(
            "TYPE",
            Ref("EqualsSegment"),
            OneOf(
                StringParser(
                    "'AVRO'",
                    CodeSegment,
                    type="file_type",
                ),
                StringParser(
                    "AVRO",
                    CodeSegment,
                    type="file_type",
                ),
            ),
        ),
        Sequence("COMPRESSION", Ref("EqualsSegment"), Ref("CompressionType")),
        Sequence("TRIM_SPACE", Ref("EqualsSegment"), Ref("BooleanLiteralGrammar")),
        Sequence(
            "NULL_IF",
            Ref("EqualsSegment"),
            Bracketed(Delimited(Ref("QuotedLiteralSegment"))),
        ),
    )

    match_grammar = OneOf(
        Delimited(_file_format_type_parameter), AnyNumberOf(_file_format_type_parameter)
    )


class OrcFileFormatTypeParameters(BaseSegment):
    """A Snowflake File Format Type Options segment for ORC.

    https://docs.snowflake.com/en/sql-reference/sql/create-file-format.html
    """

    type = "orc_file_format_type_parameters"

    _file_format_type_parameter = OneOf(
        Sequence(
            "TYPE",
            Ref("EqualsSegment"),
            OneOf(
                StringParser(
                    "'ORC'",
                    CodeSegment,
                    type="file_type",
                ),
                StringParser(
                    "ORC",
                    CodeSegment,
                    type="file_type",
                ),
            ),
        ),
        Sequence("TRIM_SPACE", Ref("EqualsSegment"), Ref("BooleanLiteralGrammar")),
        Sequence(
            "NULL_IF",
            Ref("EqualsSegment"),
            Bracketed(Delimited(Ref("QuotedLiteralSegment"))),
        ),
    )

    match_grammar = OneOf(
        Delimited(_file_format_type_parameter), AnyNumberOf(_file_format_type_parameter)
    )


class ParquetFileFormatTypeParameters(BaseSegment):
    """A Snowflake File Format Type Options segment for PARQUET.

    https://docs.snowflake.com/en/sql-reference/sql/create-file-format.html
    """

    type = "parquet_file_format_type_parameters"

    _file_format_type_parameter = OneOf(
        Sequence(
            "TYPE",
            Ref("EqualsSegment"),
            OneOf(
                StringParser(
                    "'PARQUET'",
                    CodeSegment,
                    type="file_type",
                ),
                StringParser(
                    "PARQUET",
                    CodeSegment,
                    type="file_type",
                ),
            ),
        ),
        Sequence(
            "COMPRESSION",
            Ref("EqualsSegment"),
            Ref("CompressionType"),
        ),
        Sequence(
            "SNAPPY_COMPRESSION", Ref("EqualsSegment"), Ref("BooleanLiteralGrammar")
        ),
        Sequence("TRIM_SPACE", Ref("EqualsSegment"), Ref("BooleanLiteralGrammar")),
        Sequence(
            "NULL_IF",
            Ref("EqualsSegment"),
            Bracketed(Delimited(Ref("QuotedLiteralSegment"))),
        ),
    )

    match_grammar = OneOf(
        Delimited(_file_format_type_parameter), AnyNumberOf(_file_format_type_parameter)
    )


class XmlFileFormatTypeParameters(BaseSegment):
    """A Snowflake File Format Type Options segment for XML.

    https://docs.snowflake.com/en/sql-reference/sql/create-file-format.html
    """

    type = "xml_file_format_type_parameters"

    _file_format_type_parameter = OneOf(
        Sequence(
            "TYPE",
            Ref("EqualsSegment"),
            OneOf(
                StringParser(
                    "'XML'",
                    CodeSegment,
                    type="file_type",
                ),
                StringParser(
                    "XML",
                    CodeSegment,
                    type="file_type",
                ),
            ),
        ),
        Sequence(
            "COMPRESSION",
            Ref("EqualsSegment"),
            Ref("CompressionType"),
        ),
        Sequence(
            "IGNORE_UTF8_ERRORS", Ref("EqualsSegment"), Ref("BooleanLiteralGrammar")
        ),
        Sequence("PRESERVE_SPACE", Ref("EqualsSegment"), Ref("BooleanLiteralGrammar")),
        Sequence(
            "STRIP_OUTER_ELEMENT", Ref("EqualsSegment"), Ref("BooleanLiteralGrammar")
        ),
        Sequence(
            "DISABLE_SNOWFLAKE_DATA", Ref("EqualsSegment"), Ref("BooleanLiteralGrammar")
        ),
        Sequence(
            "DISABLE_AUTO_CONVERT", Ref("EqualsSegment"), Ref("BooleanLiteralGrammar")
        ),
        Sequence(
            "SKIP_BYTE_ORDER_MARK", Ref("EqualsSegment"), Ref("BooleanLiteralGrammar")
        ),
    )

    match_grammar = OneOf(
        Delimited(_file_format_type_parameter), AnyNumberOf(_file_format_type_parameter)
    )


class FileFormatSegment(BaseSegment):
    """A Snowflake FILE_FORMAT Segment.

    https://docs.snowflake.com/en/sql-reference/sql/create-table.html
    https://docs.snowflake.com/en/sql-reference/sql/create-external-table.html
    https://docs.snowflake.com/en/sql-reference/sql/create-stage.html
    """

    type = "file_format_segment"
    match_grammar = OneOf(
        OneOf(
            Ref("QuotedLiteralSegment"),
            Ref("ObjectReferenceSegment"),
        ),
        Bracketed(
            OneOf(
                Sequence(
                    "FORMAT_NAME",
                    Ref("EqualsSegment"),
                    OneOf(
                        Ref("QuotedLiteralSegment"),
                        Ref("ObjectReferenceSegment"),
                    ),
                ),
                OneOf(
                    Ref("CsvFileFormatTypeParameters"),
                    Ref("JsonFileFormatTypeParameters"),
                    Ref("AvroFileFormatTypeParameters"),
                    Ref("OrcFileFormatTypeParameters"),
                    Ref("ParquetFileFormatTypeParameters"),
                    Ref("XmlFileFormatTypeParameters"),
                ),
            ),
        ),
    )


class CreateExternalTableSegment(BaseSegment):
    """A snowflake `CREATE EXTERNAL TABLE` statement.

    https://docs.snowflake.com/en/sql-reference/sql/create-external-table.html
    """

    type = "create_external_table_statement"

    match_grammar = Sequence(
        "CREATE",
        Sequence("OR", "REPLACE", optional=True),
        "EXTERNAL",
        "TABLE",
        Sequence("IF", "NOT", "EXISTS", optional=True),
        Ref("TableReferenceSegment"),
        # Columns:
        Bracketed(
            Delimited(
                Sequence(
                    Ref("SingleIdentifierGrammar"),
                    Ref("DatatypeSegment"),
                    "AS",
                    OptionallyBracketed(
                        Sequence(
                            Ref("ExpressionSegment"),
                            Ref("TableConstraintSegment", optional=True),
                        )
                    ),
                )
            ),
            optional=True,
        ),
        # The use of AnySetOf is not strictly correct here, because LOCATION and
        # FILE_FORMAT are required parameters. They can however be in arbitrary order
        # with the other parameters.
        AnySetOf(
            Sequence("INTEGRATION", Ref("EqualsSegment"), Ref("QuotedLiteralSegment")),
            Sequence(
                "PARTITION",
                "BY",
                Bracketed(Delimited(Ref("SingleIdentifierGrammar"))),
            ),
            Sequence(
                Sequence("WITH", optional=True),
                "LOCATION",
                Ref("EqualsSegment"),
                Ref("StagePath"),
            ),
            Sequence(
                "REFRESH_ON_CREATE",
                Ref("EqualsSegment"),
                Ref("BooleanLiteralGrammar"),
            ),
            Sequence(
                "AUTO_REFRESH",
                Ref("EqualsSegment"),
                Ref("BooleanLiteralGrammar"),
            ),
            Sequence(
                "PATTERN",
                Ref("EqualsSegment"),
                Ref("QuotedLiteralSegment"),
            ),
            Sequence(
                "FILE_FORMAT",
                Ref("EqualsSegment"),
                Ref("FileFormatSegment"),
            ),
            Sequence(
                "AWS_SNS_TOPIC",
                Ref("EqualsSegment"),
                Ref("QuotedLiteralSegment"),
            ),
            Sequence(
                "COPY",
                "GRANTS",
            ),
            Sequence(
                Sequence("WITH", optional=True),
                "ROW",
                "ACCESS",
                "POLICY",
                Ref("NakedIdentifierSegment"),
            ),
            Ref("TagBracketedEqualsSegment"),
            Ref("CommentEqualsClauseSegment"),
        ),
    )


class TableExpressionSegment(ansi.TableExpressionSegment):
    """The main table expression e.g. within a FROM clause."""

    match_grammar = OneOf(
        Ref("BareFunctionSegment"),
        Ref("FunctionSegment"),
        Ref("TableReferenceSegment"),
        # Nested Selects
        Bracketed(Ref("SelectableGrammar")),
        Ref("ValuesClauseSegment"),
        Ref("StagePath"),
    )


class CopyIntoTableStatementSegment(BaseSegment):
    """A Snowflake `COPY INTO <table>` statement.

    # https://docs.snowflake.com/en/sql-reference/sql/copy-into-table.html
    """

    type = "copy_into_statement"

    match_grammar = Sequence(
        "COPY",
        "INTO",
        Ref("TableReferenceSegment"),
        Bracketed(Delimited(Ref("ColumnReferenceSegment")), optional=True),
        Sequence(
            "FROM",
            OneOf(
                Ref("StorageLocation"),
                Bracketed(Ref("SelectStatementSegment")),
            ),
            optional=True,
        ),
        AnySetOf(
            Sequence(
                "FILES",
                Ref("EqualsSegment"),
                Bracketed(
                    Delimited(
                        Ref("QuotedLiteralSegment"),
                    ),
                ),
            ),
            Sequence(
                "PATTERN",
                Ref("EqualsSegment"),
                Ref("QuotedLiteralSegment"),
            ),
            Sequence(
                "FILE_FORMAT",
                Ref("EqualsSegment"),
                Ref("FileFormatSegment"),
            ),
            Ref("CopyOptionsSegment"),
        ),
        Sequence(
            "VALIDATION_MODE",
            Ref("EqualsSegment"),
            Ref("ValidationModeOptionSegment"),
            optional=True,
        ),
    )


class StorageLocation(BaseSegment):
    """A Snowflake storage location.

    https://docs.snowflake.com/en/sql-reference/sql/copy-into-table.html#syntax
    """

    type = "storage_location"

    match_grammar = OneOf(
        Ref("StagePath"), Ref("S3Path"), Ref("GCSPath"), Ref("AzureBlobStoragePath")
    )


class S3StorageIntegrationParameters(BaseSegment):
    """Parameters for an S3 Storage Integration in Snowflake.

    https://docs.snowflake.com/en/sql-reference/sql/create-storage-integration.html
    """

    name = "s3_storage_integration_parameters"
    type = "storage_integration_parameters"

    match_grammar = AnySetOf(
        Sequence("STORAGE_PROVIDER", Ref("EqualsSegment"), "S3"),
        Sequence(
            "STORAGE_AWS_ROLE_ARN", Ref("EqualsSegment"), Ref("QuotedLiteralSegment")
        ),
        Sequence(
            "STORAGE_AWS_OBJECT_ACL",
            Ref("EqualsSegment"),
            StringParser("'bucket-owner-full-control'", CodeSegment, type="literal"),
        ),
    )


class GCSStorageIntegrationParameters(BaseSegment):
    """Parameters for a GCS Storage Integration in Snowflake.

    https://docs.snowflake.com/en/sql-reference/sql/create-storage-integration.html
    """

    name = "gcs_storage_integration_parameters"
    type = "storage_integration_parameters"

    match_grammar = Sequence("STORAGE_PROVIDER", Ref("EqualsSegment"), "GCS")


class AzureStorageIntegrationParameters(BaseSegment):
    """Parameters for an Azure Storage Integration in Snowflake.

    https://docs.snowflake.com/en/sql-reference/sql/create-storage-integration.html
    """

    name = "azure_storage_integration_parameters"
    type = "storage_integration_parameters"

    match_grammar = AnySetOf(
        Sequence("STORAGE_PROVIDER", Ref("EqualsSegment"), "AZURE"),
        Sequence("AZURE_TENANT_ID", Ref("EqualsSegment"), Ref("QuotedLiteralSegment")),
    )


class InternalStageParameters(BaseSegment):
    """Parameters for an internal stage in Snowflake.

    https://docs.snowflake.com/en/sql-reference/sql/create-stage.html
    https://docs.snowflake.com/en/sql-reference/sql/alter-stage.html
    """

    name = "internal_stage_parameters"
    type = "stage_parameters"

    match_grammar = Sequence(
        Sequence(
            "ENCRYPTION",
            Ref("EqualsSegment"),
            Bracketed(
                "TYPE",
                Ref("EqualsSegment"),
                Ref("SnowflakeEncryptionOption"),
            ),
            optional=True,
        ),
    )


class S3ExternalStageParameters(BaseSegment):
    """Parameters for an S3 external stage in Snowflake.

    https://docs.snowflake.com/en/sql-reference/sql/create-stage.html
    https://docs.snowflake.com/en/sql-reference/sql/alter-stage.html
    """

    name = "s3_external_stage_parameters"
    type = "stage_parameters"

    match_grammar = Sequence(
        OneOf(
            Sequence(
                "STORAGE_INTEGRATION",
                Ref("EqualsSegment"),
                Ref("ObjectReferenceSegment"),
            ),
            Sequence(
                "CREDENTIALS",
                Ref("EqualsSegment"),
                Bracketed(
                    OneOf(
                        Sequence(
                            "AWS_KEY_ID",
                            Ref("EqualsSegment"),
                            Ref("QuotedLiteralSegment"),
                            "AWS_SECRET_KEY",
                            Ref("EqualsSegment"),
                            Ref("QuotedLiteralSegment"),
                            Sequence(
                                "AWS_TOKEN",
                                Ref("EqualsSegment"),
                                Ref("QuotedLiteralSegment"),
                                optional=True,
                            ),
                        ),
                        Sequence(
                            "AWS_ROLE",
                            Ref("EqualsSegment"),
                            Ref("QuotedLiteralSegment"),
                        ),
                    )
                ),
            ),
            optional=True,
        ),
        Sequence(
            "ENCRYPTION",
            Ref("EqualsSegment"),
            Bracketed(
                OneOf(
                    Sequence(
                        Sequence(
                            "TYPE",
                            Ref("EqualsSegment"),
                            Ref("S3EncryptionOption"),
                            optional=True,
                        ),
                        "MASTER_KEY",
                        Ref("EqualsSegment"),
                        Ref("QuotedLiteralSegment"),
                    ),
                    Sequence("TYPE", Ref("EqualsSegment"), Ref("S3EncryptionOption")),
                    Sequence(
                        "TYPE",
                        Ref("EqualsSegment"),
                        Ref("S3EncryptionOption"),
                        Sequence(
                            "KMS_KEY_ID",
                            Ref("EqualsSegment"),
                            Ref("QuotedLiteralSegment"),
                            optional=True,
                        ),
                    ),
                    Sequence("TYPE", Ref("EqualsSegment"), "NONE"),
                )
            ),
            optional=True,
        ),
    )


class GCSExternalStageParameters(BaseSegment):
    """Parameters for a GCS external stage in Snowflake.

    https://docs.snowflake.com/en/sql-reference/sql/create-stage.html
    https://docs.snowflake.com/en/sql-reference/sql/alter-stage.html
    """

    name = "gcs_external_stage_parameters"
    type = "stage_parameters"

    match_grammar = Sequence(
        Sequence(
            "STORAGE_INTEGRATION",
            Ref("EqualsSegment"),
            Ref("ObjectReferenceSegment"),
            optional=True,
        ),
        Sequence(
            "ENCRYPTION",
            Ref("EqualsSegment"),
            Bracketed(
                Sequence(
                    "TYPE",
                    Ref("EqualsSegment"),
                    OneOf(
                        Sequence(
                            Ref("GCSEncryptionOption"),
                            Sequence(
                                "KMS_KEY_ID",
                                Ref("EqualsSegment"),
                                Ref("QuotedLiteralSegment"),
                                optional=True,
                            ),
                        ),
                        "NONE",
                    ),
                )
            ),
            optional=True,
        ),
    )


class AzureBlobStorageExternalStageParameters(BaseSegment):
    """Parameters for an Azure Blob Storage external stage in Snowflake.

    https://docs.snowflake.com/en/sql-reference/sql/create-stage.html
    https://docs.snowflake.com/en/sql-reference/sql/alter-stage.html
    """

    name = "azure_blob_storage_external_stage_parameters"
    type = "stage_parameters"

    match_grammar = Sequence(
        OneOf(
            Sequence(
                "STORAGE_INTEGRATION",
                Ref("EqualsSegment"),
                Ref("ObjectReferenceSegment"),
            ),
            Sequence(
                "CREDENTIALS",
                Ref("EqualsSegment"),
                Bracketed(
                    Sequence("AZURE_SAS_TOKEN"),
                    Ref("EqualsSegment"),
                    Ref("QuotedLiteralSegment"),
                ),
            ),
            optional=True,
        ),
        Sequence(
            "ENCRYPTION",
            Ref("EqualsSegment"),
            Bracketed(
                Sequence(
                    "TYPE",
                    Ref("EqualsSegment"),
                    OneOf(
                        Sequence(
                            Ref("AzureBlobStorageEncryptionOption"),
                            Sequence(
                                "MASTER_KEY",
                                Ref("EqualsSegment"),
                                Ref("QuotedLiteralSegment"),
                                optional=True,
                            ),
                        ),
                        "NONE",
                    ),
                )
            ),
            optional=True,
        ),
    )


class CreateStageSegment(BaseSegment):
    """A Snowflake CREATE STAGE statement.

    https://docs.snowflake.com/en/sql-reference/sql/create-stage.html
    """

    type = "create_stage_statement"

    match_grammar = Sequence(
        "CREATE",
        Sequence("OR", "REPLACE", optional=True),
        Ref.keyword("TEMPORARY", optional=True),
        "STAGE",
        Sequence("IF", "NOT", "EXISTS", optional=True),
        Ref("ObjectReferenceSegment"),
        Indent,
        OneOf(
            # Internal stages
            Sequence(
                Ref("InternalStageParameters", optional=True),
                Sequence(
                    "DIRECTORY",
                    Ref("EqualsSegment"),
                    Bracketed(
                        Sequence(
                            "ENABLE",
                            Ref("EqualsSegment"),
                            Ref("BooleanLiteralGrammar"),
                        )
                    ),
                    optional=True,
                ),
            ),
            # External S3 stage
            Sequence(
                "URL",
                Ref("EqualsSegment"),
                Ref("S3Path"),
                Ref("S3ExternalStageParameters", optional=True),
                Sequence(
                    "DIRECTORY",
                    Ref("EqualsSegment"),
                    Bracketed(
                        Sequence(
                            "ENABLE",
                            Ref("EqualsSegment"),
                            Ref("BooleanLiteralGrammar"),
                        ),
                        Sequence(
                            "AUTO_REFRESH",
                            Ref("EqualsSegment"),
                            Ref("BooleanLiteralGrammar"),
                            optional=True,
                        ),
                    ),
                    optional=True,
                ),
            ),
            # External GCS stage
            Sequence(
                "URL",
                Ref("EqualsSegment"),
                Ref("GCSPath"),
                Ref("GCSExternalStageParameters", optional=True),
                Sequence(
                    "DIRECTORY",
                    Ref("EqualsSegment"),
                    Bracketed(
                        Sequence(
                            "ENABLE",
                            Ref("EqualsSegment"),
                            Ref("BooleanLiteralGrammar"),
                        ),
                        Sequence(
                            "AUTO_REFRESH",
                            Ref("EqualsSegment"),
                            Ref("BooleanLiteralGrammar"),
                            optional=True,
                        ),
                        Sequence(
                            "NOTIFICATION_INTEGRATION",
                            Ref("EqualsSegment"),
                            OneOf(
                                Ref("NakedIdentifierSegment"),
                                Ref("QuotedLiteralSegment"),
                            ),
                            optional=True,
                        ),
                    ),
                    optional=True,
                ),
            ),
            # External Azure Blob Storage stage
            Sequence(
                "URL",
                Ref("EqualsSegment"),
                Ref("AzureBlobStoragePath"),
                Ref("AzureBlobStorageExternalStageParameters", optional=True),
                Sequence(
                    "DIRECTORY",
                    Ref("EqualsSegment"),
                    Bracketed(
                        Sequence(
                            "ENABLE",
                            Ref("EqualsSegment"),
                            Ref("BooleanLiteralGrammar"),
                        ),
                        Sequence(
                            "AUTO_REFRESH",
                            Ref("EqualsSegment"),
                            Ref("BooleanLiteralGrammar"),
                            optional=True,
                        ),
                        Sequence(
                            "NOTIFICATION_INTEGRATION",
                            Ref("EqualsSegment"),
                            OneOf(
                                Ref("NakedIdentifierSegment"),
                                Ref("QuotedLiteralSegment"),
                            ),
                            optional=True,
                        ),
                    ),
                    optional=True,
                ),
            ),
            optional=True,
        ),
        Sequence(
            "FILE_FORMAT", Ref("EqualsSegment"), Ref("FileFormatSegment"), optional=True
        ),
        Sequence(
            "COPY_OPTIONS",
            Ref("EqualsSegment"),
            Bracketed(Ref("CopyOptionsSegment")),
            optional=True,
        ),
        Ref("TagBracketedEqualsSegment", optional=True),
        Ref("CommentEqualsClauseSegment", optional=True),
        Dedent,
    )


class AlterStageSegment(BaseSegment):
    """A Snowflake ALTER STAGE statement.

    https://docs.snowflake.com/en/sql-reference/sql/alter-stage.html
    """

    type = "alter_stage_statement"

    match_grammar = Sequence(
        "ALTER",
        "STAGE",
        Sequence("IF", "EXISTS", optional=True),
        Ref("ObjectReferenceSegment"),
        OneOf(
            Sequence("RENAME", "TO", Ref("ObjectReferenceSegment")),
            Sequence(
                "SET",
                Indent,
                OneOf(
                    Sequence(
                        OneOf(
                            Ref("InternalStageParameters"),
                            Sequence(
                                Sequence(
                                    "URL",
                                    Ref("EqualsSegment"),
                                    Ref("S3Path"),
                                    optional=True,
                                ),
                                Ref(
                                    "S3ExternalStageParameters",
                                    optional=True,
                                ),
                            ),
                            Sequence(
                                Sequence(
                                    "URL",
                                    Ref("EqualsSegment"),
                                    Ref("GCSPath"),
                                    optional=True,
                                ),
                                Ref(
                                    "GCSExternalStageParameters",
                                    optional=True,
                                ),
                            ),
                            Sequence(
                                Sequence(
                                    "URL",
                                    Ref("EqualsSegment"),
                                    Ref("AzureBlobStoragePath"),
                                    optional=True,
                                ),
                                Ref(
                                    "AzureBlobStorageExternalStageParameters",
                                    optional=True,
                                ),
                            ),
                            optional=True,
                        ),
                        Sequence(
                            "FILE_FORMAT",
                            Ref("EqualsSegment"),
                            Ref("FileFormatSegment"),
                            optional=True,
                        ),
                        Sequence(
                            "COPY_OPTIONS",
                            Ref("EqualsSegment"),
                            Bracketed(Ref("CopyOptionsSegment")),
                            optional=True,
                        ),
                        Ref("CommentEqualsClauseSegment", optional=True),
                    ),
                    Ref("TagEqualsSegment"),
                ),
                Dedent,
            ),
            Sequence(
                "REFRESH",
                Sequence(
                    "SUBPATH",
                    Ref("EqualsSegment"),
                    Ref("QuotedLiteralSegment"),
                    optional=True,
                ),
            ),
        ),
    )


class CreateStreamStatementSegment(BaseSegment):
    """A Snowflake `CREATE STREAM` statement.

    https://docs.snowflake.com/en/sql-reference/sql/create-stream.html
    """

    type = "create_stream_statement"

    match_grammar = Sequence(
        "CREATE",
        Ref("OrReplaceGrammar", optional=True),
        "STREAM",
        Ref("IfNotExistsGrammar", optional=True),
        Ref("ObjectReferenceSegment"),
        Sequence("COPY", "GRANTS", optional=True),
        "ON",
        OneOf(
            Sequence(
                OneOf("TABLE", "VIEW"),
                Ref("ObjectReferenceSegment"),
                OneOf(
                    Ref("FromAtExpressionSegment"),
                    Ref("FromBeforeExpressionSegment"),
                    optional=True,
                ),
                Sequence(
                    "APPEND_ONLY",
                    Ref("EqualsSegment"),
                    Ref("BooleanLiteralGrammar"),
                    optional=True,
                ),
                Sequence(
                    "SHOW_INITIAL_ROWS",
                    Ref("EqualsSegment"),
                    Ref("BooleanLiteralGrammar"),
                    optional=True,
                ),
            ),
            Sequence(
                "EXTERNAL",
                "TABLE",
                Ref("ObjectReferenceSegment"),
                OneOf(
                    Ref("FromAtExpressionSegment"),
                    Ref("FromBeforeExpressionSegment"),
                    optional=True,
                ),
                Sequence(
                    "INSERT_ONLY",
                    Ref("EqualsSegment"),
                    Ref("TrueSegment"),
                    optional=True,
                ),
            ),
            Sequence(
                "STAGE",
                Ref("ObjectReferenceSegment"),
            ),
        ),
        Ref("CommentEqualsClauseSegment", optional=True),
    )


class AlterStreamStatementSegment(BaseSegment):
    """A Snowflake `ALTER STREAM` statement.

    https://docs.snowflake.com/en/sql-reference/sql/alter-stream.html
    """

    type = "alter_stream_statement"

    match_grammar = Sequence(
        "ALTER",
        "STREAM",
        Ref("IfExistsGrammar", optional=True),
        Ref("ObjectReferenceSegment"),
        OneOf(
            Sequence(
                "SET",
                Sequence(
                    "APPEND_ONLY",
                    Ref("EqualsSegment"),
                    Ref("BooleanLiteralGrammar"),
                    optional=True,
                ),
                Sequence(
                    "INSERT_ONLY",
                    Ref("EqualsSegment"),
                    Ref("TrueSegment"),
                    optional=True,
                ),
                Ref("TagEqualsSegment", optional=True),
                Ref("CommentEqualsClauseSegment", optional=True),
            ),
            Sequence(
                "UNSET",
                OneOf(
                    Sequence("TAG", Delimited(Ref("NakedIdentifierSegment"))),
                    "COMMENT",
                ),
            ),
        ),
    )


class ShowStatementSegment(BaseSegment):
    """A snowflake `SHOW` statement.

    https://docs.snowflake.com/en/sql-reference/sql/show.html
    """

    _object_types_plural = OneOf(
        "PARAMETERS",
        Sequence("GLOBAL", "ACCOUNTS"),
        "REGIONS",
        Sequence("REPLICATION", "ACCOUNTS"),
        Sequence("REPLICATION", "DATABASES"),
        "PARAMETERS",
        "VARIABLES",
        "TRANSACTIONS",
        "LOCKS",
        "PARAMETERS",
        "FUNCTIONS",
        Sequence("NETWORK", "POLICIES"),
        "SHARES",
        "ROLES",
        "GRANTS",
        "USERS",
        "WAREHOUSES",
        "DATABASES",
        Sequence(
            OneOf("API", "NOTIFICATION", "SECURITY", "STORAGE", optional=True),
            "INTEGRATIONS",
        ),
        "SCHEMAS",
        "OBJECTS",
        "TABLES",
        Sequence("EXTERNAL", "TABLES"),
        "VIEWS",
        Sequence("MATERIALIZED", "VIEWS"),
        Sequence("MASKING", "POLICIES"),
        "COLUMNS",
        Sequence("FILE", "FORMATS"),
        "SEQUENCES",
        "STAGES",
        "PIPES",
        "STREAMS",
        "TASKS",
        Sequence("USER", "FUNCTIONS"),
        Sequence("EXTERNAL", "FUNCTIONS"),
        "PROCEDURES",
        Sequence("FUTURE", "GRANTS"),
    )

    _object_scope_types = OneOf(
        "ACCOUNT",
        "SESSION",
        Sequence(
            OneOf(
                "DATABASE",
                "SCHEMA",
                "SHARE",
                "ROLE",
                "TABLE",
                "TASK",
                "USER",
                "WAREHOUSE",
                "VIEW",
            ),
            Ref("ObjectReferenceSegment", optional=True),
        ),
    )

    type = "show_statement"

    match_grammar = Sequence(
        "SHOW",
        OneOf("TERSE", optional=True),
        _object_types_plural,
        OneOf("HISTORY", optional=True),
        Sequence("LIKE", Ref("QuotedLiteralSegment"), optional=True),
        Sequence(
            OneOf("ON", "TO", "OF", "IN"),
            OneOf(
                Sequence(_object_scope_types),
                Ref("ObjectReferenceSegment"),
            ),
            optional=True,
        ),
        Sequence("STARTS", "WITH", Ref("QuotedLiteralSegment"), optional=True),
        Sequence("WITH", "PRIMARY", Ref("ObjectReferenceSegment"), optional=True),
        Sequence(
            Ref("LimitClauseSegment"),
            Sequence("FROM", Ref("QuotedLiteralSegment"), optional=True),
            optional=True,
        ),
    )


class AlterUserStatementSegment(BaseSegment):
    """`ALTER USER` statement.

    https://docs.snowflake.com/en/sql-reference/sql/alter-user.html

    All user parameters can be found here
    https://docs.snowflake.com/en/sql-reference/parameters.html
    """

    type = "alter_user_statement"

    match_grammar = Sequence(
        "ALTER",
        "USER",
        Sequence("IF", "EXISTS", optional=True),
        Ref("RoleReferenceSegment"),
        OneOf(
            Sequence("RENAME", "TO", Ref("ObjectReferenceSegment")),
            Sequence("RESET", "PASSWORD"),
            Sequence("ABORT", "ALL", "QUERIES"),
            Sequence(
                "ADD",
                "DELEGATED",
                "AUTHORIZATION",
                "OF",
                "ROLE",
                Ref("ObjectReferenceSegment"),
                "TO",
                "SECURITY",
                "INTEGRATION",
                Ref("ObjectReferenceSegment"),
            ),
            Sequence(
                "REMOVE",
                "DELEGATED",
                OneOf(
                    Sequence(
                        "AUTHORIZATION", "OF", "ROLE", Ref("ObjectReferenceSegment")
                    ),
                    "AUTHORIZATIONS",
                ),
                "FROM",
                "SECURITY",
                "INTEGRATION",
                Ref("ObjectReferenceSegment"),
            ),
            # Snowflake supports the SET command with space delimitted parameters, but
            # it also supports using commas which is better supported by `Delimited`, so
            # we will just use that.
            Sequence(
                "SET",
                Delimited(
                    Sequence(
                        Ref("ParameterNameSegment"),
                        Ref("EqualsSegment"),
                        OneOf(Ref("LiteralGrammar"), Ref("ObjectReferenceSegment")),
                    ),
                ),
            ),
            Sequence("UNSET", Delimited(Ref("ParameterNameSegment"))),
        ),
    )


class CreateRoleStatementSegment(ansi.CreateRoleStatementSegment):
    """A `CREATE ROLE` statement.

    Redefined because it's much simpler than postgres.
    https://docs.snowflake.com/en/sql-reference/sql/create-role.html
    """

    match_grammar = Sequence(
        "CREATE",
        Sequence(
            "OR",
            "REPLACE",
            optional=True,
        ),
        "ROLE",
        Sequence(
            "IF",
            "NOT",
            "EXISTS",
            optional=True,
        ),
        Ref("RoleReferenceSegment"),
        Sequence(
            "COMMENT",
            Ref("EqualsSegment"),
            Ref("QuotedLiteralSegment"),
            optional=True,
        ),
    )


class ExplainStatementSegment(ansi.ExplainStatementSegment):
    """An `Explain` statement.

    EXPLAIN [ USING { TABULAR | JSON | TEXT } ] <statement>

    https://docs.snowflake.com/en/sql-reference/sql/explain.html
    """

    match_grammar = Sequence(
        "EXPLAIN",
        Sequence(
            "USING",
            OneOf("TABULAR", "JSON", "TEXT"),
            optional=True,
        ),
        ansi.ExplainStatementSegment.explainable_stmt,
    )


class AlterSessionStatementSegment(BaseSegment):
    """Snowflake's ALTER SESSION statement.

    ```
    ALTER SESSION SET <param_name> = <param_value>;
    ALTER SESSION UNSET <param_name>, [ , <param_name> , ... ];
    ```

    https://docs.snowflake.com/en/sql-reference/sql/alter-session.html
    """

    type = "alter_session_statement"

    match_grammar = Sequence(
        "ALTER",
        "SESSION",
        OneOf(
            Ref("AlterSessionSetClauseSegment"),
            Ref("AlterSessionUnsetClauseSegment"),
        ),
    )


class AlterSessionSetClauseSegment(BaseSegment):
    """Snowflake's ALTER SESSION SET clause.

    ```
    [ALTER SESSION] SET <param_name> = <param_value>;
    ```

    https://docs.snowflake.com/en/sql-reference/sql/alter-session.html
    """

    type = "alter_session_set_statement"

    match_grammar = Sequence(
        "SET",
        Ref("ParameterNameSegment"),
        Ref("EqualsSegment"),
        OneOf(
            Ref("BooleanLiteralGrammar"),
            Ref("QuotedLiteralSegment"),
            Ref("NumericLiteralSegment"),
        ),
    )


class AlterSessionUnsetClauseSegment(BaseSegment):
    """Snowflake's ALTER SESSION UNSET clause.

    ```
    [ALTER SESSION] UNSET <param_name>, [ , <param_name> , ... ];
    ```

    https://docs.snowflake.com/en/sql-reference/sql/alter-session.html
    """

    type = "alter_session_unset_clause"

    match_grammar = Sequence(
        "UNSET",
        Delimited(Ref("ParameterNameSegment"), delimiter=Ref("CommaSegment")),
    )


class AlterTaskStatementSegment(BaseSegment):
    """Snowflake's ALTER TASK statement.

    ```
    ALTER TASK [IF EXISTS] <name> RESUME;
    ALTER TASK [IF EXISTS] <name> SUSPEND;
    ALTER TASK [IF EXISTS] <name> REMOVE AFTER <value>;
    ALTER TASK [IF EXISTS] <name> ADD AFTER <value>;
    ALTER TASK [IF EXISTS] <name> SET
        [WAREHOUSE = <value>]
        [SCHEDULE = <value>]
        [ALLOW_OVERLAPPING_EXECUTION = TRUE|FALSE];
    ALTER TASK [IF EXISTS] <name> SET
        <param_name> = <param_value> [ , <param_name> = <param_value> , ...];
    ALTER TASK [IF EXISTS] <name> UNSET <param_name> [ , <param_name> , ... ];
    ALTER TASK [IF EXISTS] <name> MODIFY AS <sql>;
    ALTER TASK [IF EXISTS] <name> MODIFY WHEN <boolean>;
    ```

    https://docs.snowflake.com/en/sql-reference/sql/alter-task.html
    """

    type = "alter_task_statement"

    match_grammar = Sequence(
        "ALTER",
        "TASK",
        Sequence("IF", "EXISTS", optional=True),
        Ref("ObjectReferenceSegment"),
        OneOf(
            "RESUME",
            "SUSPEND",
            Sequence("REMOVE", "AFTER", Ref("ObjectReferenceSegment")),
            Sequence("ADD", "AFTER", Ref("ObjectReferenceSegment")),
            Ref("AlterTaskSpecialSetClauseSegment"),
            Ref("AlterTaskSetClauseSegment"),
            Ref("AlterTaskUnsetClauseSegment"),
            Sequence(
                "MODIFY",
                "AS",
                ansi.ExplainStatementSegment.explainable_stmt,
            ),
            Sequence("MODIFY", "WHEN", Ref("BooleanLiteralGrammar")),
        ),
    )


class AlterTaskSpecialSetClauseSegment(BaseSegment):
    """Snowflake's ALTER TASK special SET clause.

    ```
    [ALTER TASK <name>] SET
        [WAREHOUSE = <value>]
        [SCHEDULE = <value>]
        [ALLOW_OVERLAPPING_EXECUTION = TRUE|FALSE];
    ```

    https://docs.snowflake.com/en/sql-reference/sql/alter-task.html
    """

    type = "alter_task_special_set_clause"

    match_grammar = Sequence(
        "SET",
        AnySetOf(
            Sequence(
                "WAREHOUSE",
                Ref("EqualsSegment"),
                Ref("ObjectReferenceSegment"),
                optional=True,
            ),
            Sequence(
                "SCHEDULE",
                Ref("EqualsSegment"),
                Ref("QuotedLiteralSegment"),
                optional=True,
            ),
            Sequence(
                "ALLOW_OVERLAPPING_EXECUTION",
                Ref("EqualsSegment"),
                Ref("BooleanLiteralGrammar"),
                optional=True,
            ),
            min_times=1,
        ),
    )


class AlterTaskSetClauseSegment(BaseSegment):
    """Snowflake's ALTER TASK SET clause.

    ```
    [ALTER TASK <name>] SET
        <param_name> = <param_value> [ , <param_name> = <param_value> , ...];
    ```

    https://docs.snowflake.com/en/sql-reference/sql/alter-task.html
    """

    type = "alter_task_set_clause"

    match_grammar = Sequence(
        "SET",
        Delimited(
            Sequence(
                Ref("ParameterNameSegment"),
                Ref("EqualsSegment"),
                OneOf(
                    Ref("BooleanLiteralGrammar"),
                    Ref("QuotedLiteralSegment"),
                    Ref("NumericLiteralSegment"),
                ),
            ),
            delimiter=Ref("CommaSegment"),
        ),
    )


class AlterTaskUnsetClauseSegment(BaseSegment):
    """Snowflake's ALTER TASK UNSET clause.

    ```
    [ALTER TASK <name>] UNSET <param_name> [ , <param_name> , ... ];
    ```

    https://docs.snowflake.com/en/sql-reference/sql/alter-task.html
    """

    type = "alter_task_unset_clause"

    match_grammar = Sequence(
        "UNSET",
        Delimited(Ref("ParameterNameSegment"), delimiter=Ref("CommaSegment")),
    )


############################
# MERGE
############################
class MergeUpdateClauseSegment(ansi.MergeUpdateClauseSegment):
    """`UPDATE` clause within the `MERGE` statement."""

    match_grammar = Sequence(
        "UPDATE",
        Ref("SetClauseListSegment"),
        Ref("WhereClauseSegment", optional=True),
    )


class MergeDeleteClauseSegment(ansi.MergeDeleteClauseSegment):
    """`DELETE` clause within the `MERGE` statement."""

    match_grammar = Sequence(
        "DELETE",
        Ref("WhereClauseSegment", optional=True),
    )


class MergeInsertClauseSegment(ansi.MergeInsertClauseSegment):
    """`INSERT` clause within the `MERGE` statement."""

    match_grammar = Sequence(
        "INSERT",
        Ref("BracketedColumnReferenceListGrammar", optional=True),
        "VALUES",
        Bracketed(
            Delimited(
                OneOf(
                    "DEFAULT",
                    Ref("ExpressionSegment"),
                ),
            )
        ),
        Ref("WhereClauseSegment", optional=True),
    )


class DeleteStatementSegment(BaseSegment):
    """A `DELETE` statement.

    https://docs.snowflake.com/en/sql-reference/sql/delete.html
    """

    type = "delete_statement"
    match_grammar = Sequence(
        "DELETE",
        "FROM",
        Ref("TableReferenceSegment"),
        Ref("AliasExpressionSegment", optional=True),
        Sequence(
            "USING",
            Indent,
            Delimited(
                Sequence(
                    Ref("TableExpressionSegment"),
                    Ref("AliasExpressionSegment", optional=True),
                ),
            ),
            Dedent,
            optional=True,
        ),
        Ref("WhereClauseSegment", optional=True),
    )


class DescribeStatementSegment(BaseSegment):
    """`DESCRIBE` statement grammar.

    https://docs.snowflake.com/en/sql-reference/sql/desc.html
    """

    type = "describe_statement"
    match_grammar = Sequence(
        OneOf("DESCRIBE", "DESC"),
        OneOf(
            # https://docs.snowflake.com/en/sql-reference/sql/desc-result.html
            Sequence(
                "RESULT",
                OneOf(
                    Ref("QuotedLiteralSegment"),
                    Sequence("LAST_QUERY_ID", Bracketed()),
                ),
            ),
            # https://docs.snowflake.com/en/sql-reference/sql/desc-network-policy.html
            Sequence(
                "NETWORK",
                "POLICY",
                Ref("ObjectReferenceSegment"),
            ),
            # https://docs.snowflake.com/en/sql-reference/sql/desc-share.html
            Sequence(
                "SHARE",
                Ref("ObjectReferenceSegment"),
                Sequence(
                    Ref("DotSegment"),
                    Ref("ObjectReferenceSegment"),
                    optional=True,
                ),
            ),
            # https://docs.snowflake.com/en/sql-reference/sql/desc-user.html
            Sequence(
                "USER",
                Ref("ObjectReferenceSegment"),
            ),
            Sequence(
                "WAREHOUSE",
                Ref("ObjectReferenceSegment"),
            ),
            Sequence(
                "DATABASE",
                Ref("DatabaseReferenceSegment"),
            ),
            # https://docs.snowflake.com/en/sql-reference/sql/desc-integration.html
            Sequence(
                OneOf("API", "NOTIFICATION", "SECURITY", "STORAGE", optional=True),
                "INTEGRATION",
                Ref("ObjectReferenceSegment"),
            ),
            # https://docs.snowflake.com/en/sql-reference/sql/desc-session-policy.html
            Sequence(
                "SESSION",
                "POLICY",
                Ref("ObjectReferenceSegment"),
            ),
            Sequence(
                "SCHEMA",
                Ref("SchemaReferenceSegment"),
            ),
            # https://docs.snowflake.com/en/sql-reference/sql/desc-table.html
            Sequence(
                "TABLE",
                Ref("TableReferenceSegment"),
                Sequence(
                    "TYPE",
                    Ref("EqualsSegment"),
                    OneOf("COLUMNS", "STAGE"),
                    optional=True,
                ),
            ),
            # https://docs.snowflake.com/en/sql-reference/sql/desc-external-table.html
            Sequence(
                "EXTERNAL",
                "TABLE",
                Ref("TableReferenceSegment"),
                Sequence(
                    "TYPE",
                    Ref("EqualsSegment"),
                    OneOf("COLUMNS", "STAGE"),
                    optional=True,
                ),
            ),
            # https://docs.snowflake.com/en/sql-reference/sql/desc-view.html
            Sequence(
                "VIEW",
                Ref("TableReferenceSegment"),
            ),
            # https://docs.snowflake.com/en/sql-reference/sql/desc-materialized-view.html
            Sequence(
                "MATERIALIZED",
                "VIEW",
                Ref("TableReferenceSegment"),
            ),
            # https://docs.snowflake.com/en/sql-reference/sql/desc-sequence.html
            Sequence(
                "SEQUENCE",
                Ref("SequenceReferenceSegment"),
            ),
            # https://docs.snowflake.com/en/sql-reference/sql/desc-masking-policy.html
            Sequence(
                "MASKING",
                "POLICY",
                Ref("ObjectReferenceSegment"),
            ),
            # https://docs.snowflake.com/en/sql-reference/sql/desc-row-access-policy.html
            Sequence(
                "ROW",
                "ACCESS",
                "POLICY",
                Ref("ObjectReferenceSegment"),
            ),
            # https://docs.snowflake.com/en/sql-reference/sql/desc-file-format.html
            Sequence(
                "FILE",
                "FORMAT",
                Ref("ObjectReferenceSegment"),
            ),
            # https://docs.snowflake.com/en/sql-reference/sql/desc-stage.html
            Sequence(
                "STAGE",
                Ref("ObjectReferenceSegment"),
            ),
            # https://docs.snowflake.com/en/sql-reference/sql/desc-pipe.html
            Sequence(
                "PIPE",
                Ref("ObjectReferenceSegment"),
            ),
            # https://docs.snowflake.com/en/sql-reference/sql/desc-stream.html
            Sequence(
                "STREAM",
                Ref("ObjectReferenceSegment"),
            ),
            # https://docs.snowflake.com/en/sql-reference/sql/desc-task.html
            Sequence(
                "TASK",
                Ref("ObjectReferenceSegment"),
            ),
            # https://docs.snowflake.com/en/sql-reference/sql/desc-function.html
            Sequence(
                "FUNCTION",
                Ref("FunctionNameSegment"),
                Bracketed(
                    Delimited(
                        Ref("DatatypeSegment"),
                        optional=True,
                    ),
                ),
            ),
            # https://docs.snowflake.com/en/sql-reference/sql/desc-procedure.html
            Sequence(
                "PROCEDURE",
                Ref("FunctionNameSegment"),
                Bracketed(
                    Delimited(
                        Ref("DatatypeSegment"),
                        optional=True,
                    ),
                ),
            ),
        ),
    )


class TransactionStatementSegment(ansi.TransactionStatementSegment):
    """`BEGIN`, `START TRANSACTION`, `COMMIT`, AND `ROLLBACK` statement grammar.

    Overwrites ANSI to match correct Snowflake grammar.

    https://docs.snowflake.com/en/sql-reference/sql/begin.html
    https://docs.snowflake.com/en/sql-reference/sql/commit.html
    https://docs.snowflake.com/en/sql-reference/sql/rollback.html
    """

    match_grammar = OneOf(
        Sequence(
            "BEGIN",
            OneOf("WORK", "TRANSACTION", optional=True),
            Sequence("NAME", Ref("ObjectReferenceSegment"), optional=True),
        ),
        Sequence(
            "START",
            "TRANSACTION",
            Sequence("NAME", Ref("ObjectReferenceSegment"), optional=True),
        ),
        "COMMIT",
        "ROLLBACK",
    )


class TruncateStatementSegment(ansi.TruncateStatementSegment):
    """`TRUNCATE TABLE` statement.

    https://docs.snowflake.com/en/sql-reference/sql/truncate-table.html
    """

    match_grammar = Sequence(
        "TRUNCATE",
        Ref.keyword("TABLE", optional=True),
        Sequence("IF", "EXISTS", optional=True),
        Ref("TableReferenceSegment"),
    )


class UnsetStatementSegment(BaseSegment):
    """An `UNSET` statement.

    https://docs.snowflake.com/en/sql-reference/sql/unset.html
    """

    type = "unset_statement"

    match_grammar = Sequence(
        "UNSET",
        OneOf(
            Ref("LocalVariableNameSegment"),
            Bracketed(
                Delimited(
                    Ref("LocalVariableNameSegment"),
                ),
            ),
        ),
    )


class UndropStatementSegment(BaseSegment):
    """`UNDROP` statement.

    DATABASE: https://docs.snowflake.com/en/sql-reference/sql/undrop-database.html
    SCHEMA: https://docs.snowflake.com/en/sql-reference/sql/undrop-schema.html
    TABLE: https://docs.snowflake.com/en/sql-reference/sql/undrop-table.html
    """

    type = "undrop_statement"
    match_grammar = Sequence(
        "UNDROP",
        OneOf(
            Sequence(
                "DATABASE",
                Ref("DatabaseReferenceSegment"),
            ),
            Sequence(
                "SCHEMA",
                Ref("SchemaReferenceSegment"),
            ),
            Sequence(
                "TABLE",
                Ref("TableReferenceSegment"),
            ),
        ),
    )


class CommentStatementSegment(BaseSegment):
    """`COMMENT` statement grammar.

    https://docs.snowflake.com/en/sql-reference/sql/comment.html

    N.B. this applies to all objects, so there may be some I've missed
    here so add any others to the OneOf grammar below.
    """

    type = "comment_statement"
    match_grammar = Sequence(
        "COMMENT",
        Sequence(
            "IF",
            "EXISTS",
            optional=True,
        ),
        "ON",
        OneOf(
            "COLUMN",
            "TABLE",
            "VIEW",
            "SCHEMA",
            "DATABASE",
            "WAREHOUSE",
            "USER",
            "STAGE",
            "FUNCTION",
            "PROCEDURE",
            "SEQUENCE",
            "SHARE",
            "PIPE",
            "STREAM",
            "TASK",
            Sequence(
                "NETWORK",
                "POLICY",
            ),
            Sequence(
                OneOf(
                    "API",
                    "NOTIFICATION",
                    "SECURITY",
                    "STORAGE",
                ),
                "INTEGRATION",
            ),
            Sequence(
                "SESSION",
                "POLICY",
            ),
            Sequence(
                "EXTERNAL",
                "TABLE",
            ),
            Sequence(
                "MATERIALIZED",
                "VIEW",
            ),
            Sequence(
                "MASKING",
                "POLICY",
            ),
            Sequence(
                "ROW",
                "ACCESS",
                "POLICY",
            ),
            Sequence(
                "FILE",
                "FORMAT",
            ),
        ),
        Ref("ObjectReferenceSegment"),
        "IS",
        Ref("QuotedLiteralSegment"),
    )


class UseStatementSegment(ansi.UseStatementSegment):
    """A `USE` statement.

    https://docs.snowflake.com/en/sql-reference/sql/use.html
    """

    match_grammar = Sequence(
        "USE",
        OneOf(
            Sequence("ROLE", Ref("ObjectReferenceSegment")),
            Sequence("WAREHOUSE", Ref("ObjectReferenceSegment")),
            Sequence(
                Ref.keyword("DATABASE", optional=True),
                Ref("DatabaseReferenceSegment"),
            ),
            Sequence(
                Ref.keyword("SCHEMA", optional=True),
                Ref("SchemaReferenceSegment"),
            ),
            Sequence(
                "SECONDARY",
                "ROLES",
                OneOf(
                    "ALL",
                    "NONE",
                ),
            ),
        ),
    )


class CallStatementSegment(BaseSegment):
    """`CALL` statement.

    https://docs.snowflake.com/en/sql-reference/sql/call.html
    """

    type = "call_statement"
    match_grammar = Sequence(
        "CALL",
        Sequence(
            Ref("FunctionNameSegment"),
            Bracketed(
                Ref(
                    "FunctionContentsGrammar",
                    # The brackets might be empty for some functions...
                    optional=True,
                    ephemeral_name="FunctionContentsGrammar",
                ),
            ),
        ),
    )


class LimitClauseSegment(ansi.LimitClauseSegment):
    """A `LIMIT` clause.

    https://docs.snowflake.com/en/sql-reference/constructs/limit.html
    """

    match_grammar = OneOf(
        Sequence(
            "LIMIT",
            Indent,
            Ref("LimitLiteralGrammar"),
            Dedent,
            Sequence(
                "OFFSET",
                Indent,
                Ref("LimitLiteralGrammar"),
                Dedent,
                optional=True,
            ),
        ),
        Sequence(
            Sequence(
                "OFFSET",
                Indent,
                Ref("LimitLiteralGrammar"),
                OneOf(
                    "ROW",
                    "ROWS",
                    optional=True,
                ),
                Dedent,
                optional=True,
            ),
            "FETCH",
            Indent,
            OneOf(
                "FIRST",
                "NEXT",
                optional=True,
            ),
            Ref("LimitLiteralGrammar"),
            OneOf(
                "ROW",
                "ROWS",
                optional=True,
            ),
            Ref.keyword("ONLY", optional=True),
            Dedent,
        ),
    )


class SelectClauseSegment(ansi.SelectClauseSegment):
    """A group of elements in a select target statement."""

    match_grammar = ansi.SelectClauseSegment.match_grammar.copy()
    match_grammar.terminator = match_grammar.terminator.copy(  # type: ignore
        insert=[Ref.keyword("FETCH"), Ref.keyword("OFFSET")],
    )
    parse_grammar = ansi.SelectClauseSegment.parse_grammar.copy()


class OrderByClauseSegment(ansi.OrderByClauseSegment):
    """An `ORDER BY` clause.

    https://docs.snowflake.com/en/sql-reference/constructs/order-by.html
    """

    match_grammar = ansi.OrderByClauseSegment.match_grammar.copy()
    parse_grammar = Sequence(
        "ORDER",
        "BY",
        Indent,
        Delimited(
            Sequence(
                OneOf(
                    Ref("ColumnReferenceSegment"),
                    # Can `ORDER BY 1`
                    Ref("NumericLiteralSegment"),
                    # Can order by an expression
                    Ref("ExpressionSegment"),
                ),
                OneOf("ASC", "DESC", optional=True),
                Sequence("NULLS", OneOf("FIRST", "LAST"), optional=True),
            ),
            terminator=OneOf("LIMIT", "FETCH", "OFFSET", Ref("FrameClauseUnitGrammar")),
        ),
        Dedent,
    )


class HavingClauseSegment(ansi.HavingClauseSegment):
    """A `HAVING` clause."""

    type = "having_clause"
    match_grammar = ansi.HavingClauseSegment.match_grammar.copy()
    match_grammar.terminator = match_grammar.terminator.copy(  # type: ignore
        insert=[Ref.keyword("FETCH"), Ref.keyword("OFFSET")],
    )
    parse_grammar = ansi.HavingClauseSegment.parse_grammar


class DropProcedureStatementSegment(BaseSegment):
    """A snowflake `DROP PROCEDURE ...` statement.

    https://docs.snowflake.com/en/sql-reference/sql/drop-procedure.html
    """

    type = "drop_procedure_statement"
    match_grammar = Sequence(
        "DROP",
        "PROCEDURE",
        Ref("IfExistsGrammar", optional=True),
        Ref("FunctionNameSegment"),
        Ref("FunctionParameterListGrammar"),
    )


class DropExternalTableStatementSegment(BaseSegment):
    """A snowflake `DROP EXTERNAL TABLE ...` statement.

    https://docs.snowflake.com/en/sql-reference/sql/drop-external-table.html
    """

    type = "drop_external_table_statement"
    match_grammar = Sequence(
        "DROP",
        "EXTERNAL",
        "TABLE",
        Ref("IfExistsGrammar", optional=True),
        Ref("TableReferenceSegment"),
        Ref("DropBehaviorGrammar", optional=True),
    )


class DropFunctionStatementSegment(BaseSegment):
    """A `DROP FUNCTION` statement."""

    type = "drop_function_statement"

    match_grammar = Sequence(
        "DROP",
        Ref.keyword("EXTERNAL", optional=True),
        "FUNCTION",
        Ref("IfExistsGrammar", optional=True),
        Ref("FunctionNameSegment"),
        Ref("FunctionParameterListGrammar"),
    )


class DropMaterializedViewStatementSegment(BaseSegment):
    """A snowflake `DROP MATERIALIZED VIEW ...` statement.

    https://docs.snowflake.com/en/sql-reference/sql/drop-materialized-view.html
    """

    type = "drop_materialized_view_statement"
    match_grammar = Sequence(
        "DROP",
        "MATERIALIZED",
        "VIEW",
        Ref("IfExistsGrammar", optional=True),
        Ref("TableReferenceSegment"),
    )


class DropObjectStatementSegment(BaseSegment):
    """A snowflake `DROP <object> ...` statement.

    https://docs.snowflake.com/en/sql-reference/sql/drop.html
    """

    type = "drop_object_statement"
    match_grammar = Sequence(
        "DROP",
        OneOf(
            Sequence(
                OneOf(
                    "CONNECTION",
                    Sequence("FILE", "FORMAT"),
                    Sequence(
                        OneOf(
                            "API", "NOTIFICATION", "SECURITY", "STORAGE", optional=True
                        ),
                        "INTEGRATION",
                    ),
                    "PIPE",
                    Sequence("ROW", "ACCESS", "POLICY"),
                    "STAGE",
                    "STREAM",
                    "TAG",
                    "TASK",
                ),
                Ref("IfExistsGrammar", optional=True),
                Ref("ObjectReferenceSegment"),
            ),
            Sequence(
                OneOf(Sequence("RESOURCE", "MONITOR"), "SHARE"),
                Ref("ObjectReferenceSegment"),
            ),
            Sequence(
                OneOf(
                    Sequence("MANAGED", "ACCOUNT"),
                    Sequence("MASKING", "POLICY"),
                ),
                Ref("SingleIdentifierGrammar"),
            ),
            Sequence(
                OneOf(
                    Sequence("NETWORK", "POLICY"),
                ),
                Ref("IfExistsGrammar", optional=True),
                Ref("SingleIdentifierGrammar"),
            ),
            Sequence(
                OneOf("WAREHOUSE", Sequence("SESSION", "POLICY")),
                Ref("IfExistsGrammar", optional=True),
                Ref("SingleIdentifierGrammar"),
            ),
            Sequence(
                "SEQUENCE",
                Ref("IfExistsGrammar", optional=True),
                Ref("ObjectReferenceSegment"),
                Ref("DropBehaviorGrammar", optional=True),
            ),
        ),
    )


class ListStatementSegment(BaseSegment):
    """A snowflake `LIST @<stage> ...` statement.

    https://docs.snowflake.com/en/sql-reference/sql/list.html
    """

    type = "list_statement"

    match_grammar = Sequence(
        OneOf("LIST", "LS"),
        Ref("StagePath"),
        Sequence(
            "PATTERN", Ref("EqualsSegment"), Ref("QuotedLiteralSegment"), optional=True
        ),
    )


class GetStatementSegment(BaseSegment):
    """A snowflake `GET @<stage> ...` statement.

    https://docs.snowflake.com/en/sql-reference/sql/get.html
    """

    type = "get_statement"

    match_grammar = Sequence(
        "GET",
        Ref("StagePath"),
        OneOf(
            Ref("UnquotedFilePath"),
            Ref("QuotedLiteralSegment"),
        ),
        AnySetOf(
            Sequence(
                "PARALLEL",
                Ref("EqualsSegment"),
                Ref("IntegerSegment"),
            ),
            Sequence(
                "PATTERN",
                Ref("EqualsSegment"),
                OneOf(
                    Ref("QuotedLiteralSegment"), Ref("ReferencedVariableNameSegment")
                ),
            ),
        ),
    )


<<<<<<< HEAD
class RemoveStatementSegment(BaseSegment):
    """A snowflake `REMOVE @<stage> ...` statement.

    https://docs.snowflake.com/en/sql-reference/sql/remove.html
    """

    type = "remove_statement"

    match_grammar = Sequence(
        OneOf(
            "REMOVE",
            "RM",
        ),
        Ref("StagePath"),
        Sequence(
            "PATTERN",
            Ref("EqualsSegment"),
            OneOf(Ref("QuotedLiteralSegment"), Ref("ReferencedVariableNameSegment")),
            optional=True,
=======
class PutStatementSegment(BaseSegment):
    """A snowflake `PUT ...` statement.

    https://docs.snowflake.com/en/sql-reference/sql/put.html
    """

    type = "put_statement"

    match_grammar = Sequence(
        "PUT",
        OneOf(
            Ref("UnquotedFilePath"),
            Ref("QuotedLiteralSegment"),
        ),
        Ref("StagePath"),
        AnySetOf(
            Sequence(
                "PARALLEL",
                Ref("EqualsSegment"),
                Ref("IntegerSegment"),
            ),
            Sequence(
                "AUTO_COMPRESS",
                Ref("EqualsSegment"),
                Ref("BooleanLiteralGrammar"),
            ),
            Sequence(
                "SOURCE_COMPRESSION", Ref("EqualsSegment"), Ref("CompressionType")
            ),
            Sequence(
                "OVERWRITE",
                Ref("EqualsSegment"),
                Ref("BooleanLiteralGrammar"),
            ),
>>>>>>> d9bec01c
        ),
    )<|MERGE_RESOLUTION|>--- conflicted
+++ resolved
@@ -888,11 +888,8 @@
             Ref("CreateFileFormatSegment"),
             Ref("ListStatementSegment"),
             Ref("GetStatementSegment"),
-<<<<<<< HEAD
+            Ref("PutStatementSegment"),
             Ref("RemoveStatementSegment"),
-=======
-            Ref("PutStatementSegment"),
->>>>>>> d9bec01c
         ],
         remove=[
             Ref("CreateIndexStatementSegment"),
@@ -5249,27 +5246,6 @@
     )
 
 
-<<<<<<< HEAD
-class RemoveStatementSegment(BaseSegment):
-    """A snowflake `REMOVE @<stage> ...` statement.
-
-    https://docs.snowflake.com/en/sql-reference/sql/remove.html
-    """
-
-    type = "remove_statement"
-
-    match_grammar = Sequence(
-        OneOf(
-            "REMOVE",
-            "RM",
-        ),
-        Ref("StagePath"),
-        Sequence(
-            "PATTERN",
-            Ref("EqualsSegment"),
-            OneOf(Ref("QuotedLiteralSegment"), Ref("ReferencedVariableNameSegment")),
-            optional=True,
-=======
 class PutStatementSegment(BaseSegment):
     """A snowflake `PUT ...` statement.
 
@@ -5304,6 +5280,28 @@
                 Ref("EqualsSegment"),
                 Ref("BooleanLiteralGrammar"),
             ),
->>>>>>> d9bec01c
+        ),
+    )
+
+
+class RemoveStatementSegment(BaseSegment):
+    """A snowflake `REMOVE @<stage> ...` statement.
+
+    https://docs.snowflake.com/en/sql-reference/sql/remove.html
+    """
+
+    type = "remove_statement"
+
+    match_grammar = Sequence(
+        OneOf(
+            "REMOVE",
+            "RM",
+        ),
+        Ref("StagePath"),
+        Sequence(
+            "PATTERN",
+            Ref("EqualsSegment"),
+            OneOf(Ref("QuotedLiteralSegment"), Ref("ReferencedVariableNameSegment")),
+            optional=True,
         ),
     )