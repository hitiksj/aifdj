"""The Snowflake dialect.

Inherits from ANSI.

Based on https://docs.snowflake.com/en/sql-reference-commands.html
"""

from sqlfluff.core.dialects import load_raw_dialect
from sqlfluff.core.parser import (
    AnyNumberOf,
    AnySetOf,
    Anything,
    BaseSegment,
    Bracketed,
    CodeSegment,
    Dedent,
    Delimited,
    Indent,
    NamedParser,
    OneOf,
    OptionallyBracketed,
    Ref,
    RegexLexer,
    RegexParser,
    SegmentGenerator,
    Sequence,
    StartsWith,
    StringLexer,
    StringParser,
    SymbolSegment,
)
from sqlfluff.dialects.dialect_snowflake_keywords import (
    snowflake_reserved_keywords,
    snowflake_unreserved_keywords,
)

ansi_dialect = load_raw_dialect("ansi")
snowflake_dialect = ansi_dialect.copy_as("snowflake")

snowflake_dialect.patch_lexer_matchers(
    [
        # In snowflake, a double single quote resolves as a single quote in the string.
        # https://docs.snowflake.com/en/sql-reference/data-types-text.html#single-quoted-string-constants
        RegexLexer("single_quote", r"'([^'\\]|\\.|'')*'", CodeSegment),
    ]
)

snowflake_dialect.insert_lexer_matchers(
    [
        # Keyword assigner needed for keyword functions.
        StringLexer("parameter_assigner", "=>", CodeSegment),
        StringLexer("function_assigner", "->", CodeSegment),
        RegexLexer("stage_path", r"(?:@[^\s;)]+|'@[^']+')", CodeSegment),
        # Column selector
        # https://docs.snowflake.com/en/sql-reference/sql/select.html#parameters
        RegexLexer("column_selector", r"\$[0-9]+", CodeSegment),
        RegexLexer(
            "dollar_quote",
            r"\$\$.*\$\$",
            CodeSegment,
        ),
        RegexLexer(
            "dollar_literal",
            r"[$][a-zA-Z0-9_.]*",
            CodeSegment,
        ),
        RegexLexer("inline_dollar_sign", r"[a-zA-Z_][a-zA-Z0-9_$]*", CodeSegment),
    ],
    before="like_operator",
)

snowflake_dialect.add(
    # In snowflake, these are case sensitive even though they're not quoted
    # so they need a different `name` and `type` so they're not picked up
    # by other rules.
    ParameterAssignerSegment=StringParser(
        "=>", SymbolSegment, name="parameter_assigner", type="parameter_assigner"
    ),
    FunctionAssignerSegment=StringParser(
        "->", SymbolSegment, name="function_assigner", type="function_assigner"
    ),
    NakedSemiStructuredElementSegment=RegexParser(
        r"[A-Z0-9_]*",
        CodeSegment,
        name="naked_semi_structured_element",
        type="semi_structured_element",
    ),
    QuotedSemiStructuredElementSegment=NamedParser(
        "double_quote",
        CodeSegment,
        name="quoted_semi_structured_element",
        type="semi_structured_element",
    ),
    ColumnIndexIdentifierSegment=RegexParser(
        r"\$[0-9]+",
        CodeSegment,
        name="column_index_identifier_segment",
        type="identifier",
    ),
    LocalVariableNameSegment=RegexParser(
        r"[a-zA-Z0-9_]*",
        CodeSegment,
        name="declared_variable",
        type="variable",
    ),
    ReferencedVariableNameSegment=RegexParser(
        r"\$[A-Z][A-Z0-9_]*",
        CodeSegment,
        name="referenced_variable",
        type="variable",
        trim_chars=("$"),
    ),
    # We use a RegexParser instead of keywords as some (those with dashes) require
    # quotes:
    WarehouseSize=RegexParser(
        r"'?XSMALL'?|'?SMALL'?|'?MEDIUM'?|'?LARGE'?|'?XLARGE'?|'?XXLARGE'?|'?X2LARGE'?|"
        r"'?XXXLARGE'?|'?X3LARGE'?|'?X4LARGE'?|'?X5LARGE|'?X6LARGE'?|"
        r"'X-SMALL'|'X-LARGE'|'2X-LARGE'|'3X-LARGE'|'4X-LARGE'|'5X-LARGE'|'6X-LARGE'",
        CodeSegment,
        name="warehouse_size",
        type="warehouse_size",
    ),
    ValidationModeOptionSegment=RegexParser(
        r"'?RETURN_(?:\d+_ROWS|ERRORS|ALL_ERRORS)'?",
        CodeSegment,
        name="validation_mode_option",
        type="validation_mode_option",
    ),
    CopyOptionOnErrorSegment=RegexParser(
        r"'?CONTINUE'?|'?SKIP_FILE(?:_[0-9]+%?)?'?|'?ABORT_STATEMENT'?",
        CodeSegment,
        name="literal",
        type="literal",
    ),
    DoubleQuotedUDFBody=NamedParser(
        "double_quote",
        CodeSegment,
        name="udf_body",
        type="udf_body",
        trim_chars=('"',),
    ),
    SingleQuotedUDFBody=NamedParser(
        "single_quote",
        CodeSegment,
        name="udf_body",
        type="udf_body",
        trim_chars=("'",),
    ),
    DollarQuotedUDFBody=NamedParser(
        "dollar_quote",
        CodeSegment,
        name="udf_body",
        type="udf_body",
        trim_chars=("$",),
    ),
    StagePath=RegexParser(
        r"(?:@[^\s;)]+|'@[^']+')",
        CodeSegment,
        name="stage_path",
        type="identifier",
    ),
    S3Path=RegexParser(
        # https://docs.aws.amazon.com/AmazonS3/latest/userguide/bucketnamingrules.html
        r"'s3://[a-z0-9][a-z0-9\.-]{1,61}[a-z0-9](?:/.+)?'",
        CodeSegment,
        name="s3_path",
        type="bucket_path",
    ),
    GCSPath=RegexParser(
        # https://cloud.google.com/storage/docs/naming-buckets
        r"'gcs://[a-z0-9][\w\.-]{1,61}[a-z0-9](?:/.+)?'",
        CodeSegment,
        name="gcs_path",
        type="bucket_path",
    ),
    AzureBlobStoragePath=RegexParser(
        # https://docs.microsoft.com/en-us/azure/azure-resource-manager/management/resource-name-rules#microsoftstorage
        r"'azure://[a-z0-9][a-z0-9-]{1,61}[a-z0-9]\.blob\.core\.windows\.net/[a-z0-9]"
        r"[a-z0-9\.-]{1,61}[a-z0-9](?:/.+)?'",
        CodeSegment,
        name="azure_blob_storage_path",
        type="bucket_path",
    ),
    SnowflakeEncryptionOption=RegexParser(
        r"'SNOWFLAKE_FULL'|'SNOWFLAKE_SSE'",
        CodeSegment,
        name="snowflake_encryption_option",
        type="stage_encryption_option",
    ),
    S3EncryptionOption=RegexParser(
        r"'AWS_CSE'|'AWS_SSE_S3'|'AWS_SSE_KMS'",
        CodeSegment,
        name="s3_encryption_option",
        type="stage_encryption_option",
    ),
    GCSEncryptionOption=RegexParser(
        r"'GCS_SSE_KMS'",
        CodeSegment,
        name="gcs_encryption_option",
        type="stage_encryption_option",
    ),
    AzureBlobStorageEncryptionOption=RegexParser(
        r"'AZURE_CSE'",
        CodeSegment,
        name="azure_blob_storage_encryption_option",
        type="stage_encryption_option",
    ),
    FileType=RegexParser(
        r"'?CSV'?|'?JSON'?|'?AVRO'?|'?ORC'?|'?PARQUET'?|'?XML'?",
        CodeSegment,
        name="file_type",
        type="file_type",
    ),
    GroupByContentsGrammar=Delimited(
        OneOf(
            Ref("ColumnReferenceSegment"),
            # Can `GROUP BY 1`
            Ref("NumericLiteralSegment"),
            # Can `GROUP BY coalesce(col, 1)`
            Ref("ExpressionSegment"),
        ),
        terminator=OneOf("ORDER", "LIMIT", "HAVING", "QUALIFY", "WINDOW"),
    ),
)

snowflake_dialect.replace(
    NakedIdentifierSegment=SegmentGenerator(
        # Generate the anti template from the set of reserved keywords
        lambda dialect: RegexParser(
            # See https://docs.snowflake.com/en/sql-reference/identifiers-syntax.html
            r"[a-zA-Z_][a-zA-Z0-9_$]*",
            CodeSegment,
            name="naked_identifier",
            type="identifier",
            anti_template=r"^(" + r"|".join(dialect.sets("reserved_keywords")) + r")$",
        )
    ),
    LiteralGrammar=ansi_dialect.get_grammar("LiteralGrammar").copy(
        insert=[
            Ref("ReferencedVariableNameSegment"),
        ]
    ),
    Accessor_Grammar=AnyNumberOf(
        Ref("ArrayAccessorSegment"),
        # Add in semi structured expressions
        Ref("SemiStructuredAccessorSegment"),
    ),
    PreTableFunctionKeywordsGrammar=OneOf(Ref("LateralKeywordSegment")),
    FunctionContentsExpressionGrammar=OneOf(
        Ref("DatetimeUnitSegment"),
        Ref("NamedParameterExpressionSegment"),
        Ref("ReferencedVariableNameSegment"),
        Sequence(
            Ref("ExpressionSegment"),
            Sequence(OneOf("IGNORE", "RESPECT"), "NULLS", optional=True),
        ),
    ),
    JoinLikeClauseGrammar=Sequence(
        AnySetOf(
            Ref("ChangesClauseSegment"),
            Ref("ConnectByClauseSegment"),
            Ref("FromAtExpressionSegment"),
            Ref("FromBeforeExpressionSegment"),
            Ref("FromPivotExpressionSegment"),
            Ref("FromUnpivotExpressionSegment"),
            Ref("SamplingExpressionSegment"),
            min_times=1,
        ),
        Ref("TableAliasExpressionSegment", optional=True),
    ),
    SingleIdentifierGrammar=OneOf(
        Ref("NakedIdentifierSegment"),
        Ref("QuotedIdentifierSegment"),
        Ref("ColumnIndexIdentifierSegment"),
        Ref("ReferencedVariableNameSegment"),
        Ref("StagePath"),
    ),
    PostFunctionGrammar=Sequence(
        Ref("WithinGroupClauseSegment", optional=True),
        Sequence(OneOf("IGNORE", "RESPECT"), "NULLS", optional=True),
        Ref("OverClauseSegment", optional=True),
    ),
    TemporaryGrammar=Sequence(
        OneOf("LOCAL", "GLOBAL", optional=True),
        OneOf("TEMP", "TEMPORARY", optional=True),
        Sequence("VOLATILE", optional=True),
        optional=True,
    ),
    TemporaryTransientGrammar=OneOf(Ref("TemporaryGrammar"), "TRANSIENT"),
<<<<<<< HEAD
    QuotedLiteralSegment=OneOf(
        # https://docs.snowflake.com/en/sql-reference/data-types-text.html#string-constants
        NamedParser(
            "single_quote",
            CodeSegment,
            name="quoted_literal",
            type="literal",
        ),
        NamedParser(
            "dollar_quote",
            CodeSegment,
            name="quoted_literal",
            type="literal",
        ),
=======
    BaseExpressionElementGrammar=OneOf(
        # Allow use of CONNECT_BY_ROOT pseudo-columns.
        # https://docs.snowflake.com/en/sql-reference/constructs/connect-by.html#:~:text=Snowflake%20supports%20the%20CONNECT_BY_ROOT,the%20Examples%20section%20below.
        Sequence("CONNECT_BY_ROOT", Ref("ColumnReferenceSegment")),
        Ref("LiteralGrammar"),
        Ref("BareFunctionSegment"),
        Ref("IntervalExpressionSegment"),
        Ref("FunctionSegment"),
        Ref("ColumnReferenceSegment"),
        Ref("ExpressionSegment"),
>>>>>>> d016fefe
    ),
)

# Add all Snowflake keywords
snowflake_dialect.sets("unreserved_keywords").clear()
snowflake_dialect.sets("unreserved_keywords").update(
    [n.strip().upper() for n in snowflake_unreserved_keywords.split("\n")]
)

snowflake_dialect.sets("reserved_keywords").clear()
snowflake_dialect.sets("reserved_keywords").update(
    [n.strip().upper() for n in snowflake_reserved_keywords.split("\n")]
)

# Add datetime units and their aliases from
# https://docs.snowflake.com/en/sql-reference/functions-date-time.html#label-supported-date-time-parts
snowflake_dialect.sets("datetime_units").clear()
snowflake_dialect.sets("datetime_units").update(
    [
        "YEAR",
        "Y",
        "YY",
        "YYY",
        "YYYY",
        "YR",
        "YEARS",
        "YRS",
        "MONTH",
        "MM",
        "MON",
        "MONS",
        "MONTHS",
        "DAY",
        "D",
        "DD",
        "DAYS",
        "DAYOFMONTH",
        "DAYOFWEEK",
        "WEEKDAY",
        "DOW",
        "DW",
        "DAYOFWEEKISO",
        "WEEKDAY_ISO",
        "DOW_ISO",
        "DW_ISO",
        "DAYOFYEAR",
        "YEARDAY",
        "DOY",
        "DY",
        "WEEK",
        "W",
        "WK",
        "WEEKOFYEAR",
        "WOY",
        "WY",
        "WEEKISO",
        "WEEK_ISO",
        "WEEKOFYEARISO",
        "WEEKOFYEAR_ISO",
        "QUARTER",
        "Q",
        "QTR",
        "QTRS",
        "QUARTERS",
        "YEAROFWEEK",
        "YEAROFWEEKISO",
        "HOUR",
        "H",
        "HH",
        "HR",
        "HOURS",
        "HRS",
        "MINUTE",
        "M",
        "MI",
        "MIN",
        "MINUTES",
        "MINS",
        "SECOND",
        "S",
        "SEC",
        "SECONDS",
        "SECS",
        "MILLISECOND",
        "MS",
        "MSEC",
        "MILLISECONDS",
        "MICROSECOND",
        "US",
        "USEC",
        "MICROSECONDS",
        "NANOSECOND",
        "NS",
        "NSEC",
        "NANOSEC",
        "NSECOND",
        "NANOSECONDS",
        "NANOSECS",
        "NSECONDS",
        "EPOCH_SECOND",
        "EPOCH",
        "EPOCH_SECONDS",
        "EPOCH_MILLISECOND",
        "EPOCH_MILLISECONDS",
        "EPOCH_MICROSECOND",
        "EPOCH_MICROSECONDS",
        "EPOCH_NANOSECOND",
        "EPOCH_NANOSECONDS",
        "TIMEZONE_HOUR",
        "TZH",
        "TIMEZONE_MINUTE",
        "TZM",
    ]
)


@snowflake_dialect.segment()
class ConnectByClauseSegment(BaseSegment):
    """A `CONNECT BY` clause.

    https://docs.snowflake.com/en/sql-reference/constructs/connect-by.html
    """

    type = "connectby_clause"
    match_grammar = Sequence(
        "START",
        "WITH",
        Ref("ExpressionSegment"),
        "CONNECT",
        "BY",
        Delimited(
            Sequence(
                Ref.keyword("PRIOR", optional=True),
                Ref("ColumnReferenceSegment"),
                Ref("EqualsSegment"),
                Ref.keyword("PRIOR", optional=True),
                Ref("ColumnReferenceSegment"),
            ),
        ),
    )


@snowflake_dialect.segment(replace=True)
class GroupByClauseSegment(BaseSegment):
    """A `GROUP BY` clause like in `SELECT`.

    Snowflake supports Cube, Rollup, and Grouping Sets

    https://docs.snowflake.com/en/sql-reference/constructs/group-by.html
    """

    type = "groupby_clause"
    match_grammar = StartsWith(
        Sequence("GROUP", "BY"),
        terminator=OneOf("ORDER", "LIMIT", "HAVING", "QUALIFY", "WINDOW"),
        enforce_whitespace_preceding_terminator=True,
    )
    parse_grammar = Sequence(
        "GROUP",
        "BY",
        Indent,
        OneOf(
            Sequence(
                OneOf("CUBE", "ROLLUP", Sequence("GROUPING", "SETS")),
                Bracketed(
                    Ref("GroupByContentsGrammar"),
                ),
            ),
            Ref("GroupByContentsGrammar"),
        ),
        Dedent,
    )


@snowflake_dialect.segment(replace=True)
class ValuesClauseSegment(BaseSegment):
    """A `VALUES` clause like in `INSERT`."""

    type = "values_clause"
    match_grammar = Sequence(
        OneOf("VALUE", "VALUES"),
        Delimited(
            Bracketed(
                Delimited(
                    "DEFAULT",  # not in `FROM` clause, rule?
                    Ref("ExpressionSegment"),
                    ephemeral_name="ValuesClauseElements",
                )
            ),
        ),
        Ref("AliasExpressionSegment", optional=True),
    )


@snowflake_dialect.segment(replace=True)
class FunctionDefinitionGrammar(BaseSegment):
    """This is the body of a `CREATE FUNCTION AS` statement."""

    type = "function_definition"
    match_grammar = Sequence(
        "AS",
        Ref("QuotedLiteralSegment"),
        Sequence(
            "LANGUAGE",
            # Not really a parameter, but best fit for now.
            Ref("ParameterNameSegment"),
            optional=True,
        ),
    )


@snowflake_dialect.segment(replace=True)
class StatementSegment(ansi_dialect.get_segment("StatementSegment")):  # type: ignore
    """A generic segment, to any of its child subsegments."""

    parse_grammar = ansi_dialect.get_segment("StatementSegment").parse_grammar.copy(
        insert=[
            Ref("CreateStatementSegment"),
            Ref("CreateTaskSegment"),
            Ref("CreateCloneStatementSegment"),
            Ref("CreateProcedureStatementSegment"),
            Ref("ShowStatementSegment"),
            Ref("AlterUserSegment"),
            Ref("AlterSessionStatementSegment"),
            Ref("AlterTaskStatementSegment"),
            Ref("SetAssignmentStatementSegment"),
            Ref("CallStoredProcedureSegment"),
            Ref("MergeStatementSegment"),
            Ref("CopyIntoTableStatementSegment"),
            Ref("AlterWarehouseStatementSegment"),
            Ref("CreateExternalTableSegment"),
            Ref("CreateSchemaStatementSegment"),
            Ref("AlterSchemaStatementSegment"),
            Ref("CreateFunctionStatementSegment"),
            Ref("AlterFunctionStatementSegment"),
            Ref("CreateStageSegment"),
            Ref("AlterStageSegment"),
            Ref("UnsetStatementSegment"),
            Ref("UndropStatementSegment"),
            Ref("CommentStatementSegment"),
            Ref("CallStatementSegment"),
        ],
        remove=[
            Ref("CreateTypeStatementSegment"),
            Ref("CreateExtensionStatementSegment"),
            Ref("CreateIndexStatementSegment"),
            Ref("DropIndexStatementSegment"),
        ],
    )


@snowflake_dialect.segment()
class SetAssignmentStatementSegment(BaseSegment):
    """A `SET` statement.

    https://docs.snowflake.com/en/sql-reference/sql/set.html
    """

    type = "set_statement"

    match_grammar = OneOf(
        Sequence(
            "SET",
            Ref("LocalVariableNameSegment"),
            Ref("EqualsSegment"),
            Ref("ExpressionSegment"),
        ),
        Sequence(
            "SET",
            Bracketed(
                Delimited(
                    Ref("LocalVariableNameSegment"), delimiter=Ref("CommaSegment")
                )
            ),
            Ref("EqualsSegment"),
            Bracketed(
                Delimited(
                    Ref("ExpressionSegment"),
                    delimiter=Ref("CommaSegment"),
                ),
            ),
        ),
    )


@snowflake_dialect.segment()
class CallStoredProcedureSegment(BaseSegment):
    """This is a CALL statement used to execute a stored procedure.

    https://docs.snowflake.com/en/sql-reference/sql/call.html
    """

    type = "call_segment"

    match_grammar = Sequence(
        "CALL",
        Ref("FunctionSegment"),
    )


@snowflake_dialect.segment()
class WithinGroupClauseSegment(BaseSegment):
    """An WITHIN GROUP clause for window functions.

    https://docs.snowflake.com/en/sql-reference/functions/listagg.html.
    https://docs.snowflake.com/en/sql-reference/functions/array_agg.html.
    """

    type = "withingroup_clause"
    match_grammar = Sequence(
        "WITHIN",
        "GROUP",
        Bracketed(Anything(optional=True)),
    )

    parse_grammar = Sequence(
        "WITHIN",
        "GROUP",
        Bracketed(Ref("OrderByClauseSegment", optional=True)),
    )


@snowflake_dialect.segment()
class TableAliasExpressionSegment(BaseSegment):
    """A reference to an object with an `AS` clause, optionally with column aliasing."""

    type = "table_alias_expression"
    match_grammar = Sequence(
        Ref("AliasExpressionSegment"),
        # Optional column aliases too.
        Bracketed(
            Delimited(Ref("SingleIdentifierGrammar"), delimiter=Ref("CommaSegment")),
            optional=True,
        ),
    )


@snowflake_dialect.segment()
class ChangesClauseSegment(BaseSegment):
    """A `CHANGES` clause.

    https://docs.snowflake.com/en/sql-reference/constructs/changes.html
    """

    type = "changes_clause"
    match_grammar = Sequence(
        "CHANGES",
        Bracketed(
            "INFORMATION",
            Ref("ParameterAssignerSegment"),
            OneOf("DEFAULT", "APPEND_ONLY"),
        ),
        OneOf(
            Sequence(
                "AT",
                Bracketed(
                    OneOf("TIMESTAMP", "OFFSET", "STATEMENT"),
                    Ref("ParameterAssignerSegment"),
                    Ref("ExpressionSegment"),
                ),
            ),
            Sequence(
                "BEFORE",
                Bracketed(
                    "STATEMENT",
                    Ref("ParameterAssignerSegment"),
                    Ref("ExpressionSegment"),
                ),
            ),
        ),
        Sequence(
            "END",
            Bracketed(
                OneOf("TIMESTAMP", "OFFSET", "STATEMENT"),
                Ref("ParameterAssignerSegment"),
                Ref("ExpressionSegment"),
            ),
            optional=True,
        ),
    )


@snowflake_dialect.segment()
class FromAtExpressionSegment(BaseSegment):
    """An AT expression."""

    type = "from_at_expression"
    match_grammar = Sequence("AT", Bracketed(Anything()))

    parse_grammar = Sequence(
        "AT",
        Bracketed(
            OneOf("TIMESTAMP", "OFFSET", "STATEMENT"),
            Ref("ParameterAssignerSegment"),
            Ref("ExpressionSegment"),
        ),
    )


@snowflake_dialect.segment()
class FromBeforeExpressionSegment(BaseSegment):
    """A BEFORE expression."""

    type = "from_before_expression"
    match_grammar = Sequence("BEFORE", Bracketed(Anything()))

    parse_grammar = Sequence(
        "BEFORE",
        Bracketed(
            OneOf("TIMESTAMP", "OFFSET", "STATEMENT"),
            Ref("ParameterAssignerSegment"),
            Ref("ExpressionSegment"),
        ),
    )


@snowflake_dialect.segment()
class FromPivotExpressionSegment(BaseSegment):
    """A PIVOT expression."""

    type = "from_pivot_expression"
    match_grammar = Sequence("PIVOT", Bracketed(Anything()))

    parse_grammar = Sequence(
        "PIVOT",
        Bracketed(
            Ref("FunctionSegment"),
            "FOR",
            Ref("SingleIdentifierGrammar"),
            "IN",
            Bracketed(Delimited(Ref("LiteralGrammar"), delimiter=Ref("CommaSegment"))),
        ),
    )


@snowflake_dialect.segment()
class FromUnpivotExpressionSegment(BaseSegment):
    """An UNPIVOT expression."""

    type = "from_unpivot_expression"
    match_grammar = Sequence("UNPIVOT", Bracketed(Anything()))

    parse_grammar = Sequence(
        "UNPIVOT",
        Bracketed(
            Ref("SingleIdentifierGrammar"),
            "FOR",
            Ref("SingleIdentifierGrammar"),
            "IN",
            Bracketed(
                Delimited(Ref("SingleIdentifierGrammar"), delimiter=Ref("CommaSegment"))
            ),
        ),
    )


@snowflake_dialect.segment(replace=True)
class SamplingExpressionSegment(BaseSegment):
    """A sampling expression."""

    type = "sample_expression"
    match_grammar = Sequence(
        OneOf("SAMPLE", "TABLESAMPLE"),
        OneOf("BERNOULLI", "ROW", "SYSTEM", "BLOCK", optional=True),
        Bracketed(Ref("NumericLiteralSegment"), Ref.keyword("ROWS", optional=True)),
        Sequence(
            OneOf("REPEATABLE", "SEED"),
            Bracketed(Ref("NumericLiteralSegment")),
            optional=True,
        ),
    )


@snowflake_dialect.segment()
class NamedParameterExpressionSegment(BaseSegment):
    """A keyword expression.

    e.g. 'input => custom_fields'

    """

    type = "snowflake_keyword_expression"
    match_grammar = Sequence(
        Ref("ParameterNameSegment"),
        Ref("ParameterAssignerSegment"),
        OneOf(
            Ref("LiteralGrammar"),
            Ref("ColumnReferenceSegment"),
            Ref("ExpressionSegment"),
        ),
    )


@snowflake_dialect.segment()
class SemiStructuredAccessorSegment(BaseSegment):
    """A semi-structured data accessor segment.

    https://docs.snowflake.com/en/user-guide/semistructured-considerations.html
    """

    type = "snowflake_semi_structured_expression"
    match_grammar = Sequence(
        OneOf(
            # If a field is already a VARIANT, this could
            # be initiated by a colon or a dot. This is particularly
            # useful when a field is an ARRAY of objects.
            Ref("DotSegment"),
            Ref("ColonSegment"),
        ),
        OneOf(
            Ref("NakedSemiStructuredElementSegment"),
            Ref("QuotedSemiStructuredElementSegment"),
        ),
        Ref("ArrayAccessorSegment", optional=True),
        AnyNumberOf(
            Sequence(
                OneOf(
                    # Can be delimited by dots or colons
                    Ref("DotSegment"),
                    Ref("ColonSegment"),
                ),
                OneOf(
                    Ref("NakedSemiStructuredElementSegment"),
                    Ref("QuotedSemiStructuredElementSegment"),
                ),
                allow_gaps=True,
            ),
            Ref("ArrayAccessorSegment", optional=True),
            allow_gaps=True,
        ),
        allow_gaps=True,
    )


@snowflake_dialect.segment()
class QualifyClauseSegment(BaseSegment):
    """A `QUALIFY` clause like in `SELECT`.

    https://docs.snowflake.com/en/sql-reference/constructs/qualify.html
    """

    type = "having_clause"
    match_grammar = StartsWith(
        "QUALIFY",
        terminator=OneOf(
            Sequence("ORDER", "BY"),
            "LIMIT",
        ),
    )
    parse_grammar = Sequence(
        "QUALIFY",
        Indent,
        OneOf(
            Bracketed(
                Ref("ExpressionSegment"),
            ),
            Ref("ExpressionSegment"),
        ),
        Dedent,
    )


@snowflake_dialect.segment(replace=True)
class SelectStatementSegment(
    ansi_dialect.get_segment("SelectStatementSegment")  # type: ignore
):
    """A snowflake `SELECT` statement including optional Qualify.

    https://docs.snowflake.com/en/sql-reference/constructs/qualify.html
    """

    type = "select_statement"
    match_grammar = StartsWith(
        # NB: In bigquery, the select clause may include an EXCEPT, which
        # will also match the set operator, but by starting with the whole
        # select clause rather than just the SELECT keyword, we normally
        # mitigate that here. But this isn't BigQuery! So we can be more
        # efficient and just just the keyword.
        "SELECT",
        terminator=Ref("SetOperatorSegment"),
    )

    parse_grammar = ansi_dialect.get_segment(
        "SelectStatementSegment"
    ).parse_grammar.copy(
        insert=[Ref("QualifyClauseSegment", optional=True)],
        before=Ref("OrderByClauseSegment", optional=True),
    )


@snowflake_dialect.segment(replace=True)
class SelectClauseModifierSegment(BaseSegment):
    """Things that come after SELECT but before the columns, specifically for Snowflake.

    https://docs.snowflake.com/en/sql-reference/constructs.html
    """

    type = "select_clause_modifier"
    match_grammar = Sequence(
        OneOf("DISTINCT", "ALL", optional=True),
        # TOP N is unique to Snowflake, and we can optionally add DISTINCT/ALL in front
        # of it.
        Sequence("TOP", Ref("NumericLiteralSegment"), optional=True),
    )


@snowflake_dialect.segment(replace=True)
class AlterTableStatementSegment(BaseSegment):
    """An `ALTER TABLE` statement.

    https://docs.snowflake.com/en/sql-reference/sql/alter-table.html
    If possible, please keep the order below the same as Snowflake's doc:
    """

    type = "alter_table_statement"

    match_grammar = Sequence(
        "ALTER",
        "TABLE",
        Ref("TableReferenceSegment"),
        OneOf(
            # Rename
            Sequence(
                "RENAME",
                "TO",
                Ref("TableReferenceSegment"),
            ),
            # Swap With
            Sequence(
                "SWAP",
                "WITH",
                Ref("TableReferenceSegment"),
            ),
            # searchOptimizationAction
            # N.B. Since SEARCH and OPTIMIZATION are unreserved keywords
            # we move this above AlterTableTableColumnActionSegment
            # in order to avoid matching these as columns.
            Sequence(
                OneOf(
                    "ADD",
                    "DROP",
                ),
                "SEARCH",
                "OPTIMIZATION",
            ),
            Ref("AlterTableClusteringActionSegment"),
            Ref("AlterTableTableColumnActionSegment"),
            # @TODO: constraintAction
            # @TODO: extTableColumnAction
            # SET Table options
            # @TODO: Restrict the list of parameters supported per Snowflake doc.
            Sequence(
                Ref.keyword("SET"),
                OneOf(
                    Ref("ParameterNameSegment"),
                    Ref.keyword("COMMENT"),
                ),
                Ref("EqualsSegment", optional=True),
                OneOf(
                    Ref("LiteralGrammar"),
                    Ref("NakedIdentifierSegment"),
                    Ref("QuotedLiteralSegment"),
                ),
            ),
            # @TODO: Set/unset TAG
            # @TODO: Unset table options
            # @TODO: Add/drop row access policies
        ),
    )


@snowflake_dialect.segment()
class AlterTableTableColumnActionSegment(BaseSegment):
    """ALTER TABLE `tableColumnAction` per defined in Snowflake's grammar.

    https://docs.snowflake.com/en/sql-reference/sql/alter-table.html
    https://docs.snowflake.com/en/sql-reference/sql/alter-table-column.html

    If possible, please match the order of this sequence with what's defined in
    Snowflake's tableColumnAction grammar.
    """

    type = "alter_table_table_column_action"

    match_grammar = OneOf(
        # Add Column
        Sequence(
            "ADD",
            "COLUMN",
            # Handle Multiple Columns
            Delimited(
                Sequence(
                    Ref("ColumnReferenceSegment"),
                    Ref("DatatypeSegment"),
                    OneOf(
                        # Default
                        Sequence(
                            "DEFAULT",
                            Ref("ExpressionSegment"),
                        ),
                        # Auto-increment/identity column
                        Sequence(
                            OneOf(
                                "AUTOINCREMENT",
                                "IDENTITY",
                            ),
                            OneOf(
                                # ( <start_num>, <step_num> )
                                Bracketed(
                                    Ref("NumericLiteralSegment"),
                                    Ref("CommaSegment"),
                                    Ref("NumericLiteralSegment"),
                                ),
                                # START <num> INCREMENT <num>
                                Sequence(
                                    "START",
                                    Ref("NumericLiteralSegment"),
                                    "INCREMENT",
                                    Ref("NumericLiteralSegment"),
                                ),
                                optional=True,
                            ),
                        ),
                        optional=True,
                    ),
                    # @TODO: Add support for `inlineConstraint`
                    Sequence(
                        Ref.keyword("WITH", optional=True),
                        "MASKING",
                        "POLICY",
                        Ref("ObjectReferenceSegment"),
                        # @TODO: Add support for delimited col/expression list
                        optional=True,
                    ),
                    Ref("CommentClauseSegment", optional=True),
                ),
            ),
        ),
        # Rename column
        Sequence(
            "RENAME",
            "COLUMN",
            Ref("ColumnReferenceSegment"),
            "TO",
            Ref("ColumnReferenceSegment"),
        ),
        # Alter/Modify column(s)
        Sequence(
            OneOf("ALTER", "MODIFY"),
            OptionallyBracketed(
                Delimited(
                    OneOf(
                        # Add things
                        Sequence(
                            Ref.keyword("COLUMN", optional=True),
                            Ref("ColumnReferenceSegment"),
                            OneOf(
                                Sequence("DROP", "DEFAULT"),
                                Sequence(
                                    "SET",
                                    "DEFAULT",
                                    Ref("NakedIdentifierSegment"),
                                    Ref("DotSegment"),
                                    "NEXTVAL",
                                ),
                                Sequence(
                                    OneOf("SET", "DROP", optional=True),
                                    "NOT",
                                    "NULL",
                                ),
                                Sequence(
                                    Sequence(
                                        Sequence("SET", "DATA", optional=True),
                                        "TYPE",
                                        optional=True,
                                    ),
                                    Ref("DatatypeSegment"),
                                ),
                                Ref("CommentClauseSegment"),
                            ),
                        ),
                        Sequence(
                            "COLUMN",
                            Ref("ColumnReferenceSegment"),
                            OneOf("SET", "UNSET"),
                            "MASKING",
                            "POLICY",
                            Ref("FunctionNameIdentifierSegment", optional=True),
                        ),
                        # @TODO: Set/Unset TAG support
                    ),
                ),
            ),
        ),
        # Drop column
        Sequence(
            "DROP",
            Ref.keyword("COLUMN", optional=True),
            Delimited(Ref("ColumnReferenceSegment")),
        ),
        # @TODO: Drop columns
        # vvvvv COPIED FROM ANSI vvvvv
        # @TODO: Removed these once `tableColumnAction` is properly supported.
        Sequence(
            OneOf("ADD", "MODIFY"),
            Ref.keyword("COLUMN", optional=True),
            Ref("ColumnDefinitionSegment"),
            OneOf(
                Sequence(OneOf("FIRST", "AFTER"), Ref("ColumnReferenceSegment")),
                # Bracketed Version of the same
                Ref("BracketedColumnReferenceListGrammar"),
                optional=True,
            ),
        ),
    )


@snowflake_dialect.segment()
class AlterTableClusteringActionSegment(BaseSegment):
    """ALTER TABLE `clusteringAction` per defined in Snowflake's grammar.

    https://docs.snowflake.com/en/sql-reference/sql/alter-table.html#clustering-actions-clusteringaction
    """

    type = "alter_table_clustering_action"

    match_grammar = OneOf(
        Sequence(
            "CLUSTER",
            "BY",
            Bracketed(
                Delimited(Ref("ExpressionSegment")),
            ),
        ),
        # N.B. RECLUSTER is deprecated:
        # https://docs.snowflake.com/en/user-guide/tables-clustering-manual.html
        Sequence(
            "RECLUSTER",
            Sequence(
                "MAX_SIZE",
                Ref("EqualsSegment"),
                Ref("NumericLiteralSegment"),
                optional=True,
            ),
            Ref("WhereClauseSegment", optional=True),
        ),
        Sequence(
            OneOf(
                "SUSPEND",
                "RESUME",
            ),
            "RECLUSTER",
        ),
        Sequence(
            "DROP",
            "CLUSTERING",
            "KEY",
        ),
    )


@snowflake_dialect.segment()
class AlterWarehouseStatementSegment(BaseSegment):
    """An `ALTER WAREHOUSE` statement.

    https://docs.snowflake.com/en/sql-reference/sql/alter-warehouse.html

    """

    type = "alter_warehouse_statement"
    match_grammar = Sequence(
        "ALTER",
        "WAREHOUSE",
        Sequence("IF", "EXISTS", optional=True),
        OneOf(
            Sequence(
                Ref("NakedIdentifierSegment", optional=True),
                OneOf(
                    "SUSPEND",
                    Sequence(
                        "RESUME",
                        Sequence("IF", "SUSPENDED", optional=True),
                    ),
                ),
            ),
            Sequence(
                Ref("NakedIdentifierSegment", optional=True),
                Sequence(
                    "ABORT",
                    "ALL",
                    "QUERIES",
                ),
            ),
            Sequence(
                Ref("NakedIdentifierSegment"),
                "RENAME",
                "TO",
                Ref("NakedIdentifierSegment"),
            ),
            Sequence(
                Ref("NakedIdentifierSegment"),
                "SET",
                OneOf(
                    AnyNumberOf(
                        Ref("WarehouseObjectPropertiesSegment"),
                        Ref("CommentEqualsClauseSegment"),
                        Ref("WarehouseObjectParamsSegment"),
                    ),
                    Ref("TagEqualsSegment"),
                ),
            ),
            Sequence(
                Ref("NakedIdentifierSegment"),
                "UNSET",
                OneOf(
                    Delimited(Ref("NakedIdentifierSegment")),
                    Sequence("TAG", Delimited(Ref("NakedIdentifierSegment"))),
                ),
            ),
        ),
    )


@snowflake_dialect.segment(replace=True)
class CommentClauseSegment(BaseSegment):
    """A comment clause.

    e.g. COMMENT 'column description'
    """

    type = "comment_clause"
    match_grammar = Sequence("COMMENT", Ref("QuotedLiteralSegment"))


@snowflake_dialect.segment()
class CommentEqualsClauseSegment(BaseSegment):
    """A comment clause.

    e.g. COMMENT = 'view/table description'
    """

    type = "comment_equals_clause"
    match_grammar = Sequence(
        "COMMENT", Ref("EqualsSegment"), Ref("QuotedLiteralSegment")
    )


@snowflake_dialect.segment()
class TagBracketedEqualsSegment(BaseSegment):
    """A tag clause.

    e.g. TAG (tag1 = 'value1', tag2 = 'value2')
    """

    type = "tag_bracketed_equals"
    match_grammar = Sequence(
        Sequence("WITH", optional=True),
        "TAG",
        Bracketed(
            Delimited(
                Sequence(
                    Ref("NakedIdentifierSegment"),
                    Ref("EqualsSegment"),
                    Ref("QuotedLiteralSegment"),
                )
            ),
        ),
    )


@snowflake_dialect.segment()
class TagEqualsSegment(BaseSegment):
    """A tag clause.

    e.g. TAG tag1 = 'value1', tag2 = 'value2'
    """

    type = "tag_equals"
    match_grammar = Sequence(
        "TAG",
        Delimited(
            Sequence(
                Ref("NakedIdentifierSegment"),
                Ref("EqualsSegment"),
                Ref("QuotedLiteralSegment"),
            )
        ),
    )


@snowflake_dialect.segment(replace=True)
class UnorderedSelectStatementSegment(
    ansi_dialect.get_segment("SelectStatementSegment")  # type: ignore
):
    """A snowflake unordered `SELECT` statement including optional Qualify.

    https://docs.snowflake.com/en/sql-reference/constructs/qualify.html
    """

    type = "select_statement"
    match_grammar = ansi_dialect.get_segment(
        "UnorderedSelectStatementSegment"
    ).match_grammar.copy()

    parse_grammar = ansi_dialect.get_segment(
        "UnorderedSelectStatementSegment"
    ).parse_grammar.copy(
        insert=[Ref("QualifyClauseSegment", optional=True)],
        before=Ref("OverlapsClauseSegment", optional=True),
    )


@snowflake_dialect.segment()
class CreateCloneStatementSegment(BaseSegment):
    """A snowflake `CREATE ... CLONE` statement.

    https://docs.snowflake.com/en/sql-reference/sql/create-clone.html
    """

    type = "create_clone_statement"
    match_grammar = Sequence(
        "CREATE",
        Sequence("OR", "REPLACE", optional=True),
        OneOf(
            "DATABASE",
            "SCHEMA",
            "TABLE",
            "SEQUENCE",
            Sequence("FILE", "FORMAT"),
            "STAGE",
            "STREAM",
            "TASK",
        ),
        Sequence("IF", "NOT", "EXISTS", optional=True),
        Ref("SingleIdentifierGrammar"),
        "CLONE",
        Ref("SingleIdentifierGrammar"),
        OneOf(
            Ref("FromAtExpressionSegment"),
            Ref("FromBeforeExpressionSegment"),
            optional=True,
        ),
    )


@snowflake_dialect.segment()
class CreateProcedureStatementSegment(BaseSegment):
    """A snowflake `CREATE ... PROCEDURE` statement.

    https://docs.snowflake.com/en/sql-reference/sql/create-procedure.html
    """

    type = "create_procedure_statement"
    match_grammar = Sequence(
        "CREATE",
        Sequence("OR", "REPLACE", optional=True),
        "PROCEDURE",
        Ref("FunctionNameSegment"),
        Ref("FunctionParameterListGrammar"),
        "RETURNS",
        Ref("DatatypeSegment"),
        Sequence("NOT", "NULL", optional=True),
        "LANGUAGE",
        "JAVASCRIPT",
        OneOf(
            Sequence("CALLED", "ON", "NULL", "INPUT"),
            Sequence("RETURNS", "NULL", "ON", "NULL", "INPUT"),
            "STRICT",
            optional=True,
        ),
        OneOf("VOLATILE", "IMMUTABLE", optional=True),
        Ref("CommentEqualsClauseSegment", optional=True),
        Sequence("EXECUTE", "AS", OneOf("CALLER", "OWNER"), optional=True),
        "AS",
        OneOf(
            Ref("DoubleQuotedUDFBody"),
            Ref("SingleQuotedUDFBody"),
            Ref("DollarQuotedUDFBody"),
        ),
    )


@snowflake_dialect.segment(replace=True)
class CreateFunctionStatementSegment(BaseSegment):
    """A snowflake `CREATE ... FUNCTION` statement for SQL and JavaScript functions.

    https://docs.snowflake.com/en/sql-reference/sql/create-function.html
    """

    type = "create_function_statement"
    match_grammar = Sequence(
        "CREATE",
        Sequence("OR", "REPLACE", optional=True),
        Sequence("SECURE", optional=True),
        "FUNCTION",
        Ref("FunctionNameSegment"),
        Ref("FunctionParameterListGrammar"),
        "RETURNS",
        OneOf(
            Ref("DatatypeSegment"),
            Sequence("TABLE", Bracketed(Delimited(Ref("ColumnDefinitionSegment")))),
        ),
        Sequence("NOT", "NULL", optional=True),
        OneOf("VOLATILE", "IMMUTABLE", optional=True),
        Sequence("LANGUAGE", "JAVASCRIPT", optional=True),
        OneOf(
            Sequence("CALLED", "ON", "NULL", "INPUT"),
            Sequence("RETURNS", "NULL", "ON", "NULL", "INPUT"),
            "STRICT",
            optional=True,
        ),
        OneOf("VOLATILE", "IMMUTABLE", optional=True),
        Ref("CommentEqualsClauseSegment", optional=True),
        "AS",
        OneOf(
            Ref("DoubleQuotedUDFBody"),
            Ref("SingleQuotedUDFBody"),
            Ref("DollarQuotedUDFBody"),
        ),
    )


@snowflake_dialect.segment()
class AlterFunctionStatementSegment(BaseSegment):
    """A snowflake `ALTER ... FUNCTION` statement.

    https://docs.snowflake.com/en/sql-reference/sql/alter-function.html
    """

    type = "alter_function_statement"
    match_grammar = Sequence(
        "ALTER",
        "FUNCTION",
        Sequence("IF", "EXISTS", optional=True),
        Ref("FunctionNameSegment"),
        Ref("FunctionParameterListGrammar"),
        OneOf(
            Sequence("RENAME", "TO", Ref("FunctionNameSegment")),
            Sequence("SET", OneOf("SECURE", Ref("CommentEqualsClauseSegment"))),
            Sequence("UNSET", OneOf("SECURE", "COMMENT")),
        ),
    )


@snowflake_dialect.segment()
class WarehouseObjectPropertiesSegment(BaseSegment):
    """A snowflake Warehouse Object Properties segment.

    https://docs.snowflake.com/en/sql-reference/sql/create-warehouse.html
    https://docs.snowflake.com/en/sql-reference/sql/alter-warehouse.html

    Note: comments are handled seperately so not incorrectly marked as
    warehouse object.
    """

    type = "warehouse_object_properties"

    match_grammar = AnySetOf(
        Sequence(
            "WAREHOUSE_SIZE",
            Ref("EqualsSegment"),
            Ref("WarehouseSize"),
        ),
        Sequence(
            "WAIT_FOR_COMPLETION",
            Ref("EqualsSegment"),
            Ref("BooleanLiteralGrammar"),
        ),
        Sequence(
            "MAX_CLUSTER_COUNT",
            Ref("EqualsSegment"),
            Ref("NumericLiteralSegment"),
        ),
        Sequence(
            "MIN_CLUSTER_COUNT",
            Ref("EqualsSegment"),
            Ref("NumericLiteralSegment"),
        ),
        Sequence(
            "SCALING_POLICY",
            Ref("EqualsSegment"),
            OneOf(
                "STANDARD",
                "ECONOMY",
            ),
        ),
        Sequence(
            "AUTO_SUSPEND",
            Ref("EqualsSegment"),
            OneOf(
                Ref("NumericLiteralSegment"),
                "NULL",
            ),
        ),
        Sequence(
            "AUTO_RESUME",
            Ref("EqualsSegment"),
            Ref("BooleanLiteralGrammar"),
        ),
        Sequence(
            "INITIALLY_SUSPENDED",
            Ref("EqualsSegment"),
            Ref("BooleanLiteralGrammar"),
        ),
        Sequence(
            "RESOURCE_MONITOR",
            Ref("EqualsSegment"),
            Ref("NakedIdentifierSegment"),
        ),
    )


@snowflake_dialect.segment()
class WarehouseObjectParamsSegment(BaseSegment):
    """A snowflake Warehouse Object Param segment.

    https://docs.snowflake.com/en/sql-reference/sql/create-warehouse.html
    https://docs.snowflake.com/en/sql-reference/sql/alter-warehouse.html
    """

    type = "warehouse_object_properties"

    match_grammar = AnySetOf(
        Sequence(
            "MAX_CONCURRENCY_LEVEL",
            Ref("EqualsSegment"),
            Ref("NumericLiteralSegment"),
        ),
        Sequence(
            "STATEMENT_QUEUED_TIMEOUT_IN_SECONDS",
            Ref("EqualsSegment"),
            Ref("NumericLiteralSegment"),
        ),
        Sequence(
            "STATEMENT_TIMEOUT_IN_SECONDS",
            Ref("EqualsSegment"),
            Ref("NumericLiteralSegment"),
        ),
    )


@snowflake_dialect.segment()
class ConstraintPropertiesSegment(BaseSegment):
    """CONSTRAINT clause for CREATE TABLE or ALTER TABLE command.

    https://docs.snowflake.com/en/sql-reference/constraints-properties.html
    """

    type = "constraint_properties_segment"
    match_grammar = Sequence(
        Sequence("CONSTRAINT", Ref("QuotedLiteralSegment"), optional=True),
        OneOf(
            Sequence("UNIQUE", Bracketed(Ref("ColumnReferenceSegment"), optional=True)),
            Sequence(
                Ref("PrimaryKeyGrammar"),
                Bracketed(Ref("ColumnReferenceSegment"), optional=True),
            ),
            Sequence(
                Sequence(
                    Ref("ForeignKeyGrammar"),
                    Bracketed(Ref("ColumnReferenceSegment"), optional=True),
                    optional=True,
                ),
                "REFERENCES",
                Ref("TableReferenceSegment"),
                Bracketed(Ref("ColumnReferenceSegment")),
            ),
        ),
        AnySetOf(
            OneOf(Sequence("NOT", optional=True), "ENFORCED"),
            OneOf(Sequence("NOT", optional=True), "DEFERRABLE"),
            OneOf("INITIALLY", OneOf("DEFERRED", "IMMEDIATE")),
        ),
    )


@snowflake_dialect.segment(replace=True)
class ColumnConstraintSegment(BaseSegment):
    """A column option; each CREATE TABLE column can have 0 or more.

    https://docs.snowflake.com/en/sql-reference/sql/create-table.html
    """

    type = "column_constraint_segment"
    match_grammar = AnySetOf(
        Sequence("COLLATE", Ref("QuotedLiteralSegment")),
        Sequence(
            "DEFAULT",
            OneOf(
                Ref("QuotedLiteralSegment"),
                # https://docs.snowflake.com/en/sql-reference/functions/current_timestamp.html
                Sequence(
                    "CURRENT_TIMESTAMP",
                    Bracketed(
                        Ref("NumericLiteralSegment", optional=True), optional=True
                    ),
                ),
                # https://docs.snowflake.com/en/sql-reference/functions/sysdate.html
                Sequence("SYSDATE", Bracketed()),
            ),
        ),
        Sequence(
            OneOf("AUTOINCREMENT", "IDENTITY"),
            OneOf(
                Bracketed(Delimited(Ref("NumericLiteralSegment"))),
                Sequence(
                    "START",
                    Ref("NumericLiteralSegment"),
                    "INCREMENT",
                    Ref("NumericLiteralSegment"),
                ),
                optional=True,
            ),
        ),
        Sequence(Ref.keyword("NOT", optional=True), "NULL"),  # NOT NULL or NULL
        Sequence(
            Sequence("WITH", optional=True),
            "MASKING",
            "POLICY",
            Ref("QuotedLiteralSegment"),
        ),
        Ref("TagBracketedEqualsSegment", optional=True),
        Ref("ConstraintPropertiesSegment"),
        Sequence("DEFAULT", Ref("QuotedLiteralSegment")),
        Sequence("CHECK", Bracketed(Ref("ExpressionSegment"))),
        Sequence(  # DEFAULT <value>
            "DEFAULT",
            OneOf(
                Ref("LiteralGrammar"),
                Ref("FunctionSegment"),
                # ?? Ref('IntervalExpressionSegment')
            ),
        ),
        Sequence(  # REFERENCES reftable [ ( refcolumn) ]
            "REFERENCES",
            Ref("ColumnReferenceSegment"),
            # Foreign columns making up FOREIGN KEY constraint
            Ref("BracketedColumnReferenceListGrammar", optional=True),
        ),
    )


@snowflake_dialect.segment()
class CopyOptionsSegment(BaseSegment):
    """A Snowflake CopyOptions statement.

    https://docs.snowflake.com/en/sql-reference/sql/create-table.html
    """

    type = "copy_options"
    match_grammar = AnySetOf(
        Sequence("ON_ERROR", Ref("EqualsSegment"), Ref("CopyOptionOnErrorSegment")),
        Sequence("SIZE_LIMIT", Ref("EqualsSegment"), Ref("LiteralNumericSegment")),
        Sequence("PURGE", Ref("EqualsSegment"), Ref("BooleanLiteralGrammar")),
        Sequence(
            "RETURN_FAILED_ONLY", Ref("EqualsSegment"), Ref("BooleanLiteralGrammar")
        ),
        Sequence(
            "MATCH_BY_COLUMN_NAME",
            Ref("EqualsSegment"),
            OneOf("CASE_SENSITIVE", "CASE_INSENSITIVE", "NONE"),
        ),
        Sequence("ENFORCE_LENGTH", Ref("EqualsSegment"), Ref("BooleanLiteralGrammar")),
        Sequence("TRUNCATECOLUMNS", Ref("EqualsSegment"), Ref("BooleanLiteralGrammar")),
        Sequence("FORCE", Ref("EqualsSegment"), Ref("BooleanLiteralGrammar")),
    )


@snowflake_dialect.segment(replace=True)
class CreateSchemaStatementSegment(BaseSegment):
    """A `CREATE SCHEMA` statement.

    https://docs.snowflake.com/en/sql-reference/sql/create-schema.html
    """

    type = "create_schema_statement"
    match_grammar = Sequence(
        "CREATE",
        Ref("OrReplaceGrammar", optional=True),
        Ref("TemporaryTransientGrammar", optional=True),
        "SCHEMA",
        Ref("IfNotExistsGrammar", optional=True),
        Ref("SchemaReferenceSegment"),
        Sequence("WITH", "MANAGED", "ACCESS", optional=True),
        Ref("SchemaObjectParamsSegment", optional=True),
        Ref("TagBracketedEqualsSegment", optional=True),
    )


@snowflake_dialect.segment()
class AlterSchemaStatementSegment(BaseSegment):
    """An `ALTER SCHEMA` statement.

    https://docs.snowflake.com/en/sql-reference/sql/alter-schema.html

    """

    type = "alter_schema_statement"
    match_grammar = Sequence(
        "ALTER",
        "SCHEMA",
        Sequence("IF", "EXISTS", optional=True),
        Ref("SchemaReferenceSegment"),
        OneOf(
            Sequence(
                "RENAME",
                "TO",
                Ref("SchemaReferenceSegment"),
            ),
            Sequence(
                "SWAP",
                "WITH",
                Ref("SchemaReferenceSegment"),
            ),
            Sequence(
                "SET",
                OneOf(Ref("SchemaObjectParamsSegment"), Ref("TagEqualsSegment")),
            ),
            Sequence(
                "UNSET",
                OneOf(
                    Delimited(
                        "DATA_RETENTION_TIME_IN_DAYS",
                        "MAX_DATA_EXTENSION_TIME_IN_DAYS",
                        "DEFAULT_DDL_COLLATION",
                        "COMMENT",
                    ),
                    Sequence("TAG", Delimited(Ref("NakedIdentifierSegment"))),
                ),
            ),
            Sequence(OneOf("ENABLE", "DISABLE"), Sequence("MANAGED", "ACCESS")),
        ),
    )


@snowflake_dialect.segment()
class SchemaObjectParamsSegment(BaseSegment):
    """A Snowflake Schema Object Param segment.

    https://docs.snowflake.com/en/sql-reference/sql/create-schema.html
    https://docs.snowflake.com/en/sql-reference/sql/alter-schema.html
    """

    type = "schema_object_properties"

    match_grammar = AnySetOf(
        Sequence(
            "DATA_RETENTION_TIME_IN_DAYS",
            Ref("EqualsSegment"),
            Ref("NumericLiteralSegment"),
        ),
        Sequence(
            "MAX_DATA_EXTENSION_TIME_IN_DAYS",
            Ref("EqualsSegment"),
            Ref("NumericLiteralSegment"),
        ),
        Sequence(
            "DEFAULT_DDL_COLLATION",
            Ref("EqualsSegment"),
            Ref("QuotedLiteralSegment"),
        ),
        Ref("CommentEqualsClauseSegment"),
    )


@snowflake_dialect.segment(replace=True)
class CreateTableStatementSegment(BaseSegment):
    """A `CREATE TABLE` statement.

    A lot more options than ANSI
    https://docs.snowflake.com/en/sql-reference/sql/create-table.html
    """

    type = "create_table_statement"
    match_grammar = Sequence(
        "CREATE",
        Ref("OrReplaceGrammar", optional=True),
        Ref("TemporaryTransientGrammar", optional=True),
        "TABLE",
        Ref("IfNotExistsGrammar", optional=True),
        Ref("TableReferenceSegment"),
        # Columns and comment syntax:
        Sequence(
            Bracketed(
                Delimited(
                    Sequence(
                        OneOf(
                            Ref("TableConstraintSegment"),
                            Ref("ColumnDefinitionSegment"),
                            Ref("SingleIdentifierGrammar"),
                        ),
                        Ref("CommentClauseSegment", optional=True),
                    ),
                ),
            ),
            optional=True,
        ),
        Sequence(
            "CLUSTER",
            "BY",
            Bracketed(Delimited(Ref("ExpressionSegment"))),
            optional=True,
        ),
        Sequence(
            "STAGE_FILE_FORMAT",
            Ref("EqualsSegment"),
            Ref("FileFormatSegment"),
            optional=True,
        ),
        Sequence(
            "STAGE_COPY_OPTIONS",
            Ref("EqualsSegment"),
            Bracketed(Ref("CopyOptionsSegment")),
            optional=True,
        ),
        Sequence(
            "DATA_RETENTION_TIME_IN_DAYS",
            Ref("EqualsSegment"),
            Ref("LiteralNumericSegment"),
            optional=True,
        ),
        Sequence(
            "MAX_DATA_EXTENSION_TIME_IN_DAYS",
            Ref("EqualsSegment"),
            Ref("LiteralNumericSegment"),
            optional=True,
        ),
        Sequence(
            "CHANGE_TRACKING",
            Ref("EqualsSegment"),
            Ref("BooleanLiteralGrammar"),
            optional=True,
        ),
        Sequence(
            "DEFAULT_DDL_COLLATION",
            Ref("EqualsSegment"),
            Ref("QuotedLiteralGrammar"),
            optional=True,
        ),
        Sequence(
            "COPY",
            "GRANTS",
            optional=True,
        ),
        Sequence(
            Sequence("WITH", optional=True),
            "ROW",
            "ACCESS",
            "POLICY",
            Ref("NakedIdentifierSegment"),
            "ON",
            Bracketed(Delimited(Ref("ColumnReferenceSegment"))),
            optional=True,
        ),
        Ref("TagBracketedEqualsSegment", optional=True),
        Ref("CommentEqualsClauseSegment", optional=True),
        OneOf(
            # Create AS syntax:
            Sequence(
                "AS",
                OptionallyBracketed(Ref("SelectableGrammar")),
            ),
            # Create like syntax
            Sequence("LIKE", Ref("TableReferenceSegment")),
            # Create clone syntax
            Sequence("ClONE", Ref("TableReferenceSegment")),
            Sequence("USING", "TEMPLATE", Ref("SelectableGrammar")),
            optional=True,
        ),
    )


@snowflake_dialect.segment()
class CreateTaskSegment(BaseSegment):
    """A snowflake `CREATE TASK` statement.

    https://docs.snowflake.com/en/sql-reference/sql/create-task.html
    """

    type = "create_task_statement"

    match_grammar = Sequence(
        "CREATE",
        Sequence("OR", "REPLACE", optional=True),
        "TASK",
        Sequence("IF", "NOT", "EXISTS", optional=True),
        Ref("ObjectReferenceSegment"),
        Indent,
        AnyNumberOf(
            OneOf(
                Sequence(
                    "WAREHOUSE",
                    Ref("EqualsSegment"),
                    Ref("ObjectReferenceSegment"),
                ),
                Sequence(
                    "USER_TASK_MANAGED_INITIAL_WAREHOUSE_SIZE",
                    Ref("EqualsSegment"),
                    Ref("WarehouseSize"),
                ),
            ),
            Sequence(
                "SCHEDULE",
                Ref("EqualsSegment"),
                Ref("QuotedLiteralSegment"),
            ),
            Sequence(
                "ALLOW_OVERLAPPING_EXECUTION",
                Ref("EqualsSegment"),
                Ref("BooleanLiteralGrammar"),
            ),
            Sequence(
                "USER_TASK_TIMEOUT_MS",
                Ref("EqualsSegment"),
                Ref("NumericLiteralSegment"),
            ),
            Delimited(
                Sequence(
                    Ref("ParameterNameSegment"),
                    Ref("EqualsSegment"),
                    OneOf(
                        Ref("BooleanLiteralGrammar"),
                        Ref("QuotedLiteralSegment"),
                        Ref("NumericLiteralSegment"),
                    ),
                ),
            ),
            Sequence(
                "COPY",
                "GRANTS",
            ),
            Ref("CommentEqualsClauseSegment"),
        ),
        Sequence(
            "AFTER",
            Ref("ObjectReferenceSegment"),
            optional=True,
        ),
        Dedent,
        Sequence(
            "WHEN",
            Indent,
            Ref("ExpressionSegment"),
            Dedent,
            optional=True,
        ),
        Sequence(
            Ref.keyword("AS"),
            Indent,
            Ref("StatementSegment"),
            Dedent,
        ),
    )


@snowflake_dialect.segment()
class CreateStatementSegment(BaseSegment):
    """A snowflake `CREATE` statement.

    https://docs.snowflake.com/en/sql-reference/sql/create.html
    """

    type = "create_statement"

    match_grammar = Sequence(
        "CREATE",
        Ref("OrReplaceGrammar", optional=True),
        OneOf(
            Sequence("NETWORK", "POLICY"),
            Sequence("RESOURCE", "MONITOR"),
            "SHARE",
            "ROLE",
            "USER",
            "WAREHOUSE",
            Sequence("NOTIFICATION", "INTEGRATION"),
            Sequence("SECURITY", "INTEGRATION"),
            Sequence("STORAGE", "INTEGRATION"),
            Sequence("MATERIALIZED", "VIEW"),
            Sequence("MASKING", "POLICY"),
            "PIPE",
            Sequence("EXTERNAL", "FUNCTION"),
            # Objects that also support clone
            "DATABASE",
            "SEQUENCE",
            Sequence("FILE", "FORMAT"),
            "STREAM",
        ),
        Ref("IfNotExistsGrammar", optional=True),
        Ref("ObjectReferenceSegment"),
        # Next set are Pipe statements
        # https://docs.snowflake.com/en/sql-reference/sql/create-pipe.html
        Sequence(
            Sequence(
                "AUTO_INGEST",
                Ref("EqualsSegment"),
                Ref("BooleanLiteralGrammar"),
                optional=True,
            ),
            Sequence(
                "AWS_SNS_TOPIC",
                Ref("EqualsSegment"),
                Ref("QuotedLiteralSegment"),
                optional=True,
            ),
            Sequence(
                "INTEGRATION",
                Ref("EqualsSegment"),
                Ref("QuotedLiteralSegment"),
                optional=True,
            ),
            optional=True,
        ),
        # Next are WAREHOUSE options
        # https://docs.snowflake.com/en/sql-reference/sql/create-warehouse.html
        Sequence(
            Sequence("WITH", optional=True),
            AnyNumberOf(
                Ref("WarehouseObjectPropertiesSegment"),
                Ref("WarehouseObjectParamsSegment"),
            ),
            Ref("TagBracketedEqualsSegment", optional=True),
            optional=True,
        ),
        Ref("CommentEqualsClauseSegment", optional=True),
        Ref.keyword("AS", optional=True),
        OneOf(
            Ref("SelectStatementSegment"),
            Sequence(
                Bracketed(Ref("FunctionContentsGrammar"), optional=True),
                "RETURNS",
                Ref("DatatypeSegment"),
                Ref("FunctionAssignerSegment"),
                Ref("ExpressionSegment"),
                Sequence(
                    "COMMENT",
                    Ref("EqualsSegment"),
                    Ref("QuotedLiteralSegment"),
                    optional=True,
                ),
                optional=True,
            ),
            Ref("CopyIntoTableStatementSegment"),
            optional=True,
        ),
    )


@snowflake_dialect.segment(replace=True)
class CreateViewStatementSegment(BaseSegment):
    """A `CREATE VIEW` statement, specifically for Snowflake's dialect.

    https://docs.snowflake.com/en/sql-reference/sql/create-view.html
    """

    type = "create_view_statement"

    match_grammar = Sequence(
        "CREATE",
        Ref("OrReplaceGrammar", optional=True),
        AnySetOf(
            "SECURE",
            "RECURSIVE",
        ),
        "VIEW",
        Ref("IfNotExistsGrammar", optional=True),
        Ref("TableReferenceSegment"),
        AnySetOf(
            Bracketed(
                Delimited(
                    Sequence(
                        Ref("ColumnReferenceSegment"),
                        Ref("CommentClauseSegment", optional=True),
                    ),
                ),
            ),
            Sequence(
                Ref.keyword("WITH", optional=True),
                "ROW",
                "ACCESS",
                "POLICY",
                Ref("NakedIdentifierSegment"),
                "ON",
                Bracketed(
                    Delimited(Ref("ColumnReferenceSegment")),
                ),
            ),
            Ref("TagBracketedEqualsSegment"),
            Sequence("COPY", "GRANTS"),
            Ref("CommentEqualsClauseSegment"),
            # @TODO: Support column-level masking policy & tagging.
        ),
        "AS",
        OptionallyBracketed(Ref("SelectableGrammar")),
    )


@snowflake_dialect.segment()
class FileFormatSegment(BaseSegment):
    """A Snowflake FILE_FORMAT Segment.

    https://docs.snowflake.com/en/sql-reference/sql/create-table.html
    https://docs.snowflake.com/en/sql-reference/sql/create-external-table.html
    https://docs.snowflake.com/en/sql-reference/sql/create-stage.html
    """

    type = "file_format_segment"

    match_grammar = OneOf(
        OneOf(Ref("NakedIdentifierSegment"), Ref("QuotedLiteralSegment")),
        Bracketed(
            OneOf(
                Sequence(
                    "FORMAT_NAME",
                    Ref("EqualsSegment"),
                    OneOf(Ref("NakedIdentifierSegment"), Ref("QuotedLiteralSegment")),
                ),
                Sequence(
                    "TYPE",
                    Ref("EqualsSegment"),
                    Ref("FileType"),
                    # formatTypeOptions - To Do to make this more specific
                    Ref("FormatTypeOptionsSegment", optional=True),
                ),
            ),
        ),
    )


@snowflake_dialect.segment()
class FormatTypeOptionsSegment(BaseSegment):
    """A snowflake `formatTypeOptions` Segment.

    https://docs.snowflake.com/en/sql-reference/sql/create-table.html
    https://docs.snowflake.com/en/sql-reference/sql/create-external-table.html
    https://docs.snowflake.com/en/sql-reference/sql/create-stage.html
    """

    type = "format_type_options_segment"

    match_grammar = AnyNumberOf(
        # formatTypeOptions - To Do to make this more specific
        Ref("NakedIdentifierSegment"),
        Ref("EqualsSegment"),
        OneOf(
            Ref("NakedIdentifierSegment"),
            Ref("QuotedLiteralSegment"),
            Ref("NumericLiteralSegment"),
            Bracketed(
                Delimited(
                    Ref("QuotedLiteralSegment"),
                )
            ),
        ),
    )


@snowflake_dialect.segment()
class CreateExternalTableSegment(BaseSegment):
    """A snowflake `CREATE EXTERNAL TABLE` statement.

    https://docs.snowflake.com/en/sql-reference/sql/create-external-table.html
    """

    type = "create_external_table_statement"

    match_grammar = Sequence(
        "CREATE",
        Sequence("OR", "REPLACE", optional=True),
        "EXTERNAL",
        "TABLE",
        Sequence("IF", "NOT", "EXISTS", optional=True),
        Ref("TableReferenceSegment"),
        # Columns:
        Bracketed(
            Delimited(
                Sequence(
                    Ref("SingleIdentifierGrammar"),
                    Ref("DatatypeSegment"),
                    "AS",
                    OptionallyBracketed(
                        Sequence(
                            Ref("ExpressionSegment"),
                            Ref("TableConstraintSegment", optional=True),
                        )
                    ),
                )
            ),
            optional=True,
        ),
        # The use of AnySetOf is not strictly correct here, because LOCATION and
        # FILE_FORMAT are required parameters. They can however be in arbitrary order
        # with the other parameters.
        AnySetOf(
            Sequence("INTEGRATION", Ref("EqualsSegment"), Ref("QuotedLiteralSegment")),
            Sequence(
                "PARTITION",
                "BY",
                Bracketed(Delimited(Ref("SingleIdentifierGrammar"))),
            ),
            Sequence(
                Sequence("WITH", optional=True),
                "LOCATION",
                Ref("EqualsSegment"),
                Ref("StagePath"),
            ),
            Sequence(
                "REFRESH_ON_CREATE",
                Ref("EqualsSegment"),
                Ref("BooleanLiteralGrammar"),
            ),
            Sequence(
                "AUTO_REFRESH",
                Ref("EqualsSegment"),
                Ref("BooleanLiteralGrammar"),
            ),
            Sequence(
                "PATTERN",
                Ref("EqualsSegment"),
                Ref("QuotedLiteralSegment"),
            ),
            Sequence(
                "FILE_FORMAT",
                Ref("EqualsSegment"),
                Ref("FileFormatSegment"),
            ),
            Sequence(
                "AWS_SNS_TOPIC",
                Ref("EqualsSegment"),
                Ref("QuotedLiteralSegment"),
            ),
            Sequence(
                "COPY",
                "GRANTS",
            ),
            Sequence(
                Sequence("WITH", optional=True),
                "ROW",
                "ACCESS",
                "POLICY",
                Ref("NakedIdentifierSegment"),
            ),
            Ref("TagBracketedEqualsSegment"),
            Ref("CommentEqualsClauseSegment"),
        ),
    )


@snowflake_dialect.segment(replace=True)
class TableExpressionSegment(BaseSegment):
    """The main table expression e.g. within a FROM clause."""

    type = "table_expression"
    match_grammar = OneOf(
        Ref("BareFunctionSegment"),
        Ref("FunctionSegment"),
        Ref("TableReferenceSegment"),
        # Nested Selects
        Bracketed(Ref("SelectableGrammar")),
        # Values clause?
        Ref("StagePath"),
    )


@snowflake_dialect.segment()
class CopyIntoTableStatementSegment(BaseSegment):
    """A Snowflake `COPY INTO <table>` statement.

    # https://docs.snowflake.com/en/sql-reference/sql/copy-into-table.html
    """

    type = "copy_into_statement"

    match_grammar = Sequence(
        "COPY",
        "INTO",
        Ref("TableReferenceSegment"),
        Bracketed(Delimited(Ref("ColumnReferenceSegment")), optional=True),
        Sequence(
            "FROM",
            OneOf(
                Ref("StorageLocation"),
                Bracketed(Ref("SelectStatementSegment")),
            ),
            optional=True,
        ),
        AnySetOf(
            Sequence(
                "FILES",
                Ref("EqualsSegment"),
                Bracketed(
                    Delimited(
                        Ref("QuotedLiteralSegment"),
                    ),
                ),
            ),
            Sequence(
                "PATTERN",
                Ref("EqualsSegment"),
                Ref("QuotedLiteralSegment"),
            ),
            Sequence(
                "FILE_FORMAT",
                Ref("EqualsSegment"),
                Ref("FileFormatSegment"),
            ),
            Ref("CopyOptionsSegment"),
        ),
        Sequence(
            "VALIDATION_MODE",
            Ref("EqualsSegment"),
            Ref("ValidationModeOptionSegment"),
            optional=True,
        ),
    )


@snowflake_dialect.segment()
class StorageLocation(BaseSegment):
    """A Snowflake storage location.

    https://docs.snowflake.com/en/sql-reference/sql/copy-into-table.html#syntax
    """

    type = "storage_location"

    match_grammar = OneOf(
        Ref("StagePath"), Ref("S3Path"), Ref("GCSPath"), Ref("AzureBlobStoragePath")
    )


@snowflake_dialect.segment()
class InternalStageParameters(BaseSegment):
    """Parameters for an internal stage in Snowflake.

    https://docs.snowflake.com/en/sql-reference/sql/create-stage.html
    https://docs.snowflake.com/en/sql-reference/sql/alter-stage.html
    """

    name = "internal_stage_parameters"
    type = "stage_parameters"

    match_grammar = Sequence(
        Sequence(
            "ENCRYPTION",
            Ref("EqualsSegment"),
            Bracketed(
                "TYPE",
                Ref("EqualsSegment"),
                Ref("SnowflakeEncryptionOption"),
            ),
            optional=True,
        ),
    )


@snowflake_dialect.segment()
class S3ExternalStageParameters(BaseSegment):
    """Parameters for an S3 external stage in Snowflake.

    https://docs.snowflake.com/en/sql-reference/sql/create-stage.html
    https://docs.snowflake.com/en/sql-reference/sql/alter-stage.html
    """

    name = "s3_external_stage_parameters"
    type = "stage_parameters"

    match_grammar = Sequence(
        OneOf(
            Sequence(
                "STORAGE_INTEGRATION",
                Ref("EqualsSegment"),
                Ref("ObjectReferenceSegment"),
            ),
            Sequence(
                "CREDENTIALS",
                Ref("EqualsSegment"),
                Bracketed(
                    OneOf(
                        Sequence(
                            "AWS_KEY_ID",
                            Ref("EqualsSegment"),
                            Ref("QuotedLiteralSegment"),
                            "AWS_SECRET_KEY",
                            Ref("EqualsSegment"),
                            Ref("QuotedLiteralSegment"),
                            Sequence(
                                "AWS_TOKEN",
                                Ref("EqualsSegment"),
                                Ref("QuotedLiteralSegment"),
                                optional=True,
                            ),
                        ),
                        Sequence(
                            "AWS_ROLE",
                            Ref("EqualsSegment"),
                            Ref("QuotedLiteralSegment"),
                        ),
                    )
                ),
            ),
            optional=True,
        ),
        Sequence(
            "ENCRYPTION",
            Ref("EqualsSegment"),
            Bracketed(
                OneOf(
                    Sequence(
                        Sequence(
                            "TYPE",
                            Ref("EqualsSegment"),
                            Ref("S3EncryptionOption"),
                            optional=True,
                        ),
                        "MASTER_KEY",
                        Ref("EqualsSegment"),
                        Ref("QuotedLiteralSegment"),
                    ),
                    Sequence("TYPE", Ref("EqualsSegment"), Ref("S3EncryptionOption")),
                    Sequence(
                        "TYPE",
                        Ref("EqualsSegment"),
                        Ref("S3EncryptionOption"),
                        Sequence(
                            "KMS_KEY_ID",
                            Ref("EqualsSegment"),
                            Ref("QuotedLiteralSegment"),
                            optional=True,
                        ),
                    ),
                    Sequence("TYPE", Ref("EqualsSegment"), "NONE"),
                )
            ),
            optional=True,
        ),
    )


@snowflake_dialect.segment()
class GCSExternalStageParameters(BaseSegment):
    """Parameters for a GCS external stage in Snowflake.

    https://docs.snowflake.com/en/sql-reference/sql/create-stage.html
    https://docs.snowflake.com/en/sql-reference/sql/alter-stage.html
    """

    name = "gcs_external_stage_parameters"
    type = "stage_parameters"

    match_grammar = Sequence(
        Sequence(
            "STORAGE_INTEGRATION",
            Ref("EqualsSegment"),
            Ref("ObjectReferenceSegment"),
            optional=True,
        ),
        Sequence(
            "ENCRYPTION",
            Ref("EqualsSegment"),
            Bracketed(
                Sequence(
                    "TYPE",
                    Ref("EqualsSegment"),
                    OneOf(
                        Sequence(
                            Ref("GCSEncryptionOption"),
                            Sequence(
                                "KMS_KEY_ID",
                                Ref("EqualsSegment"),
                                Ref("QuotedLiteralSegment"),
                                optional=True,
                            ),
                        ),
                        "NONE",
                    ),
                )
            ),
            optional=True,
        ),
    )


@snowflake_dialect.segment()
class AzureBlobStorageExternalStageParameters(BaseSegment):
    """Parameters for an Azure Blob Storage external stage in Snowflake.

    https://docs.snowflake.com/en/sql-reference/sql/create-stage.html
    https://docs.snowflake.com/en/sql-reference/sql/alter-stage.html
    """

    name = "azure_blob_storage_external_stage_parameters"
    type = "stage_parameters"

    match_grammar = Sequence(
        OneOf(
            Sequence(
                "STORAGE_INTEGRATION",
                Ref("EqualsSegment"),
                Ref("ObjectReferenceSegment"),
            ),
            Sequence(
                "CREDENTIALS",
                Ref("EqualsSegment"),
                Bracketed(
                    Sequence("AZURE_SAS_TOKEN"),
                    Ref("EqualsSegment"),
                    Ref("QuotedLiteralSegment"),
                ),
            ),
            optional=True,
        ),
        Sequence(
            "ENCRYPTION",
            Ref("EqualsSegment"),
            Bracketed(
                Sequence(
                    "TYPE",
                    Ref("EqualsSegment"),
                    OneOf(
                        Sequence(
                            Ref("AzureBlobStorageEncryptionOption"),
                            Sequence(
                                "MASTER_KEY",
                                Ref("EqualsSegment"),
                                Ref("QuotedLiteralSegment"),
                                optional=True,
                            ),
                        ),
                        "NONE",
                    ),
                )
            ),
            optional=True,
        ),
    )


@snowflake_dialect.segment()
class CreateStageSegment(BaseSegment):
    """A Snowflake CREATE STAGE statement.

    https://docs.snowflake.com/en/sql-reference/sql/create-stage.html
    """

    type = "create_stage_statement"

    match_grammar = Sequence(
        "CREATE",
        Sequence("OR", "REPLACE", optional=True),
        Ref.keyword("TEMPORARY", optional=True),
        "STAGE",
        Sequence("IF", "NOT", "EXISTS", optional=True),
        Ref("ObjectReferenceSegment"),
        Indent,
        OneOf(
            # Internal stages
            Sequence(
                Ref("InternalStageParameters", optional=True),
                Sequence(
                    "DIRECTORY",
                    Ref("EqualsSegment"),
                    Bracketed(
                        Sequence(
                            "ENABLE",
                            Ref("EqualsSegment"),
                            Ref("BooleanLiteralGrammar"),
                        )
                    ),
                    optional=True,
                ),
            ),
            # External S3 stage
            Sequence(
                "URL",
                Ref("EqualsSegment"),
                Ref("S3Path"),
                Ref("S3ExternalStageParameters", optional=True),
                Sequence(
                    "DIRECTORY",
                    Ref("EqualsSegment"),
                    Bracketed(
                        Sequence(
                            "ENABLE",
                            Ref("EqualsSegment"),
                            Ref("BooleanLiteralGrammar"),
                        ),
                        Sequence(
                            "AUTO_REFRESH",
                            Ref("EqualsSegment"),
                            Ref("BooleanLiteralGrammar"),
                            optional=True,
                        ),
                    ),
                    optional=True,
                ),
            ),
            # External GCS stage
            Sequence(
                "URL",
                Ref("EqualsSegment"),
                Ref("GCSPath"),
                Ref("GCSExternalStageParameters", optional=True),
                Sequence(
                    "DIRECTORY",
                    Ref("EqualsSegment"),
                    Bracketed(
                        Sequence(
                            "ENABLE",
                            Ref("EqualsSegment"),
                            Ref("BooleanLiteralGrammar"),
                        ),
                        Sequence(
                            "AUTO_REFRESH",
                            Ref("EqualsSegment"),
                            Ref("BooleanLiteralGrammar"),
                            optional=True,
                        ),
                        Sequence(
                            "NOTIFICATION_INTEGRATION",
                            Ref("EqualsSegment"),
                            OneOf(
                                Ref("NakedIdentifierSegment"),
                                Ref("QuotedLiteralSegment"),
                            ),
                            optional=True,
                        ),
                    ),
                    optional=True,
                ),
            ),
            # External Azure Blob Storage stage
            Sequence(
                "URL",
                Ref("EqualsSegment"),
                Ref("AzureBlobStoragePath"),
                Ref("AzureBlobStorageExternalStageParameters", optional=True),
                Sequence(
                    "DIRECTORY",
                    Ref("EqualsSegment"),
                    Bracketed(
                        Sequence(
                            "ENABLE",
                            Ref("EqualsSegment"),
                            Ref("BooleanLiteralGrammar"),
                        ),
                        Sequence(
                            "AUTO_REFRESH",
                            Ref("EqualsSegment"),
                            Ref("BooleanLiteralGrammar"),
                            optional=True,
                        ),
                        Sequence(
                            "NOTIFICATION_INTEGRATION",
                            Ref("EqualsSegment"),
                            OneOf(
                                Ref("NakedIdentifierSegment"),
                                Ref("QuotedLiteralSegment"),
                            ),
                            optional=True,
                        ),
                    ),
                    optional=True,
                ),
            ),
            optional=True,
        ),
        Sequence(
            "FILE_FORMAT", Ref("EqualsSegment"), Ref("FileFormatSegment"), optional=True
        ),
        Sequence(
            "COPY_OPTIONS",
            Ref("EqualsSegment"),
            Bracketed(Ref("CopyOptionsSegment")),
            optional=True,
        ),
        Ref("TagBracketedEqualsSegment", optional=True),
        Ref("CommentEqualsClauseSegment", optional=True),
        Dedent,
    )


@snowflake_dialect.segment()
class AlterStageSegment(BaseSegment):
    """A Snowflake ALTER STAGE statement.

    https://docs.snowflake.com/en/sql-reference/sql/alter-stage.html
    """

    type = "alter_stage_statement"

    match_grammar = Sequence(
        "ALTER",
        "STAGE",
        Sequence("IF", "EXISTS", optional=True),
        Ref("ObjectReferenceSegment"),
        OneOf(
            Sequence("RENAME", "TO", Ref("ObjectReferenceSegment")),
            Sequence(
                "SET",
                Indent,
                OneOf(
                    Sequence(
                        OneOf(
                            Ref("InternalStageParameters"),
                            Sequence(
                                Sequence(
                                    "URL",
                                    Ref("EqualsSegment"),
                                    Ref("S3Path"),
                                    optional=True,
                                ),
                                Ref(
                                    "S3ExternalStageParameters",
                                    optional=True,
                                ),
                            ),
                            Sequence(
                                Sequence(
                                    "URL",
                                    Ref("EqualsSegment"),
                                    Ref("GCSPath"),
                                    optional=True,
                                ),
                                Ref(
                                    "GCSExternalStageParameters",
                                    optional=True,
                                ),
                            ),
                            Sequence(
                                Sequence(
                                    "URL",
                                    Ref("EqualsSegment"),
                                    Ref("AzureBlobStoragePath"),
                                    optional=True,
                                ),
                                Ref(
                                    "AzureBlobStorageExternalStageParameters",
                                    optional=True,
                                ),
                            ),
                            optional=True,
                        ),
                        Sequence(
                            "FILE_FORMAT",
                            Ref("EqualsSegment"),
                            Ref("FileFormatSegment"),
                            optional=True,
                        ),
                        Sequence(
                            "COPY_OPTIONS",
                            Ref("EqualsSegment"),
                            Bracketed(Ref("CopyOptionsSegment")),
                            optional=True,
                        ),
                        Ref("CommentEqualsClauseSegment", optional=True),
                    ),
                    Ref("TagEqualsSegment"),
                ),
                Dedent,
            ),
            Sequence(
                "REFRESH",
                Sequence(
                    "SUBPATH",
                    Ref("EqualsSegment"),
                    Ref("QuotedLiteralSegment"),
                    optional=True,
                ),
            ),
        ),
    )


@snowflake_dialect.segment()
class ShowStatementSegment(BaseSegment):
    """A snowflake `SHOW` statement.

    https://docs.snowflake.com/en/sql-reference/sql/show.html
    """

    _object_types_plural = OneOf(
        "PARAMETERS",
        Sequence("GLOBAL", "ACCOUNTS"),
        "REGIONS",
        Sequence("REPLICATION", "ACCOUNTS"),
        Sequence("REPLICATION", "DATABASES"),
        "PARAMETERS",
        "VARIABLES",
        "TRANSACTIONS",
        "LOCKS",
        "PARAMETERS",
        "FUNCTIONS",
        Sequence("NETWORK", "POLICIES"),
        "SHARES",
        "ROLES",
        "GRANTS",
        "USERS",
        "WAREHOUSES",
        "DATABASES",
        Sequence(
            OneOf("API", "NOTIFICATION", "SECURITY", "STORAGE", optional=True),
            "INTEGRATIONS",
        ),
        "SCHEMAS",
        "OBJECTS",
        "TABLES",
        Sequence("EXTERNAL", "TABLES"),
        "VIEWS",
        Sequence("MATERIALIZED", "VIEWS"),
        Sequence("MASKING", "POLICIES"),
        "COLUMNS",
        Sequence("FILE", "FORMATS"),
        "SEQUENCES",
        "STAGES",
        "PIPES",
        "STREAMS",
        "TASKS",
        Sequence("USER", "FUNCTIONS"),
        Sequence("EXTERNAL", "FUNCTIONS"),
        "PROCEDURES",
        Sequence("FUTURE", "GRANTS"),
    )

    _object_scope_types = OneOf(
        "ACCOUNT",
        "SESSION",
        Sequence(
            OneOf(
                "DATABASE",
                "SCHEMA",
                "SHARE",
                "ROLE",
                "TABLE",
                "TASK",
                "USER",
                "WAREHOUSE",
                "VIEW",
            ),
            Ref("ObjectReferenceSegment", optional=True),
        ),
    )

    type = "show_statement"

    match_grammar = Sequence(
        "SHOW",
        OneOf("TERSE", optional=True),
        _object_types_plural,
        OneOf("HISTORY", optional=True),
        Sequence("LIKE", Ref("QuotedLiteralSegment"), optional=True),
        Sequence(
            OneOf("ON", "TO", "OF", "IN"),
            OneOf(
                Sequence(_object_scope_types),
                Ref("ObjectReferenceSegment"),
            ),
            optional=True,
        ),
        Sequence("STARTS", "WITH", Ref("QuotedLiteralSegment"), optional=True),
        Sequence("WITH", "PRIMARY", Ref("ObjectReferenceSegment"), optional=True),
        Sequence(
            Ref("LimitClauseSegment"),
            Sequence("FROM", Ref("QuotedLiteralSegment"), optional=True),
            optional=True,
        ),
    )


@snowflake_dialect.segment()
class AlterUserSegment(BaseSegment):
    """`ALTER USER` statement.

    https://docs.snowflake.com/en/sql-reference/sql/alter-user.html

    All user parameters can be found here
    https://docs.snowflake.com/en/sql-reference/parameters.html
    """

    type = "alter_user"

    match_grammar = StartsWith(
        Sequence("ALTER", "USER"),
    )
    parse_grammar = Sequence(
        "ALTER",
        "USER",
        Sequence("IF", "EXISTS", optional=True),
        Ref("ObjectReferenceSegment"),
        OneOf(
            Sequence("RENAME", "TO", Ref("ObjectReferenceSegment")),
            Sequence("RESET", "PASSWORD"),
            Sequence("ABORT", "ALL", "QUERIES"),
            Sequence(
                "ADD",
                "DELEGATED",
                "AUTHORIZATION",
                "OF",
                "ROLE",
                Ref("ObjectReferenceSegment"),
                "TO",
                "SECURITY",
                "INTEGRATION",
                Ref("ObjectReferenceSegment"),
            ),
            Sequence(
                "REMOVE",
                "DELEGATED",
                OneOf(
                    Sequence(
                        "AUTHORIZATION", "OF", "ROLE", Ref("ObjectReferenceSegment")
                    ),
                    "AUTHORIZATIONS",
                ),
                "FROM",
                "SECURITY",
                "INTEGRATION",
                Ref("ObjectReferenceSegment"),
            ),
            # Snowflake supports the SET command with space delimitted parameters, but
            # it also supports using commas which is better supported by `Delimited`, so
            # we will just use that.
            Sequence(
                "SET",
                Delimited(
                    Sequence(
                        Ref("ParameterNameSegment"),
                        Ref("EqualsSegment"),
                        OneOf(Ref("LiteralGrammar"), Ref("ObjectReferenceSegment")),
                    ),
                ),
            ),
            Sequence("UNSET", Delimited(Ref("ParameterNameSegment"))),
        ),
    )


@snowflake_dialect.segment(replace=True)
class CreateRoleStatementSegment(BaseSegment):
    """A `CREATE ROLE` statement.

    Redefined because it's much simpler than postgres.
    https://docs.snowflake.com/en/sql-reference/sql/create-role.html
    """

    type = "create_role_statement"
    match_grammar = Sequence(
        "CREATE",
        Sequence(
            "OR",
            "REPLACE",
            optional=True,
        ),
        "ROLE",
        Sequence(
            "IF",
            "NOT",
            "EXISTS",
            optional=True,
        ),
        Ref("ObjectReferenceSegment"),
        Sequence(
            "COMMENT",
            Ref("EqualsSegment"),
            Ref("QuotedLiteralSegment"),
            optional=True,
        ),
    )


@snowflake_dialect.segment(replace=True)
class ExplainStatementSegment(
    ansi_dialect.get_segment("ExplainStatementSegment")  # type: ignore
):
    """An `Explain` statement.

    EXPLAIN [ USING { TABULAR | JSON | TEXT } ] <statement>

    https://docs.snowflake.com/en/sql-reference/sql/explain.html
    """

    match_grammar = Sequence(
        "EXPLAIN",
        Sequence(
            "USING",
            OneOf("TABULAR", "JSON", "TEXT"),
            optional=True,
        ),
        ansi_dialect.get_segment("ExplainStatementSegment").explainable_stmt,
    )


@snowflake_dialect.segment()
class AlterSessionStatementSegment(BaseSegment):
    """Snowflake's ALTER SESSION statement.

    ```
    ALTER SESSION SET <param_name> = <param_value>;
    ALTER SESSION UNSET <param_name>, [ , <param_name> , ... ];
    ```

    https://docs.snowflake.com/en/sql-reference/sql/alter-session.html
    """

    type = "alter_session_statement"

    match_grammar = Sequence(
        "ALTER",
        "SESSION",
        OneOf(
            Ref("AlterSessionSetClauseSegment"),
            Ref("AlterSessionUnsetClauseSegment"),
        ),
    )


@snowflake_dialect.segment()
class AlterSessionSetClauseSegment(BaseSegment):
    """Snowflake's ALTER SESSION SET clause.

    ```
    [ALTER SESSION] SET <param_name> = <param_value>;
    ```

    https://docs.snowflake.com/en/sql-reference/sql/alter-session.html
    """

    type = "alter_session_set_statement"

    match_grammar = Sequence(
        "SET",
        Ref("ParameterNameSegment"),
        Ref("EqualsSegment"),
        OneOf(
            Ref("BooleanLiteralGrammar"),
            Ref("QuotedLiteralSegment"),
            Ref("NumericLiteralSegment"),
        ),
    )


@snowflake_dialect.segment()
class AlterSessionUnsetClauseSegment(BaseSegment):
    """Snowflake's ALTER SESSION UNSET clause.

    ```
    [ALTER SESSION] UNSET <param_name>, [ , <param_name> , ... ];
    ```

    https://docs.snowflake.com/en/sql-reference/sql/alter-session.html
    """

    type = "alter_session_unset_clause"

    match_grammar = Sequence(
        "UNSET",
        Delimited(Ref("ParameterNameSegment"), delimiter=Ref("CommaSegment")),
    )


@snowflake_dialect.segment()
class AlterTaskStatementSegment(BaseSegment):
    """Snowflake's ALTER TASK statement.

    ```
    ALTER TASK [IF EXISTS] <name> RESUME;
    ALTER TASK [IF EXISTS] <name> SUSPEND;
    ALTER TASK [IF EXISTS] <name> REMOVE AFTER <value>;
    ALTER TASK [IF EXISTS] <name> ADD AFTER <value>;
    ALTER TASK [IF EXISTS] <name> SET
        [WAREHOUSE = <value>]
        [SCHEDULE = <value>]
        [ALLOW_OVERLAPPING_EXECUTION = TRUE|FALSE];
    ALTER TASK [IF EXISTS] <name> SET
        <param_name> = <param_value> [ , <param_name> = <param_value> , ...];
    ALTER TASK [IF EXISTS] <name> UNSET <param_name> [ , <param_name> , ... ];
    ALTER TASK [IF EXISTS] <name> MODIFY AS <sql>;
    ALTER TASK [IF EXISTS] <name> MODIFY WHEN <boolean>;
    ```

    https://docs.snowflake.com/en/sql-reference/sql/alter-task.html
    """

    type = "alter_task_statement"

    match_grammar = Sequence(
        "ALTER",
        "TASK",
        Sequence("IF", "EXISTS", optional=True),
        Ref("ObjectReferenceSegment"),
        OneOf(
            "RESUME",
            "SUSPEND",
            Sequence("REMOVE", "AFTER", Ref("ObjectReferenceSegment")),
            Sequence("ADD", "AFTER", Ref("ObjectReferenceSegment")),
            Ref("AlterTaskSpecialSetClauseSegment"),
            Ref("AlterTaskSetClauseSegment"),
            Ref("AlterTaskUnsetClauseSegment"),
            Sequence(
                "MODIFY",
                "AS",
                ansi_dialect.get_segment("ExplainStatementSegment").explainable_stmt,
            ),
            Sequence("MODIFY", "WHEN", Ref("BooleanLiteralGrammar")),
        ),
    )


@snowflake_dialect.segment()
class AlterTaskSpecialSetClauseSegment(BaseSegment):
    """Snowflake's ALTER TASK special SET clause.

    ```
    [ALTER TASK <name>] SET
        [WAREHOUSE = <value>]
        [SCHEDULE = <value>]
        [ALLOW_OVERLAPPING_EXECUTION = TRUE|FALSE];
    ```

    https://docs.snowflake.com/en/sql-reference/sql/alter-task.html
    """

    type = "alter_task_special_set_clause"

    match_grammar = Sequence(
        "SET",
        AnySetOf(
            Sequence(
                "WAREHOUSE",
                Ref("EqualsSegment"),
                Ref("ObjectReferenceSegment"),
                optional=True,
            ),
            Sequence(
                "SCHEDULE",
                Ref("EqualsSegment"),
                Ref("QuotedLiteralSegment"),
                optional=True,
            ),
            Sequence(
                "ALLOW_OVERLAPPING_EXECUTION",
                Ref("EqualsSegment"),
                Ref("BooleanLiteralGrammar"),
                optional=True,
            ),
            min_times=1,
        ),
    )


@snowflake_dialect.segment()
class AlterTaskSetClauseSegment(BaseSegment):
    """Snowflake's ALTER TASK SET clause.

    ```
    [ALTER TASK <name>] SET
        <param_name> = <param_value> [ , <param_name> = <param_value> , ...];
    ```

    https://docs.snowflake.com/en/sql-reference/sql/alter-task.html
    """

    type = "alter_task_set_clause"

    match_grammar = Sequence(
        "SET",
        Delimited(
            Sequence(
                Ref("ParameterNameSegment"),
                Ref("EqualsSegment"),
                OneOf(
                    Ref("BooleanLiteralGrammar"),
                    Ref("QuotedLiteralSegment"),
                    Ref("NumericLiteralSegment"),
                ),
            ),
            delimiter=Ref("CommaSegment"),
        ),
    )


@snowflake_dialect.segment()
class AlterTaskUnsetClauseSegment(BaseSegment):
    """Snowflake's ALTER TASK UNSET clause.

    ```
    [ALTER TASK <name>] UNSET <param_name> [ , <param_name> , ... ];
    ```

    https://docs.snowflake.com/en/sql-reference/sql/alter-task.html
    """

    type = "alter_task_unset_clause"

    match_grammar = Sequence(
        "UNSET",
        Delimited(Ref("ParameterNameSegment"), delimiter=Ref("CommaSegment")),
    )


############################
# MERGE
############################
@snowflake_dialect.segment()
class MergeStatementSegment(BaseSegment):
    """`MERGE` statement.

    https://docs.snowflake.com/en/sql-reference/sql/merge.html
    """

    type = "merge_statement"

    is_ddl = False
    is_dml = True
    is_dql = False
    is_dcl = False

    match_grammar = StartsWith(
        Sequence("MERGE", "INTO"),
    )
    parse_grammar = Sequence(
        "MERGE",
        "INTO",
        OneOf(Ref("TableReferenceSegment"), Ref("AliasedTableReferenceGrammar")),
        "USING",
        OneOf(
            Ref("TableReferenceSegment"),  # tables/views
            Bracketed(
                Ref("SelectableGrammar"),
            ),  # subquery
        ),
        Ref("AliasExpressionSegment", optional=True),
        Ref("JoinOnConditionSegment"),
        Ref("MergeMatchedClauseSegment", optional=True),
        Ref("MergeNotMatchedClauseSegment", optional=True),
    )


@snowflake_dialect.segment()
class MergeMatchedClauseSegment(BaseSegment):
    """The `WHEN MATCHED` clause within a `MERGE` statement."""

    type = "merge_when_matched_clause"
    match_grammar = StartsWith(
        Sequence(
            "WHEN",
            "MATCHED",
            Sequence("AND", Ref("ExpressionSegment"), optional=True),
            "THEN",
            OneOf("UPDATE", "DELETE"),
        ),
        terminator=Ref("MergeNotMatchedClauseSegment"),
    )
    parse_grammar = Sequence(
        "WHEN",
        "MATCHED",
        Sequence("AND", Ref("ExpressionSegment"), optional=True),
        "THEN",
        OneOf(
            Ref("MergeUpdateClauseSegment"),
            Ref("MergeDeleteClauseSegment"),
        ),
    )


@snowflake_dialect.segment()
class MergeNotMatchedClauseSegment(BaseSegment):
    """The `WHEN NOT MATCHED` clause within a `MERGE` statement."""

    type = "merge_when_not_matched_clause"
    match_grammar = StartsWith(
        Sequence(
            "WHEN",
            "NOT",
            "MATCHED",
        ),
    )
    parse_grammar = Sequence(
        "WHEN",
        "NOT",
        "MATCHED",
        Sequence("AND", Ref("ExpressionSegment"), optional=True),
        "THEN",
        Ref("MergeInsertClauseSegment"),
    )


@snowflake_dialect.segment()
class MergeUpdateClauseSegment(BaseSegment):
    """`UPDATE` clause within the `MERGE` statement."""

    type = "merge_update_clause"
    match_grammar = Sequence(
        "UPDATE",
        Ref("SetClauseListSegment"),
        Ref("WhereClauseSegment", optional=True),
    )


@snowflake_dialect.segment()
class MergeDeleteClauseSegment(BaseSegment):
    """`DELETE` clause within the `MERGE` statement."""

    type = "merge_delete_clause"
    match_grammar = Sequence(
        "DELETE",
        Ref("WhereClauseSegment", optional=True),
    )


@snowflake_dialect.segment()
class MergeInsertClauseSegment(BaseSegment):
    """`INSERT` clause within the `MERGE` statement."""

    type = "merge_insert_clause"
    match_grammar = Sequence(
        "INSERT",
        Ref("BracketedColumnReferenceListGrammar", optional=True),
        "VALUES",
        Bracketed(
            Delimited(
                OneOf(
                    "DEFAULT",
                    Ref("ExpressionSegment"),
                ),
            )
        ),
        Ref("WhereClauseSegment", optional=True),
    )


@snowflake_dialect.segment(replace=True)
class DeleteStatementSegment(
    ansi_dialect.get_segment("DeleteStatementSegment")  # type: ignore
):
    """Update `DELETE` statement to support `USING`."""

    parse_grammar = Sequence(
        "DELETE",
        Ref("FromClauseTerminatingUsingWhereSegment"),
        Ref("DeleteUsingClauseSegment", optional=True),
        Ref("WhereClauseSegment", optional=True),
    )


@snowflake_dialect.segment()
class DeleteUsingClauseSegment(BaseSegment):
    """`USING` clause within the `DELETE` statement."""

    type = "using_clause"
    match_grammar = StartsWith(
        "USING",
        terminator=Ref.keyword("WHERE"),
        enforce_whitespace_preceding_terminator=True,
    )
    parse_grammar = Sequence(
        "USING",
        Delimited(
            Ref("FromExpressionElementSegment"),
        ),
        Ref("AliasExpressionSegment", optional=True),
    )


@snowflake_dialect.segment()
class FromClauseTerminatingUsingWhereSegment(
    ansi_dialect.get_segment("FromClauseSegment")  # type: ignore
):
    """Copy `FROM` terminator statement to support `USING` in specific circumstances."""

    match_grammar = StartsWith(
        "FROM",
        terminator=OneOf(Ref.keyword("USING"), Ref.keyword("WHERE")),
        enforce_whitespace_preceding_terminator=True,
    )


@snowflake_dialect.segment(replace=True)
class DescribeStatementSegment(BaseSegment):
    """`DESCRIBE` statement grammar.

    https://docs.snowflake.com/en/sql-reference/sql/desc.html
    """

    type = "describe_statement"
    match_grammar = Sequence(
        OneOf("DESCRIBE", "DESC"),
        OneOf(
            # https://docs.snowflake.com/en/sql-reference/sql/desc-result.html
            Sequence(
                "RESULT",
                OneOf(
                    Ref("QuotedLiteralSegment"),
                    Sequence("LAST_QUERY_ID", Bracketed()),
                ),
            ),
            # https://docs.snowflake.com/en/sql-reference/sql/desc-network-policy.html
            Sequence(
                "NETWORK",
                "POLICY",
                Ref("ObjectReferenceSegment"),
            ),
            # https://docs.snowflake.com/en/sql-reference/sql/desc-share.html
            Sequence(
                "SHARE",
                Ref("ObjectReferenceSegment"),
                Sequence(
                    Ref("DotSegment"),
                    Ref("ObjectReferenceSegment"),
                    optional=True,
                ),
            ),
            # https://docs.snowflake.com/en/sql-reference/sql/desc-user.html
            Sequence(
                "USER",
                Ref("ObjectReferenceSegment"),
            ),
            Sequence(
                "WAREHOUSE",
                Ref("ObjectReferenceSegment"),
            ),
            Sequence(
                "DATABASE",
                Ref("DatabaseReferenceSegment"),
            ),
            # https://docs.snowflake.com/en/sql-reference/sql/desc-integration.html
            Sequence(
                OneOf(
                    "API",
                    "NOTIFICATION",
                    "SECURITY",
                    "STORAGE",
                ),
                "INTEGRATION",
                Ref("ObjectReferenceSegment"),
            ),
            # https://docs.snowflake.com/en/sql-reference/sql/desc-session-policy.html
            Sequence(
                "SESSION",
                "POLICY",
                Ref("ObjectReferenceSegment"),
            ),
            Sequence(
                "SCHEMA",
                Ref("SchemaReferenceSegment"),
            ),
            # https://docs.snowflake.com/en/sql-reference/sql/desc-table.html
            Sequence(
                "TABLE",
                Ref("TableReferenceSegment"),
                Sequence(
                    "TYPE",
                    Ref("EqualsSegment"),
                    OneOf("COLUMNS", "STAGE"),
                    optional=True,
                ),
            ),
            # https://docs.snowflake.com/en/sql-reference/sql/desc-external-table.html
            Sequence(
                "EXTERNAL",
                "TABLE",
                Ref("TableReferenceSegment"),
                Sequence(
                    "TYPE",
                    Ref("EqualsSegment"),
                    OneOf("COLUMNS", "STAGE"),
                    optional=True,
                ),
            ),
            # https://docs.snowflake.com/en/sql-reference/sql/desc-view.html
            Sequence(
                "VIEW",
                Ref("TableReferenceSegment"),
            ),
            # https://docs.snowflake.com/en/sql-reference/sql/desc-materialized-view.html
            Sequence(
                "MATERIALIZED",
                "VIEW",
                Ref("TableReferenceSegment"),
            ),
            # https://docs.snowflake.com/en/sql-reference/sql/desc-sequence.html
            Sequence(
                "SEQUENCE",
                Ref("SequenceReferenceSegment"),
            ),
            # https://docs.snowflake.com/en/sql-reference/sql/desc-masking-policy.html
            Sequence(
                "MASKING",
                "POLICY",
                Ref("ObjectReferenceSegment"),
            ),
            # https://docs.snowflake.com/en/sql-reference/sql/desc-row-access-policy.html
            Sequence(
                "ROW",
                "ACCESS",
                "POLICY",
                Ref("ObjectReferenceSegment"),
            ),
            # https://docs.snowflake.com/en/sql-reference/sql/desc-file-format.html
            Sequence(
                "FILE",
                "FORMAT",
                Ref("ObjectReferenceSegment"),
            ),
            # https://docs.snowflake.com/en/sql-reference/sql/desc-stage.html
            Sequence(
                "STAGE",
                Ref("ObjectReferenceSegment"),
            ),
            # https://docs.snowflake.com/en/sql-reference/sql/desc-pipe.html
            Sequence(
                "PIPE",
                Ref("ObjectReferenceSegment"),
            ),
            # https://docs.snowflake.com/en/sql-reference/sql/desc-stream.html
            Sequence(
                "STREAM",
                Ref("ObjectReferenceSegment"),
            ),
            # https://docs.snowflake.com/en/sql-reference/sql/desc-task.html
            Sequence(
                "TASK",
                Ref("ObjectReferenceSegment"),
            ),
            # https://docs.snowflake.com/en/sql-reference/sql/desc-function.html
            Sequence(
                "FUNCTION",
                Ref("FunctionNameSegment"),
                Bracketed(
                    Delimited(
                        Ref("DatatypeSegment"),
                        optional=True,
                    ),
                ),
            ),
            # https://docs.snowflake.com/en/sql-reference/sql/desc-procedure.html
            Sequence(
                "PROCEDURE",
                Ref("FunctionNameSegment"),
                Bracketed(
                    Delimited(
                        Ref("DatatypeSegment"),
                        optional=True,
                    ),
                ),
            ),
        ),
    )


@snowflake_dialect.segment(replace=True)
class TransactionStatementSegment(BaseSegment):
    """`BEGIN`, `START TRANSACTION`, `COMMIT`, AND `ROLLBACK` statement grammar.

    Overwrites ANSI to match correct Snowflake grammar.

    https://docs.snowflake.com/en/sql-reference/sql/begin.html
    https://docs.snowflake.com/en/sql-reference/sql/commit.html
    https://docs.snowflake.com/en/sql-reference/sql/rollback.html
    """

    type = "transaction_statement"
    match_grammar = OneOf(
        Sequence(
            "BEGIN",
            OneOf("WORK", "TRANSACTION", optional=True),
            Sequence("NAME", Ref("ObjectReferenceSegment"), optional=True),
        ),
        Sequence(
            "START",
            "TRANSACTION",
            Sequence("NAME", Ref("ObjectReferenceSegment"), optional=True),
        ),
        "COMMIT",
        "ROLLBACK",
    )


@snowflake_dialect.segment(replace=True)
class TruncateStatementSegment(BaseSegment):
    """`TRUNCATE TABLE` statement.

    https://docs.snowflake.com/en/sql-reference/sql/truncate-table.html
    """

    type = "truncate_table"
    match_grammar = Sequence(
        "TRUNCATE",
        Ref.keyword("TABLE", optional=True),
        Sequence("IF", "EXISTS", optional=True),
        Ref("TableReferenceSegment"),
    )


@snowflake_dialect.segment()
class UnsetStatementSegment(BaseSegment):
    """An `UNSET` statement.

    https://docs.snowflake.com/en/sql-reference/sql/unset.html
    """

    type = "unset_statement"

    match_grammar = Sequence(
        "UNSET",
        OneOf(
            Ref("LocalVariableNameSegment"),
            Bracketed(
                Delimited(
                    Ref("LocalVariableNameSegment"),
                ),
            ),
        ),
    )


@snowflake_dialect.segment()
class UndropStatementSegment(BaseSegment):
    """`UNDROP` statement.

    DATABASE: https://docs.snowflake.com/en/sql-reference/sql/undrop-database.html
    SCHEMA: https://docs.snowflake.com/en/sql-reference/sql/undrop-schema.html
    TABLE: https://docs.snowflake.com/en/sql-reference/sql/undrop-table.html
    """

    type = "undrop_statement"
    match_grammar = Sequence(
        "UNDROP",
        OneOf(
            Sequence(
                "DATABASE",
                Ref("DatabaseReferenceSegment"),
            ),
            Sequence(
                "SCHEMA",
                Ref("SchemaReferenceSegment"),
            ),
            Sequence(
                "TABLE",
                Ref("TableReferenceSegment"),
            ),
        ),
    )


@snowflake_dialect.segment()
class CommentStatementSegment(BaseSegment):
    """`COMMENT` statement grammar.

    https://docs.snowflake.com/en/sql-reference/sql/comment.html

    N.B. this applies to all objects, so there may be some I've missed
    here so add any others to the OneOf grammar below.
    """

    type = "comment_statement"
    match_grammar = Sequence(
        "COMMENT",
        Sequence(
            "IF",
            "EXISTS",
            optional=True,
        ),
        "ON",
        OneOf(
            "COLUMN",
            "TABLE",
            "VIEW",
            "SCHEMA",
            "DATABASE",
            "WAREHOUSE",
            "USER",
            "STAGE",
            "FUNCTION",
            "PROCEDURE",
            "SEQUENCE",
            "SHARE",
            "PIPE",
            "STREAM",
            "TASK",
            Sequence(
                "NETWORK",
                "POLICY",
            ),
            Sequence(
                OneOf(
                    "API",
                    "NOTIFICATION",
                    "SECURITY",
                    "STORAGE",
                ),
                "INTEGRATION",
            ),
            Sequence(
                "SESSION",
                "POLICY",
            ),
            Sequence(
                "EXTERNAL",
                "TABLE",
            ),
            Sequence(
                "MATERIALIZED",
                "VIEW",
            ),
            Sequence(
                "MASKING",
                "POLICY",
            ),
            Sequence(
                "ROW",
                "ACCESS",
                "POLICY",
            ),
            Sequence(
                "FILE",
                "FORMAT",
            ),
        ),
        Ref("ObjectReferenceSegment"),
        "IS",
        Ref("QuotedLiteralSegment"),
    )


@snowflake_dialect.segment(replace=True)
class UseStatementSegment(BaseSegment):
    """A `USE` statement.

    https://docs.snowflake.com/en/sql-reference/sql/use.html
    """

    type = "use_statement"
    match_grammar = Sequence(
        "USE",
        OneOf(
            Sequence("ROLE", Ref("ObjectReferenceSegment")),
            Sequence("WAREHOUSE", Ref("ObjectReferenceSegment")),
            Sequence(
                Ref.keyword("DATABASE", optional=True),
                Ref("DatabaseReferenceSegment"),
            ),
            Sequence(
                Ref.keyword("SCHEMA", optional=True),
                Ref("SchemaReferenceSegment"),
            ),
            Sequence(
                "SECONDARY",
                "ROLES",
                OneOf(
                    "ALL",
                    "NONE",
                ),
            ),
        ),
    )


@snowflake_dialect.segment()
class CallStatementSegment(BaseSegment):
    """`CALL` statement.

    https://docs.snowflake.com/en/sql-reference/sql/call.html
    """

    type = "call_statement"
    match_grammar = Sequence(
        "CALL",
        Sequence(
            Ref("FunctionNameSegment"),
            Bracketed(
                Ref(
                    "FunctionContentsGrammar",
                    # The brackets might be empty for some functions...
                    optional=True,
                    ephemeral_name="FunctionContentsGrammar",
                ),
            ),
        ),
    )<|MERGE_RESOLUTION|>--- conflicted
+++ resolved
@@ -287,22 +287,6 @@
         optional=True,
     ),
     TemporaryTransientGrammar=OneOf(Ref("TemporaryGrammar"), "TRANSIENT"),
-<<<<<<< HEAD
-    QuotedLiteralSegment=OneOf(
-        # https://docs.snowflake.com/en/sql-reference/data-types-text.html#string-constants
-        NamedParser(
-            "single_quote",
-            CodeSegment,
-            name="quoted_literal",
-            type="literal",
-        ),
-        NamedParser(
-            "dollar_quote",
-            CodeSegment,
-            name="quoted_literal",
-            type="literal",
-        ),
-=======
     BaseExpressionElementGrammar=OneOf(
         # Allow use of CONNECT_BY_ROOT pseudo-columns.
         # https://docs.snowflake.com/en/sql-reference/constructs/connect-by.html#:~:text=Snowflake%20supports%20the%20CONNECT_BY_ROOT,the%20Examples%20section%20below.
@@ -313,7 +297,21 @@
         Ref("FunctionSegment"),
         Ref("ColumnReferenceSegment"),
         Ref("ExpressionSegment"),
->>>>>>> d016fefe
+    ),
+    QuotedLiteralSegment=OneOf(
+        # https://docs.snowflake.com/en/sql-reference/data-types-text.html#string-constants
+        NamedParser(
+            "single_quote",
+            CodeSegment,
+            name="quoted_literal",
+            type="literal",
+        ),
+        NamedParser(
+            "dollar_quote",
+            CodeSegment,
+            name="quoted_literal",
+            type="literal",
+        ),
     ),
 )
 
