"""The Snowflake dialect.

Inherits from ANSI.

Based on https://docs.snowflake.com/en/sql-reference-commands.html
"""

from sqlfluff.core.dialects import load_raw_dialect
from sqlfluff.core.parser import (
    AnyNumberOf,
    AnySetOf,
    Anything,
    BaseSegment,
    Bracketed,
    CodeSegment,
    CommentSegment,
    Dedent,
    Delimited,
    Indent,
    NamedParser,
    OneOf,
    OptionallyBracketed,
    Ref,
    RegexLexer,
    RegexParser,
    SegmentGenerator,
    Sequence,
    StartsWith,
    StringLexer,
    StringParser,
    SymbolSegment,
)
from sqlfluff.dialects.dialect_snowflake_keywords import (
    snowflake_reserved_keywords,
    snowflake_unreserved_keywords,
)
from sqlfluff.dialects import dialect_ansi as ansi

ansi_dialect = load_raw_dialect("ansi")
snowflake_dialect = ansi_dialect.copy_as("snowflake")

snowflake_dialect.patch_lexer_matchers(
    [
        # In snowflake, a double single quote resolves as a single quote in the string.
        # https://docs.snowflake.com/en/sql-reference/data-types-text.html#single-quoted-string-constants
        RegexLexer("single_quote", r"'([^'\\]|\\.|'')*'", CodeSegment),
        RegexLexer(
            "inline_comment",
            r"(--|#|//)[^\n]*",
            CommentSegment,
            segment_kwargs={"trim_start": ("--", "#", "//")},
        ),
    ]
)

snowflake_dialect.insert_lexer_matchers(
    [
        # Keyword assigner needed for keyword functions.
        StringLexer("parameter_assigner", "=>", CodeSegment),
        StringLexer("function_assigner", "->", CodeSegment),
        RegexLexer("stage_path", r"(?:@[^\s;)]+|'@[^']+')", CodeSegment),
        # Column selector
        # https://docs.snowflake.com/en/sql-reference/sql/select.html#parameters
        RegexLexer("column_selector", r"\$[0-9]+", CodeSegment),
        RegexLexer(
            "dollar_quote",
            r"\$\$.*\$\$",
            CodeSegment,
        ),
        RegexLexer(
            "dollar_literal",
            r"[$][a-zA-Z0-9_.]*",
            CodeSegment,
        ),
        RegexLexer("inline_dollar_sign", r"[a-zA-Z_][a-zA-Z0-9_$]*", CodeSegment),
        StringLexer("question_mark", "?", CodeSegment),
        StringLexer("exclude_bracket_open", "{-", CodeSegment),
        StringLexer("exclude_bracket_close", "-}", CodeSegment),
    ],
    before="like_operator",
)

snowflake_dialect.sets("bracket_pairs").add(
    ("exclude", "StartExcludeBracketSegment", "EndExcludeBracketSegment", True)
)

snowflake_dialect.add(
    # In snowflake, these are case sensitive even though they're not quoted
    # so they need a different `name` and `type` so they're not picked up
    # by other rules.
    ParameterAssignerSegment=StringParser(
        "=>", SymbolSegment, name="parameter_assigner", type="parameter_assigner"
    ),
    FunctionAssignerSegment=StringParser(
        "->", SymbolSegment, name="function_assigner", type="function_assigner"
    ),
    NakedSemiStructuredElementSegment=RegexParser(
        r"[A-Z0-9_]*",
        CodeSegment,
        name="naked_semi_structured_element",
        type="semi_structured_element",
    ),
    QuotedSemiStructuredElementSegment=NamedParser(
        "double_quote",
        CodeSegment,
        name="quoted_semi_structured_element",
        type="semi_structured_element",
    ),
    ColumnIndexIdentifierSegment=RegexParser(
        r"\$[0-9]+",
        CodeSegment,
        name="column_index_identifier_segment",
        type="identifier",
    ),
    LocalVariableNameSegment=RegexParser(
        r"[a-zA-Z0-9_]*",
        CodeSegment,
        name="declared_variable",
        type="variable",
    ),
    ReferencedVariableNameSegment=RegexParser(
        r"\$[A-Z][A-Z0-9_]*",
        CodeSegment,
        name="referenced_variable",
        type="variable",
        trim_chars=("$"),
    ),
    # We use a RegexParser instead of keywords as some (those with dashes) require
    # quotes:
    WarehouseSize=RegexParser(
        r"'?XSMALL'?|'?SMALL'?|'?MEDIUM'?|'?LARGE'?|'?XLARGE'?|'?XXLARGE'?|'?X2LARGE'?|"
        r"'?XXXLARGE'?|'?X3LARGE'?|'?X4LARGE'?|'?X5LARGE|'?X6LARGE'?|"
        r"'X-SMALL'|'X-LARGE'|'2X-LARGE'|'3X-LARGE'|'4X-LARGE'|'5X-LARGE'|'6X-LARGE'",
        CodeSegment,
        name="warehouse_size",
        type="warehouse_size",
    ),
    ValidationModeOptionSegment=RegexParser(
        r"'?RETURN_(?:\d+_ROWS|ERRORS|ALL_ERRORS)'?",
        CodeSegment,
        name="validation_mode_option",
        type="validation_mode_option",
    ),
    CopyOptionOnErrorSegment=RegexParser(
        r"'?CONTINUE'?|'?SKIP_FILE(?:_[0-9]+%?)?'?|'?ABORT_STATEMENT'?",
        CodeSegment,
        name="literal",
        type="literal",
    ),
    DoubleQuotedUDFBody=NamedParser(
        "double_quote",
        CodeSegment,
        name="udf_body",
        type="udf_body",
        trim_chars=('"',),
    ),
    SingleQuotedUDFBody=NamedParser(
        "single_quote",
        CodeSegment,
        name="udf_body",
        type="udf_body",
        trim_chars=("'",),
    ),
    DollarQuotedUDFBody=NamedParser(
        "dollar_quote",
        CodeSegment,
        name="udf_body",
        type="udf_body",
        trim_chars=("$",),
    ),
    StagePath=RegexParser(
        r"(?:@[^\s;)]+|'@[^']+')",
        CodeSegment,
        name="stage_path",
        type="identifier",
    ),
    S3Path=RegexParser(
        # https://docs.aws.amazon.com/AmazonS3/latest/userguide/bucketnamingrules.html
        r"'s3://[a-z0-9][a-z0-9\.-]{1,61}[a-z0-9](?:/.+)?'",
        CodeSegment,
        name="s3_path",
        type="bucket_path",
    ),
    GCSPath=RegexParser(
        # https://cloud.google.com/storage/docs/naming-buckets
        r"'gcs://[a-z0-9][\w\.-]{1,61}[a-z0-9](?:/.+)?'",
        CodeSegment,
        name="gcs_path",
        type="bucket_path",
    ),
    AzureBlobStoragePath=RegexParser(
        # https://docs.microsoft.com/en-us/azure/azure-resource-manager/management/resource-name-rules#microsoftstorage
        r"'azure://[a-z0-9][a-z0-9-]{1,61}[a-z0-9]\.blob\.core\.windows\.net/[a-z0-9]"
        r"[a-z0-9\.-]{1,61}[a-z0-9](?:/.+)?'",
        CodeSegment,
        name="azure_blob_storage_path",
        type="bucket_path",
    ),
    SnowflakeEncryptionOption=RegexParser(
        r"'SNOWFLAKE_FULL'|'SNOWFLAKE_SSE'",
        CodeSegment,
        name="snowflake_encryption_option",
        type="stage_encryption_option",
    ),
    S3EncryptionOption=RegexParser(
        r"'AWS_CSE'|'AWS_SSE_S3'|'AWS_SSE_KMS'",
        CodeSegment,
        name="s3_encryption_option",
        type="stage_encryption_option",
    ),
    GCSEncryptionOption=RegexParser(
        r"'GCS_SSE_KMS'",
        CodeSegment,
        name="gcs_encryption_option",
        type="stage_encryption_option",
    ),
    AzureBlobStorageEncryptionOption=RegexParser(
        r"'AZURE_CSE'",
        CodeSegment,
        name="azure_blob_storage_encryption_option",
        type="stage_encryption_option",
    ),
    FileType=RegexParser(
        r"'?CSV'?|'?JSON'?|'?AVRO'?|'?ORC'?|'?PARQUET'?|'?XML'?",
        CodeSegment,
        name="file_type",
        type="file_type",
    ),
    GroupByContentsGrammar=Delimited(
        OneOf(
            Ref("ColumnReferenceSegment"),
            # Can `GROUP BY 1`
            Ref("NumericLiteralSegment"),
            # Can `GROUP BY coalesce(col, 1)`
            Ref("ExpressionSegment"),
        ),
        terminator=OneOf(
            "ORDER", "LIMIT", "FETCH", "OFFSET", "HAVING", "QUALIFY", "WINDOW"
        ),
    ),
    LimitLiteralGrammar=OneOf(
        Ref("NumericLiteralSegment"),
        "NULL",
        # '' and $$$$ are allowed as alternatives to NULL.
        Ref("QuotedLiteralSegment"),
    ),
    StartExcludeBracketSegment=StringParser(
        "{-", SymbolSegment, name="start_exclude_bracket", type="start_exclude_bracket"
    ),
    EndExcludeBracketSegment=StringParser(
        "-}", SymbolSegment, name="end_exclude_bracket", type="end_exclude_bracket"
    ),
    QuestionMarkSegment=StringParser(
        "?", SymbolSegment, name="question_mark", type="question_mark"
    ),
    CaretSegment=StringParser("^", SymbolSegment, name="caret", type="caret"),
    DollarSegment=StringParser("$", SymbolSegment, name="dollar", type="dollar"),
    PatternQuantifierGrammar=Sequence(
        OneOf(
            Ref("PositiveSegment"),
            Ref("StarSegment"),
            Ref("QuestionMarkSegment"),
            Bracketed(
                OneOf(
                    Ref("NumericLiteralSegment"),
                    Sequence(
                        Ref("NumericLiteralSegment"),
                        Ref("CommaSegment"),
                    ),
                    Sequence(
                        Ref("CommaSegment"),
                        Ref("NumericLiteralSegment"),
                    ),
                    Sequence(
                        Ref("NumericLiteralSegment"),
                        Ref("CommaSegment"),
                        Ref("NumericLiteralSegment"),
                    ),
                ),
                bracket_type="curly",
                bracket_pairs_set="bracket_pairs",
            ),
        ),
        # To put a quantifier into “reluctant mode”.
        Ref("QuestionMarkSegment", optional=True),
        allow_gaps=False,
    ),
    PatternSymbolGrammar=Sequence(
        Ref("SingleIdentifierGrammar"),
        Ref("PatternQuantifierGrammar", optional=True),
        allow_gaps=False,
    ),
    PatternOperatorGrammar=OneOf(
        Ref("PatternSymbolGrammar"),
        Sequence(
            OneOf(
                Bracketed(
                    OneOf(
                        AnyNumberOf(
                            Ref("PatternOperatorGrammar"),
                        ),
                        Delimited(
                            Ref("PatternOperatorGrammar"),
                            delimiter=Ref("BitwiseOrSegment"),
                        ),
                    ),
                    bracket_type="exclude",
                    bracket_pairs_set="bracket_pairs",
                ),
                Bracketed(
                    OneOf(
                        AnyNumberOf(
                            Ref("PatternOperatorGrammar"),
                        ),
                        Delimited(
                            Ref("PatternOperatorGrammar"),
                            delimiter=Ref("BitwiseOrSegment"),
                        ),
                    ),
                ),
                Sequence(
                    "PERMUTE",
                    Bracketed(
                        Delimited(
                            Ref("PatternSymbolGrammar"),
                        ),
                    ),
                ),
            ),
            # Operators can also be followed by a quantifier.
            Ref("PatternQuantifierGrammar", optional=True),
            allow_gaps=False,
        ),
    ),
    PatternGrammar=Sequence(
        # https://docs.snowflake.com/en/sql-reference/constructs/match_recognize.html#pattern-specifying-the-pattern-to-match
        Ref("CaretSegment", optional=True),
        OneOf(
            AnyNumberOf(
                Ref("PatternOperatorGrammar"),
            ),
            Delimited(
                Ref("PatternOperatorGrammar"),
                delimiter=Ref("BitwiseOrSegment"),
            ),
        ),
        Ref("DollarSegment", optional=True),
    ),
)

snowflake_dialect.replace(
    NakedIdentifierSegment=SegmentGenerator(
        # Generate the anti template from the set of reserved keywords
        lambda dialect: RegexParser(
            # See https://docs.snowflake.com/en/sql-reference/identifiers-syntax.html
            r"[a-zA-Z_][a-zA-Z0-9_$]*",
            CodeSegment,
            name="naked_identifier",
            type="identifier",
            anti_template=r"^(" + r"|".join(dialect.sets("reserved_keywords")) + r")$",
        )
    ),
    LiteralGrammar=ansi_dialect.get_grammar("LiteralGrammar").copy(
        insert=[
            Ref("ReferencedVariableNameSegment"),
        ]
    ),
    Accessor_Grammar=AnyNumberOf(
        Ref("ArrayAccessorSegment"),
        # Add in semi structured expressions
        Ref("SemiStructuredAccessorSegment"),
    ),
    PreTableFunctionKeywordsGrammar=OneOf(Ref("LateralKeywordSegment")),
    FunctionContentsExpressionGrammar=OneOf(
        Ref("DatetimeUnitSegment"),
        Ref("NamedParameterExpressionSegment"),
        Ref("ReferencedVariableNameSegment"),
        Sequence(
            Ref("ExpressionSegment"),
            Sequence(OneOf("IGNORE", "RESPECT"), "NULLS", optional=True),
        ),
    ),
    JoinLikeClauseGrammar=Sequence(
        AnySetOf(
            Ref("MatchRecognizeClauseSegment"),
            Ref("ChangesClauseSegment"),
            Ref("ConnectByClauseSegment"),
            Ref("FromAtExpressionSegment"),
            Ref("FromBeforeExpressionSegment"),
            Ref("FromPivotExpressionSegment"),
            Ref("FromUnpivotExpressionSegment"),
            Ref("SamplingExpressionSegment"),
            min_times=1,
        ),
        Ref("AliasExpressionSegment", optional=True),
    ),
    SingleIdentifierGrammar=OneOf(
        Ref("NakedIdentifierSegment"),
        Ref("QuotedIdentifierSegment"),
        Ref("ColumnIndexIdentifierSegment"),
        Ref("ReferencedVariableNameSegment"),
        Ref("StagePath"),
    ),
    PostFunctionGrammar=Sequence(
        Ref("WithinGroupClauseSegment", optional=True),
        Sequence(OneOf("IGNORE", "RESPECT"), "NULLS", optional=True),
        Ref("OverClauseSegment", optional=True),
    ),
    TemporaryGrammar=Sequence(
        OneOf("LOCAL", "GLOBAL", optional=True),
        OneOf("TEMP", "TEMPORARY", optional=True),
        Sequence("VOLATILE", optional=True),
        optional=True,
    ),
    TemporaryTransientGrammar=OneOf(Ref("TemporaryGrammar"), "TRANSIENT"),
    BaseExpressionElementGrammar=OneOf(
        # Allow use of CONNECT_BY_ROOT pseudo-columns.
        # https://docs.snowflake.com/en/sql-reference/constructs/connect-by.html#:~:text=Snowflake%20supports%20the%20CONNECT_BY_ROOT,the%20Examples%20section%20below.
        Sequence("CONNECT_BY_ROOT", Ref("ColumnReferenceSegment")),
        Ref("LiteralGrammar"),
        Ref("BareFunctionSegment"),
        Ref("IntervalExpressionSegment"),
        Ref("FunctionSegment"),
        Ref("ColumnReferenceSegment"),
        Ref("ExpressionSegment"),
    ),
    QuotedLiteralSegment=OneOf(
        # https://docs.snowflake.com/en/sql-reference/data-types-text.html#string-constants
        NamedParser(
            "single_quote",
            CodeSegment,
            name="quoted_literal",
            type="literal",
        ),
        NamedParser(
            "dollar_quote",
            CodeSegment,
            name="quoted_literal",
            type="literal",
        ),
    ),
    LikeGrammar=OneOf(
        # https://docs.snowflake.com/en/sql-reference/functions/like.html
        Sequence("LIKE", OneOf("ALL", "ANY", optional=True)),
        "RLIKE",
        Sequence("ILIKE", Ref.keyword("ANY", optional=True)),
        "REGEXP",
    ),
    SelectClauseElementTerminatorGrammar=OneOf(
        "FROM",
        "WHERE",
        Sequence("ORDER", "BY"),
        "LIMIT",
        "FETCH",
        "OFFSET",
        Ref("CommaSegment"),
        Ref("SetOperatorSegment"),
    ),
    FromClauseTerminatorGrammar=OneOf(
        "WHERE",
        "LIMIT",
        "FETCH",
        "OFFSET",
        Sequence("GROUP", "BY"),
        Sequence("ORDER", "BY"),
        "HAVING",
        "QUALIFY",
        "WINDOW",
        Ref("SetOperatorSegment"),
        Ref("WithNoSchemaBindingClauseSegment"),
        Ref("WithDataClauseSegment"),
    ),
    WhereClauseTerminatorGrammar=OneOf(
        "LIMIT",
        "FETCH",
        "OFFSET",
        Sequence("GROUP", "BY"),
        Sequence("ORDER", "BY"),
        "HAVING",
        "QUALIFY",
        "WINDOW",
        "OVERLAPS",
    ),
)

# Add all Snowflake keywords
snowflake_dialect.sets("unreserved_keywords").clear()
snowflake_dialect.sets("unreserved_keywords").update(
    [n.strip().upper() for n in snowflake_unreserved_keywords.split("\n")]
)

snowflake_dialect.sets("reserved_keywords").clear()
snowflake_dialect.sets("reserved_keywords").update(
    [n.strip().upper() for n in snowflake_reserved_keywords.split("\n")]
)

# Add datetime units and their aliases from
# https://docs.snowflake.com/en/sql-reference/functions-date-time.html#label-supported-date-time-parts
snowflake_dialect.sets("datetime_units").clear()
snowflake_dialect.sets("datetime_units").update(
    [
        "YEAR",
        "Y",
        "YY",
        "YYY",
        "YYYY",
        "YR",
        "YEARS",
        "YRS",
        "MONTH",
        "MM",
        "MON",
        "MONS",
        "MONTHS",
        "DAY",
        "D",
        "DD",
        "DAYS",
        "DAYOFMONTH",
        "DAYOFWEEK",
        "WEEKDAY",
        "DOW",
        "DW",
        "DAYOFWEEKISO",
        "WEEKDAY_ISO",
        "DOW_ISO",
        "DW_ISO",
        "DAYOFYEAR",
        "YEARDAY",
        "DOY",
        "DY",
        "WEEK",
        "W",
        "WK",
        "WEEKOFYEAR",
        "WOY",
        "WY",
        "WEEKISO",
        "WEEK_ISO",
        "WEEKOFYEARISO",
        "WEEKOFYEAR_ISO",
        "QUARTER",
        "Q",
        "QTR",
        "QTRS",
        "QUARTERS",
        "YEAROFWEEK",
        "YEAROFWEEKISO",
        "HOUR",
        "H",
        "HH",
        "HR",
        "HOURS",
        "HRS",
        "MINUTE",
        "M",
        "MI",
        "MIN",
        "MINUTES",
        "MINS",
        "SECOND",
        "S",
        "SEC",
        "SECONDS",
        "SECS",
        "MILLISECOND",
        "MS",
        "MSEC",
        "MILLISECONDS",
        "MICROSECOND",
        "US",
        "USEC",
        "MICROSECONDS",
        "NANOSECOND",
        "NS",
        "NSEC",
        "NANOSEC",
        "NSECOND",
        "NANOSECONDS",
        "NANOSECS",
        "NSECONDS",
        "EPOCH_SECOND",
        "EPOCH",
        "EPOCH_SECONDS",
        "EPOCH_MILLISECOND",
        "EPOCH_MILLISECONDS",
        "EPOCH_MICROSECOND",
        "EPOCH_MICROSECONDS",
        "EPOCH_NANOSECOND",
        "EPOCH_NANOSECONDS",
        "TIMEZONE_HOUR",
        "TZH",
        "TIMEZONE_MINUTE",
        "TZM",
    ]
)


class ConnectByClauseSegment(BaseSegment):
    """A `CONNECT BY` clause.

    https://docs.snowflake.com/en/sql-reference/constructs/connect-by.html
    """

    type = "connectby_clause"
    match_grammar = Sequence(
        "START",
        "WITH",
        Ref("ExpressionSegment"),
        "CONNECT",
        "BY",
        Delimited(
            Sequence(
                Ref.keyword("PRIOR", optional=True),
                Ref("ColumnReferenceSegment"),
                Ref("EqualsSegment"),
                Ref.keyword("PRIOR", optional=True),
                Ref("ColumnReferenceSegment"),
            ),
        ),
    )


class GroupByClauseSegment(BaseSegment):
    """A `GROUP BY` clause like in `SELECT`.

    Snowflake supports Cube, Rollup, and Grouping Sets

    https://docs.snowflake.com/en/sql-reference/constructs/group-by.html
    """

    type = "groupby_clause"
    match_grammar = StartsWith(
        Sequence("GROUP", "BY"),
        terminator=OneOf(
            "ORDER", "LIMIT", "FETCH", "OFFSET", "HAVING", "QUALIFY", "WINDOW"
        ),
        enforce_whitespace_preceding_terminator=True,
    )
    parse_grammar = Sequence(
        "GROUP",
        "BY",
        Indent,
        OneOf(
            Sequence(
                OneOf("CUBE", "ROLLUP", Sequence("GROUPING", "SETS")),
                Bracketed(
                    Ref("GroupByContentsGrammar"),
                ),
            ),
            Ref("GroupByContentsGrammar"),
        ),
        Dedent,
    )


class ValuesClauseSegment(BaseSegment):
    """A `VALUES` clause like in `INSERT`."""

    type = "values_clause"
    match_grammar = Sequence(
        "VALUES",
        Delimited(
            Bracketed(
                Delimited(
                    # DEFAULT and NULL keywords used in
                    # INSERT INTO statement.
                    "DEFAULT",
                    "NULL",
                    Ref("ExpressionSegment"),
                    ephemeral_name="ValuesClauseElements",
                )
            ),
        ),
    )


class InsertStatementSegment(BaseSegment):
    """An `INSERT` statement.

    https://docs.snowflake.com/en/sql-reference/sql/insert.html
    https://docs.snowflake.com/en/sql-reference/sql/insert-multi-table.html
    """

    type = "insert_statement"
    match_grammar = Sequence(
        "INSERT",
        Ref.keyword("OVERWRITE", optional=True),
        OneOf(
            # Single table INSERT INTO.
            Sequence(
                "INTO",
                Ref("TableReferenceSegment"),
                Ref("BracketedColumnReferenceListGrammar", optional=True),
                Ref("SelectableGrammar"),
            ),
            # Unconditional multi-table INSERT INTO.
            Sequence(
                "ALL",
                AnyNumberOf(
                    Sequence(
                        "INTO",
                        Ref("TableReferenceSegment"),
                        Ref("BracketedColumnReferenceListGrammar", optional=True),
                        Ref("ValuesClauseSegment", optional=True),
                    ),
                    min_times=1,
                ),
                Ref("SelectStatementSegment"),
            ),
            # Conditional multi-table INSERT INTO.
            Sequence(
                OneOf(
                    "FIRST",
                    "ALL",
                ),
                AnyNumberOf(
                    Sequence(
                        "WHEN",
                        Ref("ExpressionSegment"),
                        "THEN",
                        AnyNumberOf(
                            Sequence(
                                "INTO",
                                Ref("TableReferenceSegment"),
                                Ref(
                                    "BracketedColumnReferenceListGrammar", optional=True
                                ),
                                Ref("ValuesClauseSegment", optional=True),
                            ),
                            min_times=1,
                        ),
                    ),
                    min_times=1,
                ),
                Sequence(
                    "ELSE",
                    "INTO",
                    Ref("TableReferenceSegment"),
                    Ref("BracketedColumnReferenceListGrammar", optional=True),
                    Ref("ValuesClauseSegment", optional=True),
                    optional=True,
                ),
                Ref("SelectStatementSegment"),
            ),
        ),
    )


class FunctionDefinitionGrammar(BaseSegment):
    """This is the body of a `CREATE FUNCTION AS` statement."""

    type = "function_definition"
    match_grammar = Sequence(
        "AS",
        Ref("QuotedLiteralSegment"),
        Sequence(
            "LANGUAGE",
            # Not really a parameter, but best fit for now.
            Ref("ParameterNameSegment"),
            optional=True,
        ),
    )


class StatementSegment(ansi.StatementSegment):
    """A generic segment, to any of its child subsegments."""

    parse_grammar = ansi.StatementSegment.parse_grammar.copy(
        insert=[
            Ref("CreateStatementSegment"),
            Ref("CreateTaskSegment"),
            Ref("CreateCloneStatementSegment"),
            Ref("CreateProcedureStatementSegment"),
            Ref("ShowStatementSegment"),
            Ref("AlterUserSegment"),
            Ref("AlterSessionStatementSegment"),
            Ref("AlterTaskStatementSegment"),
            Ref("SetAssignmentStatementSegment"),
            Ref("CallStoredProcedureSegment"),
            Ref("MergeStatementSegment"),
            Ref("CopyIntoTableStatementSegment"),
            Ref("AlterWarehouseStatementSegment"),
            Ref("CreateExternalTableSegment"),
            Ref("CreateSchemaStatementSegment"),
            Ref("AlterSchemaStatementSegment"),
            Ref("CreateFunctionStatementSegment"),
            Ref("AlterFunctionStatementSegment"),
            Ref("CreateStageSegment"),
            Ref("AlterStageSegment"),
            Ref("CreateStreamStatementSegment"),
            Ref("AlterStreamStatementSegment"),
            Ref("UnsetStatementSegment"),
            Ref("UndropStatementSegment"),
            Ref("CommentStatementSegment"),
            Ref("CallStatementSegment"),
            Ref("AlterViewStatementSegment"),
        ],
        remove=[
            Ref("CreateTypeStatementSegment"),
            Ref("CreateExtensionStatementSegment"),
            Ref("CreateIndexStatementSegment"),
            Ref("DropIndexStatementSegment"),
        ],
    )


class SetAssignmentStatementSegment(BaseSegment):
    """A `SET` statement.

    https://docs.snowflake.com/en/sql-reference/sql/set.html
    """

    type = "set_statement"

    match_grammar = OneOf(
        Sequence(
            "SET",
            Ref("LocalVariableNameSegment"),
            Ref("EqualsSegment"),
            Ref("ExpressionSegment"),
        ),
        Sequence(
            "SET",
            Bracketed(
                Delimited(
                    Ref("LocalVariableNameSegment"), delimiter=Ref("CommaSegment")
                )
            ),
            Ref("EqualsSegment"),
            Bracketed(
                Delimited(
                    Ref("ExpressionSegment"),
                    delimiter=Ref("CommaSegment"),
                ),
            ),
        ),
    )


class CallStoredProcedureSegment(BaseSegment):
    """This is a CALL statement used to execute a stored procedure.

    https://docs.snowflake.com/en/sql-reference/sql/call.html
    """

    type = "call_segment"

    match_grammar = Sequence(
        "CALL",
        Ref("FunctionSegment"),
    )


class WithinGroupClauseSegment(BaseSegment):
    """An WITHIN GROUP clause for window functions.

    https://docs.snowflake.com/en/sql-reference/functions/listagg.html.
    https://docs.snowflake.com/en/sql-reference/functions/array_agg.html.
    """

    type = "withingroup_clause"
    match_grammar = Sequence(
        "WITHIN",
        "GROUP",
        Bracketed(Anything(optional=True)),
    )

    parse_grammar = Sequence(
        "WITHIN",
        "GROUP",
        Bracketed(Ref("OrderByClauseSegment", optional=True)),
    )


class MatchRecognizeClauseSegment(BaseSegment):
    """A `MATCH_RECOGNIZE` clause.

    https://docs.snowflake.com/en/sql-reference/constructs/match_recognize.html
    """

    type = "match_recognize_clause"
    match_grammar = Sequence(
        "MATCH_RECOGNIZE",
        Bracketed(
            Ref("PartitionClauseSegment", optional=True),
            Ref("OrderByClauseSegment", optional=True),
            Sequence(
                "MEASURES",
                Delimited(
                    Sequence(
                        # The edges of the window frame can be specified
                        # by using either RUNNING or FINAL semantics.
                        # https://docs.snowflake.com/en/sql-reference/constructs/match_recognize.html#expressions-in-define-and-measures-clauses
                        OneOf(
                            "FINAL",
                            "RUNNING",
                            optional=True,
                        ),
                        Ref("ExpressionSegment"),
                        Ref("AliasExpressionSegment"),
                    ),
                ),
                optional=True,
            ),
            OneOf(
                Sequence(
                    "ONE",
                    "ROW",
                    "PER",
                    "MATCH",
                ),
                Sequence(
                    "ALL",
                    "ROWS",
                    "PER",
                    "MATCH",
                    OneOf(
                        Sequence(
                            "SHOW",
                            "EMPTY",
                            "MATCHES",
                        ),
                        Sequence(
                            "OMIT",
                            "EMPTY",
                            "MATCHES",
                        ),
                        Sequence(
                            "WITH",
                            "UNMATCHED",
                            "ROWS",
                        ),
                        optional=True,
                    ),
                ),
                optional=True,
            ),
            Sequence(
                "AFTER",
                "MATCH",
                "SKIP",
                OneOf(
                    Sequence(
                        "PAST",
                        "LAST",
                        "ROW",
                    ),
                    Sequence(
                        "TO",
                        "NEXT",
                        "ROW",
                    ),
                    Sequence(
                        "TO",
                        OneOf("FIRST", "LAST", optional=True),
                        Ref("SingleIdentifierGrammar"),
                    ),
                ),
                optional=True,
            ),
            "PATTERN",
            Bracketed(
                Ref("PatternGrammar"),
            ),
            "DEFINE",
            Delimited(
                Sequence(
                    Ref("SingleIdentifierGrammar"),
                    "AS",
                    Ref("ExpressionSegment"),
                ),
            ),
        ),
    )


class ChangesClauseSegment(BaseSegment):
    """A `CHANGES` clause.

    https://docs.snowflake.com/en/sql-reference/constructs/changes.html
    """

    type = "changes_clause"
    match_grammar = Sequence(
        "CHANGES",
        Bracketed(
            "INFORMATION",
            Ref("ParameterAssignerSegment"),
            OneOf("DEFAULT", "APPEND_ONLY"),
        ),
        OneOf(
            Sequence(
                "AT",
                Bracketed(
                    OneOf("TIMESTAMP", "OFFSET", "STATEMENT"),
                    Ref("ParameterAssignerSegment"),
                    Ref("ExpressionSegment"),
                ),
            ),
            Sequence(
                "BEFORE",
                Bracketed(
                    "STATEMENT",
                    Ref("ParameterAssignerSegment"),
                    Ref("ExpressionSegment"),
                ),
            ),
        ),
        Sequence(
            "END",
            Bracketed(
                OneOf("TIMESTAMP", "OFFSET", "STATEMENT"),
                Ref("ParameterAssignerSegment"),
                Ref("ExpressionSegment"),
            ),
            optional=True,
        ),
    )


class FromAtExpressionSegment(BaseSegment):
    """An AT expression."""

    type = "from_at_expression"
    match_grammar = Sequence("AT", Bracketed(Anything()))

    parse_grammar = Sequence(
        "AT",
        Bracketed(
            OneOf("TIMESTAMP", "OFFSET", "STATEMENT"),
            Ref("ParameterAssignerSegment"),
            Ref("ExpressionSegment"),
        ),
    )


class FromBeforeExpressionSegment(BaseSegment):
    """A BEFORE expression."""

    type = "from_before_expression"
    match_grammar = Sequence("BEFORE", Bracketed(Anything()))

    parse_grammar = Sequence(
        "BEFORE",
        Bracketed(
            OneOf("TIMESTAMP", "OFFSET", "STATEMENT"),
            Ref("ParameterAssignerSegment"),
            Ref("ExpressionSegment"),
        ),
    )


class FromPivotExpressionSegment(BaseSegment):
    """A PIVOT expression."""

    type = "from_pivot_expression"
    match_grammar = Sequence(
        "PIVOT",
        Bracketed(
            Ref("FunctionSegment"),
            "FOR",
            Ref("SingleIdentifierGrammar"),
            "IN",
            Bracketed(Delimited(Ref("LiteralGrammar"), delimiter=Ref("CommaSegment"))),
        ),
    )


class FromUnpivotExpressionSegment(BaseSegment):
    """An UNPIVOT expression."""

    type = "from_unpivot_expression"
    match_grammar = Sequence(
        "UNPIVOT",
        Bracketed(
            Ref("SingleIdentifierGrammar"),
            "FOR",
            Ref("SingleIdentifierGrammar"),
            "IN",
            Bracketed(
                Delimited(Ref("SingleIdentifierGrammar"), delimiter=Ref("CommaSegment"))
            ),
        ),
    )


class SamplingExpressionSegment(BaseSegment):
    """A sampling expression."""

    type = "sample_expression"
    match_grammar = Sequence(
        OneOf("SAMPLE", "TABLESAMPLE"),
        OneOf("BERNOULLI", "ROW", "SYSTEM", "BLOCK", optional=True),
        Bracketed(Ref("NumericLiteralSegment"), Ref.keyword("ROWS", optional=True)),
        Sequence(
            OneOf("REPEATABLE", "SEED"),
            Bracketed(Ref("NumericLiteralSegment")),
            optional=True,
        ),
    )


class NamedParameterExpressionSegment(BaseSegment):
    """A keyword expression.

    e.g. 'input => custom_fields'

    """

    type = "snowflake_keyword_expression"
    match_grammar = Sequence(
        Ref("ParameterNameSegment"),
        Ref("ParameterAssignerSegment"),
        OneOf(
            Ref("LiteralGrammar"),
            Ref("ColumnReferenceSegment"),
            Ref("ExpressionSegment"),
        ),
    )


class SemiStructuredAccessorSegment(BaseSegment):
    """A semi-structured data accessor segment.

    https://docs.snowflake.com/en/user-guide/semistructured-considerations.html
    """

    type = "snowflake_semi_structured_expression"
    match_grammar = Sequence(
        OneOf(
            # If a field is already a VARIANT, this could
            # be initiated by a colon or a dot. This is particularly
            # useful when a field is an ARRAY of objects.
            Ref("DotSegment"),
            Ref("ColonSegment"),
        ),
        OneOf(
            Ref("NakedSemiStructuredElementSegment"),
            Ref("QuotedSemiStructuredElementSegment"),
        ),
        Ref("ArrayAccessorSegment", optional=True),
        AnyNumberOf(
            Sequence(
                OneOf(
                    # Can be delimited by dots or colons
                    Ref("DotSegment"),
                    Ref("ColonSegment"),
                ),
                OneOf(
                    Ref("NakedSemiStructuredElementSegment"),
                    Ref("QuotedSemiStructuredElementSegment"),
                ),
                allow_gaps=True,
            ),
            Ref("ArrayAccessorSegment", optional=True),
            allow_gaps=True,
        ),
        allow_gaps=True,
    )


class QualifyClauseSegment(BaseSegment):
    """A `QUALIFY` clause like in `SELECT`.

    https://docs.snowflake.com/en/sql-reference/constructs/qualify.html
    """

    type = "qualify_clause"
    match_grammar = StartsWith(
        "QUALIFY",
        terminator=OneOf(
            Sequence("ORDER", "BY"),
            "LIMIT",
            "FETCH",
            "OFFSET",
        ),
    )
    parse_grammar = Sequence(
        "QUALIFY",
        Indent,
        OneOf(
            Bracketed(
                Ref("ExpressionSegment"),
            ),
            Ref("ExpressionSegment"),
        ),
        Dedent,
    )


class SelectStatementSegment(ansi.SelectStatementSegment):
    """A snowflake `SELECT` statement including optional Qualify.

    https://docs.snowflake.com/en/sql-reference/constructs/qualify.html
    """

    type = "select_statement"
    match_grammar = StartsWith(
        # NB: In bigquery, the select clause may include an EXCEPT, which
        # will also match the set operator, but by starting with the whole
        # select clause rather than just the SELECT keyword, we normally
        # mitigate that here. But this isn't BigQuery! So we can be more
        # efficient and just just the keyword.
        "SELECT",
        terminator=Ref("SetOperatorSegment"),
    )

    parse_grammar = ansi.SelectStatementSegment.parse_grammar.copy(
        insert=[Ref("QualifyClauseSegment", optional=True)],
        before=Ref("OrderByClauseSegment", optional=True),
    )


class SelectClauseModifierSegment(BaseSegment):
    """Things that come after SELECT but before the columns, specifically for Snowflake.

    https://docs.snowflake.com/en/sql-reference/constructs.html
    """

    type = "select_clause_modifier"
    match_grammar = Sequence(
        OneOf("DISTINCT", "ALL", optional=True),
        # TOP N is unique to Snowflake, and we can optionally add DISTINCT/ALL in front
        # of it.
        Sequence("TOP", Ref("NumericLiteralSegment"), optional=True),
    )


class AlterTableStatementSegment(BaseSegment):
    """An `ALTER TABLE` statement.

    https://docs.snowflake.com/en/sql-reference/sql/alter-table.html
    If possible, please keep the order below the same as Snowflake's doc:
    """

    type = "alter_table_statement"

    match_grammar = Sequence(
        "ALTER",
        "TABLE",
        Ref("TableReferenceSegment"),
        OneOf(
            # Rename
            Sequence(
                "RENAME",
                "TO",
                Ref("TableReferenceSegment"),
            ),
            # Swap With
            Sequence(
                "SWAP",
                "WITH",
                Ref("TableReferenceSegment"),
            ),
            # searchOptimizationAction
            # N.B. Since SEARCH and OPTIMIZATION are unreserved keywords
            # we move this above AlterTableTableColumnActionSegment
            # in order to avoid matching these as columns.
            Sequence(
                OneOf(
                    "ADD",
                    "DROP",
                ),
                "SEARCH",
                "OPTIMIZATION",
            ),
            Ref("AlterTableClusteringActionSegment"),
            Ref("AlterTableTableColumnActionSegment"),
            # @TODO: constraintAction
            # @TODO: extTableColumnAction
            # SET Table options
            # @TODO: Restrict the list of parameters supported per Snowflake doc.
            Sequence(
                Ref.keyword("SET"),
                OneOf(
                    Ref("ParameterNameSegment"),
                    Ref.keyword("COMMENT"),
                ),
                Ref("EqualsSegment", optional=True),
                OneOf(
                    Ref("LiteralGrammar"),
                    Ref("NakedIdentifierSegment"),
                    Ref("QuotedLiteralSegment"),
                ),
            ),
            # @TODO: Set/unset TAG
            # @TODO: Unset table options
            # @TODO: Add/drop row access policies
        ),
    )


class AlterTableTableColumnActionSegment(BaseSegment):
    """ALTER TABLE `tableColumnAction` per defined in Snowflake's grammar.

    https://docs.snowflake.com/en/sql-reference/sql/alter-table.html
    https://docs.snowflake.com/en/sql-reference/sql/alter-table-column.html

    If possible, please match the order of this sequence with what's defined in
    Snowflake's tableColumnAction grammar.
    """

    type = "alter_table_table_column_action"

    match_grammar = OneOf(
        # Add Column
        Sequence(
            "ADD",
            "COLUMN",
            # Handle Multiple Columns
            Delimited(
                Sequence(
                    Ref("ColumnReferenceSegment"),
                    Ref("DatatypeSegment"),
                    OneOf(
                        # Default
                        Sequence(
                            "DEFAULT",
                            Ref("ExpressionSegment"),
                        ),
                        # Auto-increment/identity column
                        Sequence(
                            OneOf(
                                "AUTOINCREMENT",
                                "IDENTITY",
                            ),
                            OneOf(
                                # ( <start_num>, <step_num> )
                                Bracketed(
                                    Ref("NumericLiteralSegment"),
                                    Ref("CommaSegment"),
                                    Ref("NumericLiteralSegment"),
                                ),
                                # START <num> INCREMENT <num>
                                Sequence(
                                    "START",
                                    Ref("NumericLiteralSegment"),
                                    "INCREMENT",
                                    Ref("NumericLiteralSegment"),
                                ),
                                optional=True,
                            ),
                        ),
                        optional=True,
                    ),
                    # @TODO: Add support for `inlineConstraint`
                    Sequence(
                        Ref.keyword("WITH", optional=True),
                        "MASKING",
                        "POLICY",
                        Ref("FunctionNameSegment"),
                        Sequence(
                            "USING",
                            Bracketed(
                                Delimited(
                                    OneOf(
                                        Ref("ColumnReferenceSegment"),
                                        Ref("ExpressionSegment"),
                                    )
                                ),
                            ),
                            optional=True,
                        ),
                        optional=True,
                    ),
                    Ref("CommentClauseSegment", optional=True),
                ),
            ),
        ),
        # Rename column
        Sequence(
            "RENAME",
            "COLUMN",
            Ref("ColumnReferenceSegment"),
            "TO",
            Ref("ColumnReferenceSegment"),
        ),
        # Alter/Modify column(s)
        Sequence(
            OneOf("ALTER", "MODIFY"),
            OptionallyBracketed(
                Delimited(
                    OneOf(
                        # Add things
                        Sequence(
                            Ref.keyword("COLUMN", optional=True),
                            Ref("ColumnReferenceSegment"),
                            OneOf(
                                Sequence("DROP", "DEFAULT"),
                                Sequence(
                                    "SET",
                                    "DEFAULT",
                                    Ref("NakedIdentifierSegment"),
                                    Ref("DotSegment"),
                                    "NEXTVAL",
                                ),
                                Sequence(
                                    OneOf("SET", "DROP", optional=True),
                                    "NOT",
                                    "NULL",
                                ),
                                Sequence(
                                    Sequence(
                                        Sequence("SET", "DATA", optional=True),
                                        "TYPE",
                                        optional=True,
                                    ),
                                    Ref("DatatypeSegment"),
                                ),
                                Ref("CommentClauseSegment"),
                            ),
                        ),
                        Sequence(
                            "COLUMN",
                            Ref("ColumnReferenceSegment"),
                            "SET",
                            "MASKING",
                            "POLICY",
                            Ref("FunctionNameSegment"),
                            Sequence(
                                "USING",
                                Bracketed(
                                    Delimited(
                                        OneOf(
                                            Ref("ColumnReferenceSegment"),
                                            Ref("ExpressionSegment"),
                                        )
                                    ),
                                ),
                                optional=True,
                            ),
                        ),
                        Sequence(
                            "COLUMN",
                            Ref("ColumnReferenceSegment"),
                            "UNSET",
                            "MASKING",
                            "POLICY",
                        ),
                        # @TODO: Set/Unset TAG support
                    ),
                ),
            ),
        ),
        # Drop column
        Sequence(
            "DROP",
            Ref.keyword("COLUMN", optional=True),
            Delimited(Ref("ColumnReferenceSegment")),
        ),
        # @TODO: Drop columns
        # vvvvv COPIED FROM ANSI vvvvv
        # @TODO: Removed these once `tableColumnAction` is properly supported.
        Sequence(
            OneOf("ADD", "MODIFY"),
            Ref.keyword("COLUMN", optional=True),
            Ref("ColumnDefinitionSegment"),
            OneOf(
                Sequence(OneOf("FIRST", "AFTER"), Ref("ColumnReferenceSegment")),
                # Bracketed Version of the same
                Ref("BracketedColumnReferenceListGrammar"),
                optional=True,
            ),
        ),
    )


class AlterTableClusteringActionSegment(BaseSegment):
    """ALTER TABLE `clusteringAction` per defined in Snowflake's grammar.

    https://docs.snowflake.com/en/sql-reference/sql/alter-table.html#clustering-actions-clusteringaction
    """

    type = "alter_table_clustering_action"

    match_grammar = OneOf(
        Sequence(
            "CLUSTER",
            "BY",
            Bracketed(
                Delimited(Ref("ExpressionSegment")),
            ),
        ),
        # N.B. RECLUSTER is deprecated:
        # https://docs.snowflake.com/en/user-guide/tables-clustering-manual.html
        Sequence(
            "RECLUSTER",
            Sequence(
                "MAX_SIZE",
                Ref("EqualsSegment"),
                Ref("NumericLiteralSegment"),
                optional=True,
            ),
            Ref("WhereClauseSegment", optional=True),
        ),
        Sequence(
            OneOf(
                "SUSPEND",
                "RESUME",
            ),
            "RECLUSTER",
        ),
        Sequence(
            "DROP",
            "CLUSTERING",
            "KEY",
        ),
    )


class AlterWarehouseStatementSegment(BaseSegment):
    """An `ALTER WAREHOUSE` statement.

    https://docs.snowflake.com/en/sql-reference/sql/alter-warehouse.html

    """

    type = "alter_warehouse_statement"
    match_grammar = Sequence(
        "ALTER",
        "WAREHOUSE",
        Sequence("IF", "EXISTS", optional=True),
        OneOf(
            Sequence(
                Ref("NakedIdentifierSegment", optional=True),
                OneOf(
                    "SUSPEND",
                    Sequence(
                        "RESUME",
                        Sequence("IF", "SUSPENDED", optional=True),
                    ),
                ),
            ),
            Sequence(
                Ref("NakedIdentifierSegment", optional=True),
                Sequence(
                    "ABORT",
                    "ALL",
                    "QUERIES",
                ),
            ),
            Sequence(
                Ref("NakedIdentifierSegment"),
                "RENAME",
                "TO",
                Ref("NakedIdentifierSegment"),
            ),
            Sequence(
                Ref("NakedIdentifierSegment"),
                "SET",
                OneOf(
                    AnyNumberOf(
                        Ref("WarehouseObjectPropertiesSegment"),
                        Ref("CommentEqualsClauseSegment"),
                        Ref("WarehouseObjectParamsSegment"),
                    ),
                    Ref("TagEqualsSegment"),
                ),
            ),
            Sequence(
                Ref("NakedIdentifierSegment"),
                "UNSET",
                OneOf(
                    Delimited(Ref("NakedIdentifierSegment")),
                    Sequence("TAG", Delimited(Ref("NakedIdentifierSegment"))),
                ),
            ),
        ),
    )


class CommentClauseSegment(BaseSegment):
    """A comment clause.

    e.g. COMMENT 'column description'
    """

    type = "comment_clause"
    match_grammar = Sequence("COMMENT", Ref("QuotedLiteralSegment"))


class CommentEqualsClauseSegment(BaseSegment):
    """A comment clause.

    e.g. COMMENT = 'view/table description'
    """

    type = "comment_equals_clause"
    match_grammar = Sequence(
        "COMMENT", Ref("EqualsSegment"), Ref("QuotedLiteralSegment")
    )


class TagBracketedEqualsSegment(BaseSegment):
    """A tag clause.

    e.g. TAG (tag1 = 'value1', tag2 = 'value2')
    """

    type = "tag_bracketed_equals"
    match_grammar = Sequence(
        Sequence("WITH", optional=True),
        "TAG",
        Bracketed(
            Delimited(
                Sequence(
                    Ref("NakedIdentifierSegment"),
                    Ref("EqualsSegment"),
                    Ref("QuotedLiteralSegment"),
                )
            ),
        ),
    )


class TagEqualsSegment(BaseSegment):
    """A tag clause.

    e.g. TAG tag1 = 'value1', tag2 = 'value2'
    """

    type = "tag_equals"
    match_grammar = Sequence(
        "TAG",
        Delimited(
            Sequence(
                Ref("NakedIdentifierSegment"),
                Ref("EqualsSegment"),
                Ref("QuotedLiteralSegment"),
            )
        ),
    )


class UnorderedSelectStatementSegment(ansi.SelectStatementSegment):
    """A snowflake unordered `SELECT` statement including optional Qualify.

    https://docs.snowflake.com/en/sql-reference/constructs/qualify.html
    """

    type = "select_statement"
    match_grammar = ansi.UnorderedSelectStatementSegment.match_grammar.copy()

    parse_grammar = ansi.UnorderedSelectStatementSegment.parse_grammar.copy(
        insert=[Ref("QualifyClauseSegment", optional=True)],
        before=Ref("OverlapsClauseSegment", optional=True),
    )


class CreateCloneStatementSegment(BaseSegment):
    """A snowflake `CREATE ... CLONE` statement.

    https://docs.snowflake.com/en/sql-reference/sql/create-clone.html
    """

    type = "create_clone_statement"
    match_grammar = Sequence(
        "CREATE",
        Sequence("OR", "REPLACE", optional=True),
        OneOf(
            "DATABASE",
            "SCHEMA",
            "TABLE",
            "SEQUENCE",
            Sequence("FILE", "FORMAT"),
            "STAGE",
            "STREAM",
            "TASK",
        ),
        Sequence("IF", "NOT", "EXISTS", optional=True),
        Ref("SingleIdentifierGrammar"),
        "CLONE",
        Ref("SingleIdentifierGrammar"),
        OneOf(
            Ref("FromAtExpressionSegment"),
            Ref("FromBeforeExpressionSegment"),
            optional=True,
        ),
    )


class CreateProcedureStatementSegment(BaseSegment):
    """A snowflake `CREATE ... PROCEDURE` statement.

    https://docs.snowflake.com/en/sql-reference/sql/create-procedure.html
    """

    type = "create_procedure_statement"
    match_grammar = Sequence(
        "CREATE",
        Sequence("OR", "REPLACE", optional=True),
        "PROCEDURE",
        Ref("FunctionNameSegment"),
        Ref("FunctionParameterListGrammar"),
        "RETURNS",
        Ref("DatatypeSegment"),
        Sequence("NOT", "NULL", optional=True),
        "LANGUAGE",
        "JAVASCRIPT",
        OneOf(
            Sequence("CALLED", "ON", "NULL", "INPUT"),
            Sequence("RETURNS", "NULL", "ON", "NULL", "INPUT"),
            "STRICT",
            optional=True,
        ),
        OneOf("VOLATILE", "IMMUTABLE", optional=True),
        Ref("CommentEqualsClauseSegment", optional=True),
        Sequence("EXECUTE", "AS", OneOf("CALLER", "OWNER"), optional=True),
        "AS",
        OneOf(
            Ref("DoubleQuotedUDFBody"),
            Ref("SingleQuotedUDFBody"),
            Ref("DollarQuotedUDFBody"),
        ),
    )


class CreateFunctionStatementSegment(BaseSegment):
    """A snowflake `CREATE ... FUNCTION` statement for SQL and JavaScript functions.

    https://docs.snowflake.com/en/sql-reference/sql/create-function.html
    """

    type = "create_function_statement"
    match_grammar = Sequence(
        "CREATE",
        Sequence("OR", "REPLACE", optional=True),
        Sequence("SECURE", optional=True),
        "FUNCTION",
        Ref("FunctionNameSegment"),
        Ref("FunctionParameterListGrammar"),
        "RETURNS",
        OneOf(
            Ref("DatatypeSegment"),
            Sequence("TABLE", Bracketed(Delimited(Ref("ColumnDefinitionSegment")))),
        ),
        Sequence("NOT", "NULL", optional=True),
        OneOf("VOLATILE", "IMMUTABLE", optional=True),
        Sequence("LANGUAGE", "JAVASCRIPT", optional=True),
        OneOf(
            Sequence("CALLED", "ON", "NULL", "INPUT"),
            Sequence("RETURNS", "NULL", "ON", "NULL", "INPUT"),
            "STRICT",
            optional=True,
        ),
        OneOf("VOLATILE", "IMMUTABLE", optional=True),
        Ref("CommentEqualsClauseSegment", optional=True),
        "AS",
        OneOf(
            Ref("DoubleQuotedUDFBody"),
            Ref("SingleQuotedUDFBody"),
            Ref("DollarQuotedUDFBody"),
        ),
    )


class AlterFunctionStatementSegment(BaseSegment):
    """A snowflake `ALTER ... FUNCTION` statement.

    https://docs.snowflake.com/en/sql-reference/sql/alter-function.html
    """

    type = "alter_function_statement"
    match_grammar = Sequence(
        "ALTER",
        "FUNCTION",
        Sequence("IF", "EXISTS", optional=True),
        Ref("FunctionNameSegment"),
        Ref("FunctionParameterListGrammar"),
        OneOf(
            Sequence("RENAME", "TO", Ref("FunctionNameSegment")),
            Sequence("SET", OneOf("SECURE", Ref("CommentEqualsClauseSegment"))),
            Sequence("UNSET", OneOf("SECURE", "COMMENT")),
        ),
    )


class WarehouseObjectPropertiesSegment(BaseSegment):
    """A snowflake Warehouse Object Properties segment.

    https://docs.snowflake.com/en/sql-reference/sql/create-warehouse.html
    https://docs.snowflake.com/en/sql-reference/sql/alter-warehouse.html

    Note: comments are handled seperately so not incorrectly marked as
    warehouse object.
    """

    type = "warehouse_object_properties"

    match_grammar = AnySetOf(
        Sequence(
            "WAREHOUSE_SIZE",
            Ref("EqualsSegment"),
            Ref("WarehouseSize"),
        ),
        Sequence(
            "WAIT_FOR_COMPLETION",
            Ref("EqualsSegment"),
            Ref("BooleanLiteralGrammar"),
        ),
        Sequence(
            "MAX_CLUSTER_COUNT",
            Ref("EqualsSegment"),
            Ref("NumericLiteralSegment"),
        ),
        Sequence(
            "MIN_CLUSTER_COUNT",
            Ref("EqualsSegment"),
            Ref("NumericLiteralSegment"),
        ),
        Sequence(
            "SCALING_POLICY",
            Ref("EqualsSegment"),
            OneOf(
                "STANDARD",
                "ECONOMY",
            ),
        ),
        Sequence(
            "AUTO_SUSPEND",
            Ref("EqualsSegment"),
            OneOf(
                Ref("NumericLiteralSegment"),
                "NULL",
            ),
        ),
        Sequence(
            "AUTO_RESUME",
            Ref("EqualsSegment"),
            Ref("BooleanLiteralGrammar"),
        ),
        Sequence(
            "INITIALLY_SUSPENDED",
            Ref("EqualsSegment"),
            Ref("BooleanLiteralGrammar"),
        ),
        Sequence(
            "RESOURCE_MONITOR",
            Ref("EqualsSegment"),
            Ref("NakedIdentifierSegment"),
        ),
    )


class WarehouseObjectParamsSegment(BaseSegment):
    """A snowflake Warehouse Object Param segment.

    https://docs.snowflake.com/en/sql-reference/sql/create-warehouse.html
    https://docs.snowflake.com/en/sql-reference/sql/alter-warehouse.html
    """

    type = "warehouse_object_properties"

    match_grammar = AnySetOf(
        Sequence(
            "MAX_CONCURRENCY_LEVEL",
            Ref("EqualsSegment"),
            Ref("NumericLiteralSegment"),
        ),
        Sequence(
            "STATEMENT_QUEUED_TIMEOUT_IN_SECONDS",
            Ref("EqualsSegment"),
            Ref("NumericLiteralSegment"),
        ),
        Sequence(
            "STATEMENT_TIMEOUT_IN_SECONDS",
            Ref("EqualsSegment"),
            Ref("NumericLiteralSegment"),
        ),
    )


class ConstraintPropertiesSegment(BaseSegment):
    """CONSTRAINT clause for CREATE TABLE or ALTER TABLE command.

    https://docs.snowflake.com/en/sql-reference/constraints-properties.html
    """

    type = "constraint_properties_segment"
    match_grammar = Sequence(
        Sequence("CONSTRAINT", Ref("QuotedLiteralSegment"), optional=True),
        OneOf(
            Sequence("UNIQUE", Bracketed(Ref("ColumnReferenceSegment"), optional=True)),
            Sequence(
                Ref("PrimaryKeyGrammar"),
                Bracketed(Ref("ColumnReferenceSegment"), optional=True),
            ),
            Sequence(
                Sequence(
                    Ref("ForeignKeyGrammar"),
                    Bracketed(Ref("ColumnReferenceSegment"), optional=True),
                    optional=True,
                ),
                "REFERENCES",
                Ref("TableReferenceSegment"),
                Bracketed(Ref("ColumnReferenceSegment")),
            ),
        ),
        AnySetOf(
            OneOf(Sequence("NOT", optional=True), "ENFORCED"),
            OneOf(Sequence("NOT", optional=True), "DEFERRABLE"),
            OneOf("INITIALLY", OneOf("DEFERRED", "IMMEDIATE")),
        ),
    )


class ColumnConstraintSegment(BaseSegment):
    """A column option; each CREATE TABLE column can have 0 or more.

    https://docs.snowflake.com/en/sql-reference/sql/create-table.html
    """

    type = "column_constraint_segment"
    match_grammar = AnySetOf(
        Sequence("COLLATE", Ref("QuotedLiteralSegment")),
        Sequence(
            "DEFAULT",
            OneOf(
                Ref("QuotedLiteralSegment"),
                # https://docs.snowflake.com/en/sql-reference/functions/current_timestamp.html
                Sequence(
                    "CURRENT_TIMESTAMP",
                    Bracketed(
                        Ref("NumericLiteralSegment", optional=True), optional=True
                    ),
                ),
                # https://docs.snowflake.com/en/sql-reference/functions/sysdate.html
                Sequence("SYSDATE", Bracketed()),
            ),
        ),
        Sequence(
            OneOf("AUTOINCREMENT", "IDENTITY"),
            OneOf(
                Bracketed(Delimited(Ref("NumericLiteralSegment"))),
                Sequence(
                    "START",
                    Ref("NumericLiteralSegment"),
                    "INCREMENT",
                    Ref("NumericLiteralSegment"),
                ),
                optional=True,
            ),
        ),
        Sequence(Ref.keyword("NOT", optional=True), "NULL"),  # NOT NULL or NULL
        Sequence(
            Sequence("WITH", optional=True),
            "MASKING",
            "POLICY",
            Ref("FunctionNameSegment"),
            Sequence(
                "USING",
                Bracketed(
                    Delimited(
                        OneOf(
                            Ref("ColumnReferenceSegment"),
                            Ref("ExpressionSegment"),
                        )
                    ),
                ),
                optional=True,
            ),
        ),
        Ref("TagBracketedEqualsSegment", optional=True),
        Ref("ConstraintPropertiesSegment"),
        Sequence("DEFAULT", Ref("QuotedLiteralSegment")),
        Sequence("CHECK", Bracketed(Ref("ExpressionSegment"))),
        Sequence(  # DEFAULT <value>
            "DEFAULT",
            OneOf(
                Ref("LiteralGrammar"),
                Ref("FunctionSegment"),
                # ?? Ref('IntervalExpressionSegment')
            ),
        ),
        Sequence(  # REFERENCES reftable [ ( refcolumn) ]
            "REFERENCES",
            Ref("ColumnReferenceSegment"),
            # Foreign columns making up FOREIGN KEY constraint
            Ref("BracketedColumnReferenceListGrammar", optional=True),
        ),
    )


class CopyOptionsSegment(BaseSegment):
    """A Snowflake CopyOptions statement.

    https://docs.snowflake.com/en/sql-reference/sql/create-table.html
    """

    type = "copy_options"
    match_grammar = AnySetOf(
        Sequence("ON_ERROR", Ref("EqualsSegment"), Ref("CopyOptionOnErrorSegment")),
        Sequence("SIZE_LIMIT", Ref("EqualsSegment"), Ref("LiteralNumericSegment")),
        Sequence("PURGE", Ref("EqualsSegment"), Ref("BooleanLiteralGrammar")),
        Sequence(
            "RETURN_FAILED_ONLY", Ref("EqualsSegment"), Ref("BooleanLiteralGrammar")
        ),
        Sequence(
            "MATCH_BY_COLUMN_NAME",
            Ref("EqualsSegment"),
            OneOf("CASE_SENSITIVE", "CASE_INSENSITIVE", "NONE"),
        ),
        Sequence("ENFORCE_LENGTH", Ref("EqualsSegment"), Ref("BooleanLiteralGrammar")),
        Sequence("TRUNCATECOLUMNS", Ref("EqualsSegment"), Ref("BooleanLiteralGrammar")),
        Sequence("FORCE", Ref("EqualsSegment"), Ref("BooleanLiteralGrammar")),
    )


class CreateSchemaStatementSegment(BaseSegment):
    """A `CREATE SCHEMA` statement.

    https://docs.snowflake.com/en/sql-reference/sql/create-schema.html
    """

    type = "create_schema_statement"
    match_grammar = Sequence(
        "CREATE",
        Ref("OrReplaceGrammar", optional=True),
        Ref("TemporaryTransientGrammar", optional=True),
        "SCHEMA",
        Ref("IfNotExistsGrammar", optional=True),
        Ref("SchemaReferenceSegment"),
        Sequence("WITH", "MANAGED", "ACCESS", optional=True),
        Ref("SchemaObjectParamsSegment", optional=True),
        Ref("TagBracketedEqualsSegment", optional=True),
    )


class AlterSchemaStatementSegment(BaseSegment):
    """An `ALTER SCHEMA` statement.

    https://docs.snowflake.com/en/sql-reference/sql/alter-schema.html

    """

    type = "alter_schema_statement"
    match_grammar = Sequence(
        "ALTER",
        "SCHEMA",
        Sequence("IF", "EXISTS", optional=True),
        Ref("SchemaReferenceSegment"),
        OneOf(
            Sequence(
                "RENAME",
                "TO",
                Ref("SchemaReferenceSegment"),
            ),
            Sequence(
                "SWAP",
                "WITH",
                Ref("SchemaReferenceSegment"),
            ),
            Sequence(
                "SET",
                OneOf(Ref("SchemaObjectParamsSegment"), Ref("TagEqualsSegment")),
            ),
            Sequence(
                "UNSET",
                OneOf(
                    Delimited(
                        "DATA_RETENTION_TIME_IN_DAYS",
                        "MAX_DATA_EXTENSION_TIME_IN_DAYS",
                        "DEFAULT_DDL_COLLATION",
                        "COMMENT",
                    ),
                    Sequence("TAG", Delimited(Ref("NakedIdentifierSegment"))),
                ),
            ),
            Sequence(OneOf("ENABLE", "DISABLE"), Sequence("MANAGED", "ACCESS")),
        ),
    )


class SchemaObjectParamsSegment(BaseSegment):
    """A Snowflake Schema Object Param segment.

    https://docs.snowflake.com/en/sql-reference/sql/create-schema.html
    https://docs.snowflake.com/en/sql-reference/sql/alter-schema.html
    """

    type = "schema_object_properties"

    match_grammar = AnySetOf(
        Sequence(
            "DATA_RETENTION_TIME_IN_DAYS",
            Ref("EqualsSegment"),
            Ref("NumericLiteralSegment"),
        ),
        Sequence(
            "MAX_DATA_EXTENSION_TIME_IN_DAYS",
            Ref("EqualsSegment"),
            Ref("NumericLiteralSegment"),
        ),
        Sequence(
            "DEFAULT_DDL_COLLATION",
            Ref("EqualsSegment"),
            Ref("QuotedLiteralSegment"),
        ),
        Ref("CommentEqualsClauseSegment"),
    )


class CreateTableStatementSegment(BaseSegment):
    """A `CREATE TABLE` statement.

    A lot more options than ANSI
    https://docs.snowflake.com/en/sql-reference/sql/create-table.html
    """

    type = "create_table_statement"
    match_grammar = Sequence(
        "CREATE",
        Ref("OrReplaceGrammar", optional=True),
        Ref("TemporaryTransientGrammar", optional=True),
        "TABLE",
        Ref("IfNotExistsGrammar", optional=True),
        Ref("TableReferenceSegment"),
        # Columns and comment syntax:
        Sequence(
            Bracketed(
                Delimited(
                    Sequence(
                        OneOf(
                            Ref("TableConstraintSegment"),
                            Ref("ColumnDefinitionSegment"),
                            Ref("SingleIdentifierGrammar"),
                        ),
                        Ref("CommentClauseSegment", optional=True),
                    ),
                ),
            ),
            optional=True,
        ),
        Sequence(
            "CLUSTER",
            "BY",
            Bracketed(Delimited(Ref("ExpressionSegment"))),
            optional=True,
        ),
        Sequence(
            "STAGE_FILE_FORMAT",
            Ref("EqualsSegment"),
            Ref("FileFormatSegment"),
            optional=True,
        ),
        Sequence(
            "STAGE_COPY_OPTIONS",
            Ref("EqualsSegment"),
            Bracketed(Ref("CopyOptionsSegment")),
            optional=True,
        ),
        Sequence(
            "DATA_RETENTION_TIME_IN_DAYS",
            Ref("EqualsSegment"),
            Ref("LiteralNumericSegment"),
            optional=True,
        ),
        Sequence(
            "MAX_DATA_EXTENSION_TIME_IN_DAYS",
            Ref("EqualsSegment"),
            Ref("LiteralNumericSegment"),
            optional=True,
        ),
        Sequence(
            "CHANGE_TRACKING",
            Ref("EqualsSegment"),
            Ref("BooleanLiteralGrammar"),
            optional=True,
        ),
        Sequence(
            "DEFAULT_DDL_COLLATION",
            Ref("EqualsSegment"),
            Ref("QuotedLiteralGrammar"),
            optional=True,
        ),
        Sequence(
            "COPY",
            "GRANTS",
            optional=True,
        ),
        Sequence(
            Sequence("WITH", optional=True),
            "ROW",
            "ACCESS",
            "POLICY",
            Ref("NakedIdentifierSegment"),
            "ON",
            Bracketed(Delimited(Ref("ColumnReferenceSegment"))),
            optional=True,
        ),
        Ref("TagBracketedEqualsSegment", optional=True),
        Ref("CommentEqualsClauseSegment", optional=True),
        OneOf(
            # Create AS syntax:
            Sequence(
                "AS",
                OptionallyBracketed(Ref("SelectableGrammar")),
            ),
            # Create like syntax
            Sequence("LIKE", Ref("TableReferenceSegment")),
            # Create clone syntax
            Sequence("ClONE", Ref("TableReferenceSegment")),
            Sequence("USING", "TEMPLATE", Ref("SelectableGrammar")),
            optional=True,
        ),
    )


class CreateTaskSegment(BaseSegment):
    """A snowflake `CREATE TASK` statement.

    https://docs.snowflake.com/en/sql-reference/sql/create-task.html
    """

    type = "create_task_statement"

    match_grammar = Sequence(
        "CREATE",
        Sequence("OR", "REPLACE", optional=True),
        "TASK",
        Sequence("IF", "NOT", "EXISTS", optional=True),
        Ref("ObjectReferenceSegment"),
        Indent,
        AnyNumberOf(
            OneOf(
                Sequence(
                    "WAREHOUSE",
                    Ref("EqualsSegment"),
                    Ref("ObjectReferenceSegment"),
                ),
                Sequence(
                    "USER_TASK_MANAGED_INITIAL_WAREHOUSE_SIZE",
                    Ref("EqualsSegment"),
                    Ref("WarehouseSize"),
                ),
            ),
            Sequence(
                "SCHEDULE",
                Ref("EqualsSegment"),
                Ref("QuotedLiteralSegment"),
            ),
            Sequence(
                "ALLOW_OVERLAPPING_EXECUTION",
                Ref("EqualsSegment"),
                Ref("BooleanLiteralGrammar"),
            ),
            Sequence(
                "USER_TASK_TIMEOUT_MS",
                Ref("EqualsSegment"),
                Ref("NumericLiteralSegment"),
            ),
            Delimited(
                Sequence(
                    Ref("ParameterNameSegment"),
                    Ref("EqualsSegment"),
                    OneOf(
                        Ref("BooleanLiteralGrammar"),
                        Ref("QuotedLiteralSegment"),
                        Ref("NumericLiteralSegment"),
                    ),
                ),
            ),
            Sequence(
                "COPY",
                "GRANTS",
            ),
            Ref("CommentEqualsClauseSegment"),
        ),
        Sequence(
            "AFTER",
            Ref("ObjectReferenceSegment"),
            optional=True,
        ),
        Dedent,
        Sequence(
            "WHEN",
            Indent,
            Ref("ExpressionSegment"),
            Dedent,
            optional=True,
        ),
        Sequence(
            Ref.keyword("AS"),
            Indent,
            Ref("StatementSegment"),
            Dedent,
        ),
    )


class CreateStatementSegment(BaseSegment):
    """A snowflake `CREATE` statement.

    https://docs.snowflake.com/en/sql-reference/sql/create.html
    """

    type = "create_statement"

    match_grammar = Sequence(
        "CREATE",
        Ref("OrReplaceGrammar", optional=True),
        OneOf(
            Sequence("NETWORK", "POLICY"),
            Sequence("RESOURCE", "MONITOR"),
            "SHARE",
            "ROLE",
            "USER",
            "WAREHOUSE",
            Sequence("NOTIFICATION", "INTEGRATION"),
            Sequence("SECURITY", "INTEGRATION"),
            Sequence("STORAGE", "INTEGRATION"),
            Sequence("MATERIALIZED", "VIEW"),
            Sequence("MASKING", "POLICY"),
            "PIPE",
            Sequence("EXTERNAL", "FUNCTION"),
            # Objects that also support clone
            "DATABASE",
            "SEQUENCE",
            Sequence("FILE", "FORMAT"),
        ),
        Ref("IfNotExistsGrammar", optional=True),
        Ref("ObjectReferenceSegment"),
        # Next set are Pipe statements
        # https://docs.snowflake.com/en/sql-reference/sql/create-pipe.html
        Sequence(
            Sequence(
                "AUTO_INGEST",
                Ref("EqualsSegment"),
                Ref("BooleanLiteralGrammar"),
                optional=True,
            ),
            Sequence(
                "AWS_SNS_TOPIC",
                Ref("EqualsSegment"),
                Ref("QuotedLiteralSegment"),
                optional=True,
            ),
            Sequence(
                "INTEGRATION",
                Ref("EqualsSegment"),
                Ref("QuotedLiteralSegment"),
                optional=True,
            ),
            optional=True,
        ),
        # Next are WAREHOUSE options
        # https://docs.snowflake.com/en/sql-reference/sql/create-warehouse.html
        Sequence(
            Sequence("WITH", optional=True),
            AnyNumberOf(
                Ref("WarehouseObjectPropertiesSegment"),
                Ref("WarehouseObjectParamsSegment"),
            ),
            Ref("TagBracketedEqualsSegment", optional=True),
            optional=True,
        ),
        Ref("CommentEqualsClauseSegment", optional=True),
        Ref.keyword("AS", optional=True),
        OneOf(
            Ref("SelectStatementSegment"),
            Sequence(
                Bracketed(Ref("FunctionContentsGrammar"), optional=True),
                "RETURNS",
                Ref("DatatypeSegment"),
                Ref("FunctionAssignerSegment"),
                Ref("ExpressionSegment"),
                Sequence(
                    "COMMENT",
                    Ref("EqualsSegment"),
                    Ref("QuotedLiteralSegment"),
                    optional=True,
                ),
                optional=True,
            ),
            Ref("CopyIntoTableStatementSegment"),
            optional=True,
        ),
    )


class CreateViewStatementSegment(BaseSegment):
    """A `CREATE VIEW` statement, specifically for Snowflake's dialect.

    https://docs.snowflake.com/en/sql-reference/sql/create-view.html
    """

    type = "create_view_statement"

    match_grammar = Sequence(
        "CREATE",
        Ref("OrReplaceGrammar", optional=True),
        AnySetOf(
            "SECURE",
            "RECURSIVE",
        ),
        "VIEW",
        Ref("IfNotExistsGrammar", optional=True),
        Ref("TableReferenceSegment"),
        AnySetOf(
            Bracketed(
                Delimited(
                    Sequence(
                        Ref("ColumnReferenceSegment"),
                        Ref("CommentClauseSegment", optional=True),
                    ),
                ),
            ),
            Sequence(
                Ref.keyword("WITH", optional=True),
                "ROW",
                "ACCESS",
                "POLICY",
                Ref("NakedIdentifierSegment"),
                "ON",
                Bracketed(
                    Delimited(Ref("ColumnReferenceSegment")),
                ),
            ),
            Ref("TagBracketedEqualsSegment"),
            Sequence("COPY", "GRANTS"),
            Ref("CommentEqualsClauseSegment"),
            # @TODO: Support column-level masking policy & tagging.
        ),
        "AS",
        OptionallyBracketed(Ref("SelectableGrammar")),
    )


class AlterViewStatementSegment(BaseSegment):
    """An `ALTER VIEW` statement, specifically for Snowflake's dialect.

    https://docs.snowflake.com/en/sql-reference/sql/alter-view.html
    """

    type = "alter_view_statement"

    match_grammar = Sequence(
        "ALTER",
        "VIEW",
        Ref("IfExistsGrammar", optional=True),
        Ref("TableReferenceSegment"),
        OneOf(
            Sequence(
                "RENAME",
                "TO",
                Ref("TableReferenceSegment"),
            ),
            Sequence(
                "COMMENT",
                Ref("EqualsSegment"),
                Ref("QuotedLiteralSegment"),
            ),
            Sequence(
                "UNSET",
                "COMMENT",
            ),
            Sequence(
                OneOf("SET", "UNSET"),
                "SECURE",
            ),
            Sequence("SET", Ref("TagEqualsSegment")),
            Sequence("UNSET", "TAG", Delimited(Ref("NakedIdentifierSegment"))),
            Delimited(
                Sequence(
                    "ADD",
                    "ROW",
                    "ACCESS",
                    "POLICY",
                    Ref("FunctionNameSegment"),
                    "ON",
                    Bracketed(Delimited(Ref("ColumnReferenceSegment"))),
                ),
                Sequence(
                    "DROP",
                    "ROW",
                    "ACCESS",
                    "POLICY",
                    Ref("FunctionNameSegment"),
                ),
            ),
            Sequence(
                OneOf("ALTER", "MODIFY"),
                OneOf(
                    Delimited(
                        Sequence(
                            Ref.keyword("COLUMN", optional=True),
                            Ref("ColumnReferenceSegment"),
                            OneOf(
                                Sequence(
                                    "SET",
                                    "MASKING",
                                    "POLICY",
                                    Ref("FunctionNameSegment"),
                                    Sequence(
                                        "USING",
                                        Bracketed(
                                            Delimited(Ref("ColumnReferenceSegment"))
                                        ),
                                        optional=True,
                                    ),
                                ),
                                Sequence("UNSET", "MASKING", "POLICY"),
                                Sequence("SET", Ref("TagEqualsSegment")),
                            ),
                        ),
                        Sequence(
                            "COLUMN",
                            Ref("ColumnReferenceSegment"),
                            "UNSET",
                            "TAG",
                            Delimited(Ref("NakedIdentifierSegment")),
                        ),
                    ),
                ),
            ),
        ),
    )


class FileFormatSegment(BaseSegment):
    """A Snowflake FILE_FORMAT Segment.

    https://docs.snowflake.com/en/sql-reference/sql/create-table.html
    https://docs.snowflake.com/en/sql-reference/sql/create-external-table.html
    https://docs.snowflake.com/en/sql-reference/sql/create-stage.html
    """

    type = "file_format_segment"

    match_grammar = OneOf(
        OneOf(Ref("NakedIdentifierSegment"), Ref("QuotedLiteralSegment")),
        Bracketed(
            OneOf(
                Sequence(
                    "FORMAT_NAME",
                    Ref("EqualsSegment"),
                    OneOf(Ref("NakedIdentifierSegment"), Ref("QuotedLiteralSegment")),
                ),
                Sequence(
                    "TYPE",
                    Ref("EqualsSegment"),
                    Ref("FileType"),
                    # formatTypeOptions - To Do to make this more specific
                    Ref("FormatTypeOptionsSegment", optional=True),
                ),
            ),
        ),
    )


class FormatTypeOptionsSegment(BaseSegment):
    """A snowflake `formatTypeOptions` Segment.

    https://docs.snowflake.com/en/sql-reference/sql/create-table.html
    https://docs.snowflake.com/en/sql-reference/sql/create-external-table.html
    https://docs.snowflake.com/en/sql-reference/sql/create-stage.html
    """

    type = "format_type_options_segment"

    match_grammar = AnyNumberOf(
        # formatTypeOptions - To Do to make this more specific
        Ref("NakedIdentifierSegment"),
        Ref("EqualsSegment"),
        OneOf(
            Ref("NakedIdentifierSegment"),
            Ref("QuotedLiteralSegment"),
            Ref("NumericLiteralSegment"),
            Bracketed(
                Delimited(
                    Ref("QuotedLiteralSegment"),
                )
            ),
        ),
    )


class CreateExternalTableSegment(BaseSegment):
    """A snowflake `CREATE EXTERNAL TABLE` statement.

    https://docs.snowflake.com/en/sql-reference/sql/create-external-table.html
    """

    type = "create_external_table_statement"

    match_grammar = Sequence(
        "CREATE",
        Sequence("OR", "REPLACE", optional=True),
        "EXTERNAL",
        "TABLE",
        Sequence("IF", "NOT", "EXISTS", optional=True),
        Ref("TableReferenceSegment"),
        # Columns:
        Bracketed(
            Delimited(
                Sequence(
                    Ref("SingleIdentifierGrammar"),
                    Ref("DatatypeSegment"),
                    "AS",
                    OptionallyBracketed(
                        Sequence(
                            Ref("ExpressionSegment"),
                            Ref("TableConstraintSegment", optional=True),
                        )
                    ),
                )
            ),
            optional=True,
        ),
        # The use of AnySetOf is not strictly correct here, because LOCATION and
        # FILE_FORMAT are required parameters. They can however be in arbitrary order
        # with the other parameters.
        AnySetOf(
            Sequence("INTEGRATION", Ref("EqualsSegment"), Ref("QuotedLiteralSegment")),
            Sequence(
                "PARTITION",
                "BY",
                Bracketed(Delimited(Ref("SingleIdentifierGrammar"))),
            ),
            Sequence(
                Sequence("WITH", optional=True),
                "LOCATION",
                Ref("EqualsSegment"),
                Ref("StagePath"),
            ),
            Sequence(
                "REFRESH_ON_CREATE",
                Ref("EqualsSegment"),
                Ref("BooleanLiteralGrammar"),
            ),
            Sequence(
                "AUTO_REFRESH",
                Ref("EqualsSegment"),
                Ref("BooleanLiteralGrammar"),
            ),
            Sequence(
                "PATTERN",
                Ref("EqualsSegment"),
                Ref("QuotedLiteralSegment"),
            ),
            Sequence(
                "FILE_FORMAT",
                Ref("EqualsSegment"),
                Ref("FileFormatSegment"),
            ),
            Sequence(
                "AWS_SNS_TOPIC",
                Ref("EqualsSegment"),
                Ref("QuotedLiteralSegment"),
            ),
            Sequence(
                "COPY",
                "GRANTS",
            ),
            Sequence(
                Sequence("WITH", optional=True),
                "ROW",
                "ACCESS",
                "POLICY",
                Ref("NakedIdentifierSegment"),
            ),
            Ref("TagBracketedEqualsSegment"),
            Ref("CommentEqualsClauseSegment"),
        ),
    )


class TableExpressionSegment(BaseSegment):
    """The main table expression e.g. within a FROM clause."""

    type = "table_expression"
    match_grammar = OneOf(
        Ref("BareFunctionSegment"),
        Ref("FunctionSegment"),
        Ref("TableReferenceSegment"),
        # Nested Selects
        Bracketed(Ref("SelectableGrammar")),
        # Values clause?
        Ref("StagePath"),
    )


class CopyIntoTableStatementSegment(BaseSegment):
    """A Snowflake `COPY INTO <table>` statement.

    # https://docs.snowflake.com/en/sql-reference/sql/copy-into-table.html
    """

    type = "copy_into_statement"

    match_grammar = Sequence(
        "COPY",
        "INTO",
        Ref("TableReferenceSegment"),
        Bracketed(Delimited(Ref("ColumnReferenceSegment")), optional=True),
        Sequence(
            "FROM",
            OneOf(
                Ref("StorageLocation"),
                Bracketed(Ref("SelectStatementSegment")),
            ),
            optional=True,
        ),
        AnySetOf(
            Sequence(
                "FILES",
                Ref("EqualsSegment"),
                Bracketed(
                    Delimited(
                        Ref("QuotedLiteralSegment"),
                    ),
                ),
            ),
            Sequence(
                "PATTERN",
                Ref("EqualsSegment"),
                Ref("QuotedLiteralSegment"),
            ),
            Sequence(
                "FILE_FORMAT",
                Ref("EqualsSegment"),
                Ref("FileFormatSegment"),
            ),
            Ref("CopyOptionsSegment"),
        ),
        Sequence(
            "VALIDATION_MODE",
            Ref("EqualsSegment"),
            Ref("ValidationModeOptionSegment"),
            optional=True,
        ),
    )


class StorageLocation(BaseSegment):
    """A Snowflake storage location.

    https://docs.snowflake.com/en/sql-reference/sql/copy-into-table.html#syntax
    """

    type = "storage_location"

    match_grammar = OneOf(
        Ref("StagePath"), Ref("S3Path"), Ref("GCSPath"), Ref("AzureBlobStoragePath")
    )


class InternalStageParameters(BaseSegment):
    """Parameters for an internal stage in Snowflake.

    https://docs.snowflake.com/en/sql-reference/sql/create-stage.html
    https://docs.snowflake.com/en/sql-reference/sql/alter-stage.html
    """

    name = "internal_stage_parameters"
    type = "stage_parameters"

    match_grammar = Sequence(
        Sequence(
            "ENCRYPTION",
            Ref("EqualsSegment"),
            Bracketed(
                "TYPE",
                Ref("EqualsSegment"),
                Ref("SnowflakeEncryptionOption"),
            ),
            optional=True,
        ),
    )


class S3ExternalStageParameters(BaseSegment):
    """Parameters for an S3 external stage in Snowflake.

    https://docs.snowflake.com/en/sql-reference/sql/create-stage.html
    https://docs.snowflake.com/en/sql-reference/sql/alter-stage.html
    """

    name = "s3_external_stage_parameters"
    type = "stage_parameters"

    match_grammar = Sequence(
        OneOf(
            Sequence(
                "STORAGE_INTEGRATION",
                Ref("EqualsSegment"),
                Ref("ObjectReferenceSegment"),
            ),
            Sequence(
                "CREDENTIALS",
                Ref("EqualsSegment"),
                Bracketed(
                    OneOf(
                        Sequence(
                            "AWS_KEY_ID",
                            Ref("EqualsSegment"),
                            Ref("QuotedLiteralSegment"),
                            "AWS_SECRET_KEY",
                            Ref("EqualsSegment"),
                            Ref("QuotedLiteralSegment"),
                            Sequence(
                                "AWS_TOKEN",
                                Ref("EqualsSegment"),
                                Ref("QuotedLiteralSegment"),
                                optional=True,
                            ),
                        ),
                        Sequence(
                            "AWS_ROLE",
                            Ref("EqualsSegment"),
                            Ref("QuotedLiteralSegment"),
                        ),
                    )
                ),
            ),
            optional=True,
        ),
        Sequence(
            "ENCRYPTION",
            Ref("EqualsSegment"),
            Bracketed(
                OneOf(
                    Sequence(
                        Sequence(
                            "TYPE",
                            Ref("EqualsSegment"),
                            Ref("S3EncryptionOption"),
                            optional=True,
                        ),
                        "MASTER_KEY",
                        Ref("EqualsSegment"),
                        Ref("QuotedLiteralSegment"),
                    ),
                    Sequence("TYPE", Ref("EqualsSegment"), Ref("S3EncryptionOption")),
                    Sequence(
                        "TYPE",
                        Ref("EqualsSegment"),
                        Ref("S3EncryptionOption"),
                        Sequence(
                            "KMS_KEY_ID",
                            Ref("EqualsSegment"),
                            Ref("QuotedLiteralSegment"),
                            optional=True,
                        ),
                    ),
                    Sequence("TYPE", Ref("EqualsSegment"), "NONE"),
                )
            ),
            optional=True,
        ),
    )


class GCSExternalStageParameters(BaseSegment):
    """Parameters for a GCS external stage in Snowflake.

    https://docs.snowflake.com/en/sql-reference/sql/create-stage.html
    https://docs.snowflake.com/en/sql-reference/sql/alter-stage.html
    """

    name = "gcs_external_stage_parameters"
    type = "stage_parameters"

    match_grammar = Sequence(
        Sequence(
            "STORAGE_INTEGRATION",
            Ref("EqualsSegment"),
            Ref("ObjectReferenceSegment"),
            optional=True,
        ),
        Sequence(
            "ENCRYPTION",
            Ref("EqualsSegment"),
            Bracketed(
                Sequence(
                    "TYPE",
                    Ref("EqualsSegment"),
                    OneOf(
                        Sequence(
                            Ref("GCSEncryptionOption"),
                            Sequence(
                                "KMS_KEY_ID",
                                Ref("EqualsSegment"),
                                Ref("QuotedLiteralSegment"),
                                optional=True,
                            ),
                        ),
                        "NONE",
                    ),
                )
            ),
            optional=True,
        ),
    )


class AzureBlobStorageExternalStageParameters(BaseSegment):
    """Parameters for an Azure Blob Storage external stage in Snowflake.

    https://docs.snowflake.com/en/sql-reference/sql/create-stage.html
    https://docs.snowflake.com/en/sql-reference/sql/alter-stage.html
    """

    name = "azure_blob_storage_external_stage_parameters"
    type = "stage_parameters"

    match_grammar = Sequence(
        OneOf(
            Sequence(
                "STORAGE_INTEGRATION",
                Ref("EqualsSegment"),
                Ref("ObjectReferenceSegment"),
            ),
            Sequence(
                "CREDENTIALS",
                Ref("EqualsSegment"),
                Bracketed(
                    Sequence("AZURE_SAS_TOKEN"),
                    Ref("EqualsSegment"),
                    Ref("QuotedLiteralSegment"),
                ),
            ),
            optional=True,
        ),
        Sequence(
            "ENCRYPTION",
            Ref("EqualsSegment"),
            Bracketed(
                Sequence(
                    "TYPE",
                    Ref("EqualsSegment"),
                    OneOf(
                        Sequence(
                            Ref("AzureBlobStorageEncryptionOption"),
                            Sequence(
                                "MASTER_KEY",
                                Ref("EqualsSegment"),
                                Ref("QuotedLiteralSegment"),
                                optional=True,
                            ),
                        ),
                        "NONE",
                    ),
                )
            ),
            optional=True,
        ),
    )


class CreateStageSegment(BaseSegment):
    """A Snowflake CREATE STAGE statement.

    https://docs.snowflake.com/en/sql-reference/sql/create-stage.html
    """

    type = "create_stage_statement"

    match_grammar = Sequence(
        "CREATE",
        Sequence("OR", "REPLACE", optional=True),
        Ref.keyword("TEMPORARY", optional=True),
        "STAGE",
        Sequence("IF", "NOT", "EXISTS", optional=True),
        Ref("ObjectReferenceSegment"),
        Indent,
        OneOf(
            # Internal stages
            Sequence(
                Ref("InternalStageParameters", optional=True),
                Sequence(
                    "DIRECTORY",
                    Ref("EqualsSegment"),
                    Bracketed(
                        Sequence(
                            "ENABLE",
                            Ref("EqualsSegment"),
                            Ref("BooleanLiteralGrammar"),
                        )
                    ),
                    optional=True,
                ),
            ),
            # External S3 stage
            Sequence(
                "URL",
                Ref("EqualsSegment"),
                Ref("S3Path"),
                Ref("S3ExternalStageParameters", optional=True),
                Sequence(
                    "DIRECTORY",
                    Ref("EqualsSegment"),
                    Bracketed(
                        Sequence(
                            "ENABLE",
                            Ref("EqualsSegment"),
                            Ref("BooleanLiteralGrammar"),
                        ),
                        Sequence(
                            "AUTO_REFRESH",
                            Ref("EqualsSegment"),
                            Ref("BooleanLiteralGrammar"),
                            optional=True,
                        ),
                    ),
                    optional=True,
                ),
            ),
            # External GCS stage
            Sequence(
                "URL",
                Ref("EqualsSegment"),
                Ref("GCSPath"),
                Ref("GCSExternalStageParameters", optional=True),
                Sequence(
                    "DIRECTORY",
                    Ref("EqualsSegment"),
                    Bracketed(
                        Sequence(
                            "ENABLE",
                            Ref("EqualsSegment"),
                            Ref("BooleanLiteralGrammar"),
                        ),
                        Sequence(
                            "AUTO_REFRESH",
                            Ref("EqualsSegment"),
                            Ref("BooleanLiteralGrammar"),
                            optional=True,
                        ),
                        Sequence(
                            "NOTIFICATION_INTEGRATION",
                            Ref("EqualsSegment"),
                            OneOf(
                                Ref("NakedIdentifierSegment"),
                                Ref("QuotedLiteralSegment"),
                            ),
                            optional=True,
                        ),
                    ),
                    optional=True,
                ),
            ),
            # External Azure Blob Storage stage
            Sequence(
                "URL",
                Ref("EqualsSegment"),
                Ref("AzureBlobStoragePath"),
                Ref("AzureBlobStorageExternalStageParameters", optional=True),
                Sequence(
                    "DIRECTORY",
                    Ref("EqualsSegment"),
                    Bracketed(
                        Sequence(
                            "ENABLE",
                            Ref("EqualsSegment"),
                            Ref("BooleanLiteralGrammar"),
                        ),
                        Sequence(
                            "AUTO_REFRESH",
                            Ref("EqualsSegment"),
                            Ref("BooleanLiteralGrammar"),
                            optional=True,
                        ),
                        Sequence(
                            "NOTIFICATION_INTEGRATION",
                            Ref("EqualsSegment"),
                            OneOf(
                                Ref("NakedIdentifierSegment"),
                                Ref("QuotedLiteralSegment"),
                            ),
                            optional=True,
                        ),
                    ),
                    optional=True,
                ),
            ),
            optional=True,
        ),
        Sequence(
            "FILE_FORMAT", Ref("EqualsSegment"), Ref("FileFormatSegment"), optional=True
        ),
        Sequence(
            "COPY_OPTIONS",
            Ref("EqualsSegment"),
            Bracketed(Ref("CopyOptionsSegment")),
            optional=True,
        ),
        Ref("TagBracketedEqualsSegment", optional=True),
        Ref("CommentEqualsClauseSegment", optional=True),
        Dedent,
    )


class AlterStageSegment(BaseSegment):
    """A Snowflake ALTER STAGE statement.

    https://docs.snowflake.com/en/sql-reference/sql/alter-stage.html
    """

    type = "alter_stage_statement"

    match_grammar = Sequence(
        "ALTER",
        "STAGE",
        Sequence("IF", "EXISTS", optional=True),
        Ref("ObjectReferenceSegment"),
        OneOf(
            Sequence("RENAME", "TO", Ref("ObjectReferenceSegment")),
            Sequence(
                "SET",
                Indent,
                OneOf(
                    Sequence(
                        OneOf(
                            Ref("InternalStageParameters"),
                            Sequence(
                                Sequence(
                                    "URL",
                                    Ref("EqualsSegment"),
                                    Ref("S3Path"),
                                    optional=True,
                                ),
                                Ref(
                                    "S3ExternalStageParameters",
                                    optional=True,
                                ),
                            ),
                            Sequence(
                                Sequence(
                                    "URL",
                                    Ref("EqualsSegment"),
                                    Ref("GCSPath"),
                                    optional=True,
                                ),
                                Ref(
                                    "GCSExternalStageParameters",
                                    optional=True,
                                ),
                            ),
                            Sequence(
                                Sequence(
                                    "URL",
                                    Ref("EqualsSegment"),
                                    Ref("AzureBlobStoragePath"),
                                    optional=True,
                                ),
                                Ref(
                                    "AzureBlobStorageExternalStageParameters",
                                    optional=True,
                                ),
                            ),
                            optional=True,
                        ),
                        Sequence(
                            "FILE_FORMAT",
                            Ref("EqualsSegment"),
                            Ref("FileFormatSegment"),
                            optional=True,
                        ),
                        Sequence(
                            "COPY_OPTIONS",
                            Ref("EqualsSegment"),
                            Bracketed(Ref("CopyOptionsSegment")),
                            optional=True,
                        ),
                        Ref("CommentEqualsClauseSegment", optional=True),
                    ),
                    Ref("TagEqualsSegment"),
                ),
                Dedent,
            ),
            Sequence(
                "REFRESH",
                Sequence(
                    "SUBPATH",
                    Ref("EqualsSegment"),
                    Ref("QuotedLiteralSegment"),
                    optional=True,
                ),
            ),
        ),
    )


class CreateStreamStatementSegment(BaseSegment):
    """A Snowflake `CREATE STREAM` statement.

    https://docs.snowflake.com/en/sql-reference/sql/create-stream.html
    """

    type = "create_stream_statement"

    match_grammar = Sequence(
        "CREATE",
        Ref("OrReplaceGrammar", optional=True),
        "STREAM",
        Ref("IfNotExistsGrammar", optional=True),
        Ref("ObjectReferenceSegment"),
        Sequence("COPY", "GRANTS", optional=True),
        "ON",
        OneOf(
            Sequence(
                OneOf("TABLE", "VIEW"),
                Ref("ObjectReferenceSegment"),
                OneOf(
                    Ref("FromAtExpressionSegment"),
                    Ref("FromBeforeExpressionSegment"),
                    optional=True,
                ),
                Sequence(
                    "APPEND_ONLY",
                    Ref("EqualsSegment"),
                    Ref("BooleanLiteralGrammar"),
                    optional=True,
                ),
                Sequence(
                    "SHOW_INITIAL_ROWS",
                    Ref("EqualsSegment"),
                    Ref("BooleanLiteralGrammar"),
                    optional=True,
                ),
            ),
            Sequence(
                "EXTERNAL",
                "TABLE",
                Ref("ObjectReferenceSegment"),
                OneOf(
                    Ref("FromAtExpressionSegment"),
                    Ref("FromBeforeExpressionSegment"),
                    optional=True,
                ),
                Sequence(
                    "INSERT_ONLY",
                    Ref("EqualsSegment"),
                    Ref("TrueSegment"),
                    optional=True,
                ),
            ),
            Sequence(
                "STAGE",
                Ref("ObjectReferenceSegment"),
            ),
        ),
        Ref("CommentEqualsClauseSegment", optional=True),
    )


<<<<<<< HEAD
=======
@snowflake_dialect.segment()
class AlterStreamStatementSegment(BaseSegment):
    """A Snowflake `ALTER STREAM` statement.

    https://docs.snowflake.com/en/sql-reference/sql/alter-stream.html
    """

    type = "alter_stream_statement"

    match_grammar = Sequence(
        "ALTER",
        "STREAM",
        Ref("IfExistsGrammar", optional=True),
        Ref("ObjectReferenceSegment"),
        OneOf(
            Sequence(
                "SET",
                Sequence(
                    "APPEND_ONLY",
                    Ref("EqualsSegment"),
                    Ref("BooleanLiteralGrammar"),
                    optional=True,
                ),
                Sequence(
                    "INSERT_ONLY",
                    Ref("EqualsSegment"),
                    Ref("TrueSegment"),
                    optional=True,
                ),
                Ref("TagEqualsSegment", optional=True),
                Ref("CommentEqualsClauseSegment", optional=True),
            ),
            Sequence(
                "UNSET",
                OneOf(
                    Sequence("TAG", Delimited(Ref("NakedIdentifierSegment"))),
                    "COMMENT",
                ),
            ),
        ),
    )


@snowflake_dialect.segment()
>>>>>>> 3e082595
class ShowStatementSegment(BaseSegment):
    """A snowflake `SHOW` statement.

    https://docs.snowflake.com/en/sql-reference/sql/show.html
    """

    _object_types_plural = OneOf(
        "PARAMETERS",
        Sequence("GLOBAL", "ACCOUNTS"),
        "REGIONS",
        Sequence("REPLICATION", "ACCOUNTS"),
        Sequence("REPLICATION", "DATABASES"),
        "PARAMETERS",
        "VARIABLES",
        "TRANSACTIONS",
        "LOCKS",
        "PARAMETERS",
        "FUNCTIONS",
        Sequence("NETWORK", "POLICIES"),
        "SHARES",
        "ROLES",
        "GRANTS",
        "USERS",
        "WAREHOUSES",
        "DATABASES",
        Sequence(
            OneOf("API", "NOTIFICATION", "SECURITY", "STORAGE", optional=True),
            "INTEGRATIONS",
        ),
        "SCHEMAS",
        "OBJECTS",
        "TABLES",
        Sequence("EXTERNAL", "TABLES"),
        "VIEWS",
        Sequence("MATERIALIZED", "VIEWS"),
        Sequence("MASKING", "POLICIES"),
        "COLUMNS",
        Sequence("FILE", "FORMATS"),
        "SEQUENCES",
        "STAGES",
        "PIPES",
        "STREAMS",
        "TASKS",
        Sequence("USER", "FUNCTIONS"),
        Sequence("EXTERNAL", "FUNCTIONS"),
        "PROCEDURES",
        Sequence("FUTURE", "GRANTS"),
    )

    _object_scope_types = OneOf(
        "ACCOUNT",
        "SESSION",
        Sequence(
            OneOf(
                "DATABASE",
                "SCHEMA",
                "SHARE",
                "ROLE",
                "TABLE",
                "TASK",
                "USER",
                "WAREHOUSE",
                "VIEW",
            ),
            Ref("ObjectReferenceSegment", optional=True),
        ),
    )

    type = "show_statement"

    match_grammar = Sequence(
        "SHOW",
        OneOf("TERSE", optional=True),
        _object_types_plural,
        OneOf("HISTORY", optional=True),
        Sequence("LIKE", Ref("QuotedLiteralSegment"), optional=True),
        Sequence(
            OneOf("ON", "TO", "OF", "IN"),
            OneOf(
                Sequence(_object_scope_types),
                Ref("ObjectReferenceSegment"),
            ),
            optional=True,
        ),
        Sequence("STARTS", "WITH", Ref("QuotedLiteralSegment"), optional=True),
        Sequence("WITH", "PRIMARY", Ref("ObjectReferenceSegment"), optional=True),
        Sequence(
            Ref("LimitClauseSegment"),
            Sequence("FROM", Ref("QuotedLiteralSegment"), optional=True),
            optional=True,
        ),
    )


class AlterUserSegment(BaseSegment):
    """`ALTER USER` statement.

    https://docs.snowflake.com/en/sql-reference/sql/alter-user.html

    All user parameters can be found here
    https://docs.snowflake.com/en/sql-reference/parameters.html
    """

    type = "alter_user"

    match_grammar = StartsWith(
        Sequence("ALTER", "USER"),
    )
    parse_grammar = Sequence(
        "ALTER",
        "USER",
        Sequence("IF", "EXISTS", optional=True),
        Ref("ObjectReferenceSegment"),
        OneOf(
            Sequence("RENAME", "TO", Ref("ObjectReferenceSegment")),
            Sequence("RESET", "PASSWORD"),
            Sequence("ABORT", "ALL", "QUERIES"),
            Sequence(
                "ADD",
                "DELEGATED",
                "AUTHORIZATION",
                "OF",
                "ROLE",
                Ref("ObjectReferenceSegment"),
                "TO",
                "SECURITY",
                "INTEGRATION",
                Ref("ObjectReferenceSegment"),
            ),
            Sequence(
                "REMOVE",
                "DELEGATED",
                OneOf(
                    Sequence(
                        "AUTHORIZATION", "OF", "ROLE", Ref("ObjectReferenceSegment")
                    ),
                    "AUTHORIZATIONS",
                ),
                "FROM",
                "SECURITY",
                "INTEGRATION",
                Ref("ObjectReferenceSegment"),
            ),
            # Snowflake supports the SET command with space delimitted parameters, but
            # it also supports using commas which is better supported by `Delimited`, so
            # we will just use that.
            Sequence(
                "SET",
                Delimited(
                    Sequence(
                        Ref("ParameterNameSegment"),
                        Ref("EqualsSegment"),
                        OneOf(Ref("LiteralGrammar"), Ref("ObjectReferenceSegment")),
                    ),
                ),
            ),
            Sequence("UNSET", Delimited(Ref("ParameterNameSegment"))),
        ),
    )


class CreateRoleStatementSegment(BaseSegment):
    """A `CREATE ROLE` statement.

    Redefined because it's much simpler than postgres.
    https://docs.snowflake.com/en/sql-reference/sql/create-role.html
    """

    type = "create_role_statement"
    match_grammar = Sequence(
        "CREATE",
        Sequence(
            "OR",
            "REPLACE",
            optional=True,
        ),
        "ROLE",
        Sequence(
            "IF",
            "NOT",
            "EXISTS",
            optional=True,
        ),
        Ref("ObjectReferenceSegment"),
        Sequence(
            "COMMENT",
            Ref("EqualsSegment"),
            Ref("QuotedLiteralSegment"),
            optional=True,
        ),
    )


class ExplainStatementSegment(ansi.ExplainStatementSegment):
    """An `Explain` statement.

    EXPLAIN [ USING { TABULAR | JSON | TEXT } ] <statement>

    https://docs.snowflake.com/en/sql-reference/sql/explain.html
    """

    match_grammar = Sequence(
        "EXPLAIN",
        Sequence(
            "USING",
            OneOf("TABULAR", "JSON", "TEXT"),
            optional=True,
        ),
        ansi.ExplainStatementSegment.explainable_stmt,
    )


class AlterSessionStatementSegment(BaseSegment):
    """Snowflake's ALTER SESSION statement.

    ```
    ALTER SESSION SET <param_name> = <param_value>;
    ALTER SESSION UNSET <param_name>, [ , <param_name> , ... ];
    ```

    https://docs.snowflake.com/en/sql-reference/sql/alter-session.html
    """

    type = "alter_session_statement"

    match_grammar = Sequence(
        "ALTER",
        "SESSION",
        OneOf(
            Ref("AlterSessionSetClauseSegment"),
            Ref("AlterSessionUnsetClauseSegment"),
        ),
    )


class AlterSessionSetClauseSegment(BaseSegment):
    """Snowflake's ALTER SESSION SET clause.

    ```
    [ALTER SESSION] SET <param_name> = <param_value>;
    ```

    https://docs.snowflake.com/en/sql-reference/sql/alter-session.html
    """

    type = "alter_session_set_statement"

    match_grammar = Sequence(
        "SET",
        Ref("ParameterNameSegment"),
        Ref("EqualsSegment"),
        OneOf(
            Ref("BooleanLiteralGrammar"),
            Ref("QuotedLiteralSegment"),
            Ref("NumericLiteralSegment"),
        ),
    )


class AlterSessionUnsetClauseSegment(BaseSegment):
    """Snowflake's ALTER SESSION UNSET clause.

    ```
    [ALTER SESSION] UNSET <param_name>, [ , <param_name> , ... ];
    ```

    https://docs.snowflake.com/en/sql-reference/sql/alter-session.html
    """

    type = "alter_session_unset_clause"

    match_grammar = Sequence(
        "UNSET",
        Delimited(Ref("ParameterNameSegment"), delimiter=Ref("CommaSegment")),
    )


class AlterTaskStatementSegment(BaseSegment):
    """Snowflake's ALTER TASK statement.

    ```
    ALTER TASK [IF EXISTS] <name> RESUME;
    ALTER TASK [IF EXISTS] <name> SUSPEND;
    ALTER TASK [IF EXISTS] <name> REMOVE AFTER <value>;
    ALTER TASK [IF EXISTS] <name> ADD AFTER <value>;
    ALTER TASK [IF EXISTS] <name> SET
        [WAREHOUSE = <value>]
        [SCHEDULE = <value>]
        [ALLOW_OVERLAPPING_EXECUTION = TRUE|FALSE];
    ALTER TASK [IF EXISTS] <name> SET
        <param_name> = <param_value> [ , <param_name> = <param_value> , ...];
    ALTER TASK [IF EXISTS] <name> UNSET <param_name> [ , <param_name> , ... ];
    ALTER TASK [IF EXISTS] <name> MODIFY AS <sql>;
    ALTER TASK [IF EXISTS] <name> MODIFY WHEN <boolean>;
    ```

    https://docs.snowflake.com/en/sql-reference/sql/alter-task.html
    """

    type = "alter_task_statement"

    match_grammar = Sequence(
        "ALTER",
        "TASK",
        Sequence("IF", "EXISTS", optional=True),
        Ref("ObjectReferenceSegment"),
        OneOf(
            "RESUME",
            "SUSPEND",
            Sequence("REMOVE", "AFTER", Ref("ObjectReferenceSegment")),
            Sequence("ADD", "AFTER", Ref("ObjectReferenceSegment")),
            Ref("AlterTaskSpecialSetClauseSegment"),
            Ref("AlterTaskSetClauseSegment"),
            Ref("AlterTaskUnsetClauseSegment"),
            Sequence(
                "MODIFY",
                "AS",
                ansi.ExplainStatementSegment.explainable_stmt,
            ),
            Sequence("MODIFY", "WHEN", Ref("BooleanLiteralGrammar")),
        ),
    )


class AlterTaskSpecialSetClauseSegment(BaseSegment):
    """Snowflake's ALTER TASK special SET clause.

    ```
    [ALTER TASK <name>] SET
        [WAREHOUSE = <value>]
        [SCHEDULE = <value>]
        [ALLOW_OVERLAPPING_EXECUTION = TRUE|FALSE];
    ```

    https://docs.snowflake.com/en/sql-reference/sql/alter-task.html
    """

    type = "alter_task_special_set_clause"

    match_grammar = Sequence(
        "SET",
        AnySetOf(
            Sequence(
                "WAREHOUSE",
                Ref("EqualsSegment"),
                Ref("ObjectReferenceSegment"),
                optional=True,
            ),
            Sequence(
                "SCHEDULE",
                Ref("EqualsSegment"),
                Ref("QuotedLiteralSegment"),
                optional=True,
            ),
            Sequence(
                "ALLOW_OVERLAPPING_EXECUTION",
                Ref("EqualsSegment"),
                Ref("BooleanLiteralGrammar"),
                optional=True,
            ),
            min_times=1,
        ),
    )


class AlterTaskSetClauseSegment(BaseSegment):
    """Snowflake's ALTER TASK SET clause.

    ```
    [ALTER TASK <name>] SET
        <param_name> = <param_value> [ , <param_name> = <param_value> , ...];
    ```

    https://docs.snowflake.com/en/sql-reference/sql/alter-task.html
    """

    type = "alter_task_set_clause"

    match_grammar = Sequence(
        "SET",
        Delimited(
            Sequence(
                Ref("ParameterNameSegment"),
                Ref("EqualsSegment"),
                OneOf(
                    Ref("BooleanLiteralGrammar"),
                    Ref("QuotedLiteralSegment"),
                    Ref("NumericLiteralSegment"),
                ),
            ),
            delimiter=Ref("CommaSegment"),
        ),
    )


class AlterTaskUnsetClauseSegment(BaseSegment):
    """Snowflake's ALTER TASK UNSET clause.

    ```
    [ALTER TASK <name>] UNSET <param_name> [ , <param_name> , ... ];
    ```

    https://docs.snowflake.com/en/sql-reference/sql/alter-task.html
    """

    type = "alter_task_unset_clause"

    match_grammar = Sequence(
        "UNSET",
        Delimited(Ref("ParameterNameSegment"), delimiter=Ref("CommaSegment")),
    )


############################
# MERGE
############################
class MergeUpdateClauseSegment(BaseSegment):
    """`UPDATE` clause within the `MERGE` statement."""

    type = "merge_update_clause"
    match_grammar = Sequence(
        "UPDATE",
        Ref("SetClauseListSegment"),
        Ref("WhereClauseSegment", optional=True),
    )


class MergeDeleteClauseSegment(BaseSegment):
    """`DELETE` clause within the `MERGE` statement."""

    type = "merge_delete_clause"
    match_grammar = Sequence(
        "DELETE",
        Ref("WhereClauseSegment", optional=True),
    )


class MergeInsertClauseSegment(BaseSegment):
    """`INSERT` clause within the `MERGE` statement."""

    type = "merge_insert_clause"
    match_grammar = Sequence(
        "INSERT",
        Ref("BracketedColumnReferenceListGrammar", optional=True),
        "VALUES",
        Bracketed(
            Delimited(
                OneOf(
                    "DEFAULT",
                    Ref("ExpressionSegment"),
                ),
            )
        ),
        Ref("WhereClauseSegment", optional=True),
    )


class DeleteStatementSegment(BaseSegment):
    """A `DELETE` statement.

    https://docs.snowflake.com/en/sql-reference/sql/delete.html
    """

    type = "delete_statement"
    match_grammar = Sequence(
        "DELETE",
        "FROM",
        Ref("TableReferenceSegment"),
        Ref("AliasExpressionSegment", optional=True),
        Sequence(
            "USING",
            Indent,
            Delimited(
                Sequence(
                    Ref("TableExpressionSegment"),
                    Ref("AliasExpressionSegment", optional=True),
                ),
            ),
            Dedent,
            optional=True,
        ),
        Ref("WhereClauseSegment", optional=True),
    )


class DescribeStatementSegment(BaseSegment):
    """`DESCRIBE` statement grammar.

    https://docs.snowflake.com/en/sql-reference/sql/desc.html
    """

    type = "describe_statement"
    match_grammar = Sequence(
        OneOf("DESCRIBE", "DESC"),
        OneOf(
            # https://docs.snowflake.com/en/sql-reference/sql/desc-result.html
            Sequence(
                "RESULT",
                OneOf(
                    Ref("QuotedLiteralSegment"),
                    Sequence("LAST_QUERY_ID", Bracketed()),
                ),
            ),
            # https://docs.snowflake.com/en/sql-reference/sql/desc-network-policy.html
            Sequence(
                "NETWORK",
                "POLICY",
                Ref("ObjectReferenceSegment"),
            ),
            # https://docs.snowflake.com/en/sql-reference/sql/desc-share.html
            Sequence(
                "SHARE",
                Ref("ObjectReferenceSegment"),
                Sequence(
                    Ref("DotSegment"),
                    Ref("ObjectReferenceSegment"),
                    optional=True,
                ),
            ),
            # https://docs.snowflake.com/en/sql-reference/sql/desc-user.html
            Sequence(
                "USER",
                Ref("ObjectReferenceSegment"),
            ),
            Sequence(
                "WAREHOUSE",
                Ref("ObjectReferenceSegment"),
            ),
            Sequence(
                "DATABASE",
                Ref("DatabaseReferenceSegment"),
            ),
            # https://docs.snowflake.com/en/sql-reference/sql/desc-integration.html
            Sequence(
                OneOf(
                    "API",
                    "NOTIFICATION",
                    "SECURITY",
                    "STORAGE",
                ),
                "INTEGRATION",
                Ref("ObjectReferenceSegment"),
            ),
            # https://docs.snowflake.com/en/sql-reference/sql/desc-session-policy.html
            Sequence(
                "SESSION",
                "POLICY",
                Ref("ObjectReferenceSegment"),
            ),
            Sequence(
                "SCHEMA",
                Ref("SchemaReferenceSegment"),
            ),
            # https://docs.snowflake.com/en/sql-reference/sql/desc-table.html
            Sequence(
                "TABLE",
                Ref("TableReferenceSegment"),
                Sequence(
                    "TYPE",
                    Ref("EqualsSegment"),
                    OneOf("COLUMNS", "STAGE"),
                    optional=True,
                ),
            ),
            # https://docs.snowflake.com/en/sql-reference/sql/desc-external-table.html
            Sequence(
                "EXTERNAL",
                "TABLE",
                Ref("TableReferenceSegment"),
                Sequence(
                    "TYPE",
                    Ref("EqualsSegment"),
                    OneOf("COLUMNS", "STAGE"),
                    optional=True,
                ),
            ),
            # https://docs.snowflake.com/en/sql-reference/sql/desc-view.html
            Sequence(
                "VIEW",
                Ref("TableReferenceSegment"),
            ),
            # https://docs.snowflake.com/en/sql-reference/sql/desc-materialized-view.html
            Sequence(
                "MATERIALIZED",
                "VIEW",
                Ref("TableReferenceSegment"),
            ),
            # https://docs.snowflake.com/en/sql-reference/sql/desc-sequence.html
            Sequence(
                "SEQUENCE",
                Ref("SequenceReferenceSegment"),
            ),
            # https://docs.snowflake.com/en/sql-reference/sql/desc-masking-policy.html
            Sequence(
                "MASKING",
                "POLICY",
                Ref("ObjectReferenceSegment"),
            ),
            # https://docs.snowflake.com/en/sql-reference/sql/desc-row-access-policy.html
            Sequence(
                "ROW",
                "ACCESS",
                "POLICY",
                Ref("ObjectReferenceSegment"),
            ),
            # https://docs.snowflake.com/en/sql-reference/sql/desc-file-format.html
            Sequence(
                "FILE",
                "FORMAT",
                Ref("ObjectReferenceSegment"),
            ),
            # https://docs.snowflake.com/en/sql-reference/sql/desc-stage.html
            Sequence(
                "STAGE",
                Ref("ObjectReferenceSegment"),
            ),
            # https://docs.snowflake.com/en/sql-reference/sql/desc-pipe.html
            Sequence(
                "PIPE",
                Ref("ObjectReferenceSegment"),
            ),
            # https://docs.snowflake.com/en/sql-reference/sql/desc-stream.html
            Sequence(
                "STREAM",
                Ref("ObjectReferenceSegment"),
            ),
            # https://docs.snowflake.com/en/sql-reference/sql/desc-task.html
            Sequence(
                "TASK",
                Ref("ObjectReferenceSegment"),
            ),
            # https://docs.snowflake.com/en/sql-reference/sql/desc-function.html
            Sequence(
                "FUNCTION",
                Ref("FunctionNameSegment"),
                Bracketed(
                    Delimited(
                        Ref("DatatypeSegment"),
                        optional=True,
                    ),
                ),
            ),
            # https://docs.snowflake.com/en/sql-reference/sql/desc-procedure.html
            Sequence(
                "PROCEDURE",
                Ref("FunctionNameSegment"),
                Bracketed(
                    Delimited(
                        Ref("DatatypeSegment"),
                        optional=True,
                    ),
                ),
            ),
        ),
    )


class TransactionStatementSegment(BaseSegment):
    """`BEGIN`, `START TRANSACTION`, `COMMIT`, AND `ROLLBACK` statement grammar.

    Overwrites ANSI to match correct Snowflake grammar.

    https://docs.snowflake.com/en/sql-reference/sql/begin.html
    https://docs.snowflake.com/en/sql-reference/sql/commit.html
    https://docs.snowflake.com/en/sql-reference/sql/rollback.html
    """

    type = "transaction_statement"
    match_grammar = OneOf(
        Sequence(
            "BEGIN",
            OneOf("WORK", "TRANSACTION", optional=True),
            Sequence("NAME", Ref("ObjectReferenceSegment"), optional=True),
        ),
        Sequence(
            "START",
            "TRANSACTION",
            Sequence("NAME", Ref("ObjectReferenceSegment"), optional=True),
        ),
        "COMMIT",
        "ROLLBACK",
    )


class TruncateStatementSegment(BaseSegment):
    """`TRUNCATE TABLE` statement.

    https://docs.snowflake.com/en/sql-reference/sql/truncate-table.html
    """

    type = "truncate_table"
    match_grammar = Sequence(
        "TRUNCATE",
        Ref.keyword("TABLE", optional=True),
        Sequence("IF", "EXISTS", optional=True),
        Ref("TableReferenceSegment"),
    )


class UnsetStatementSegment(BaseSegment):
    """An `UNSET` statement.

    https://docs.snowflake.com/en/sql-reference/sql/unset.html
    """

    type = "unset_statement"

    match_grammar = Sequence(
        "UNSET",
        OneOf(
            Ref("LocalVariableNameSegment"),
            Bracketed(
                Delimited(
                    Ref("LocalVariableNameSegment"),
                ),
            ),
        ),
    )


class UndropStatementSegment(BaseSegment):
    """`UNDROP` statement.

    DATABASE: https://docs.snowflake.com/en/sql-reference/sql/undrop-database.html
    SCHEMA: https://docs.snowflake.com/en/sql-reference/sql/undrop-schema.html
    TABLE: https://docs.snowflake.com/en/sql-reference/sql/undrop-table.html
    """

    type = "undrop_statement"
    match_grammar = Sequence(
        "UNDROP",
        OneOf(
            Sequence(
                "DATABASE",
                Ref("DatabaseReferenceSegment"),
            ),
            Sequence(
                "SCHEMA",
                Ref("SchemaReferenceSegment"),
            ),
            Sequence(
                "TABLE",
                Ref("TableReferenceSegment"),
            ),
        ),
    )


class CommentStatementSegment(BaseSegment):
    """`COMMENT` statement grammar.

    https://docs.snowflake.com/en/sql-reference/sql/comment.html

    N.B. this applies to all objects, so there may be some I've missed
    here so add any others to the OneOf grammar below.
    """

    type = "comment_statement"
    match_grammar = Sequence(
        "COMMENT",
        Sequence(
            "IF",
            "EXISTS",
            optional=True,
        ),
        "ON",
        OneOf(
            "COLUMN",
            "TABLE",
            "VIEW",
            "SCHEMA",
            "DATABASE",
            "WAREHOUSE",
            "USER",
            "STAGE",
            "FUNCTION",
            "PROCEDURE",
            "SEQUENCE",
            "SHARE",
            "PIPE",
            "STREAM",
            "TASK",
            Sequence(
                "NETWORK",
                "POLICY",
            ),
            Sequence(
                OneOf(
                    "API",
                    "NOTIFICATION",
                    "SECURITY",
                    "STORAGE",
                ),
                "INTEGRATION",
            ),
            Sequence(
                "SESSION",
                "POLICY",
            ),
            Sequence(
                "EXTERNAL",
                "TABLE",
            ),
            Sequence(
                "MATERIALIZED",
                "VIEW",
            ),
            Sequence(
                "MASKING",
                "POLICY",
            ),
            Sequence(
                "ROW",
                "ACCESS",
                "POLICY",
            ),
            Sequence(
                "FILE",
                "FORMAT",
            ),
        ),
        Ref("ObjectReferenceSegment"),
        "IS",
        Ref("QuotedLiteralSegment"),
    )


class UseStatementSegment(BaseSegment):
    """A `USE` statement.

    https://docs.snowflake.com/en/sql-reference/sql/use.html
    """

    type = "use_statement"
    match_grammar = Sequence(
        "USE",
        OneOf(
            Sequence("ROLE", Ref("ObjectReferenceSegment")),
            Sequence("WAREHOUSE", Ref("ObjectReferenceSegment")),
            Sequence(
                Ref.keyword("DATABASE", optional=True),
                Ref("DatabaseReferenceSegment"),
            ),
            Sequence(
                Ref.keyword("SCHEMA", optional=True),
                Ref("SchemaReferenceSegment"),
            ),
            Sequence(
                "SECONDARY",
                "ROLES",
                OneOf(
                    "ALL",
                    "NONE",
                ),
            ),
        ),
    )


class CallStatementSegment(BaseSegment):
    """`CALL` statement.

    https://docs.snowflake.com/en/sql-reference/sql/call.html
    """

    type = "call_statement"
    match_grammar = Sequence(
        "CALL",
        Sequence(
            Ref("FunctionNameSegment"),
            Bracketed(
                Ref(
                    "FunctionContentsGrammar",
                    # The brackets might be empty for some functions...
                    optional=True,
                    ephemeral_name="FunctionContentsGrammar",
                ),
            ),
        ),
    )


class LimitClauseSegment(BaseSegment):
    """A `LIMIT` clause.

    https://docs.snowflake.com/en/sql-reference/constructs/limit.html
    """

    type = "limit_clause"
    match_grammar = OneOf(
        Sequence(
            "LIMIT",
            Indent,
            Ref("LimitLiteralGrammar"),
            Dedent,
            Sequence(
                "OFFSET",
                Indent,
                Ref("LimitLiteralGrammar"),
                Dedent,
                optional=True,
            ),
        ),
        Sequence(
            Sequence(
                "OFFSET",
                Indent,
                Ref("LimitLiteralGrammar"),
                OneOf(
                    "ROW",
                    "ROWS",
                    optional=True,
                ),
                Dedent,
                optional=True,
            ),
            "FETCH",
            Indent,
            OneOf(
                "FIRST",
                "NEXT",
                optional=True,
            ),
            Ref("LimitLiteralGrammar"),
            OneOf(
                "ROW",
                "ROWS",
                optional=True,
            ),
            Ref.keyword("ONLY", optional=True),
            Dedent,
        ),
    )


class SelectClauseSegment(ansi.SelectClauseSegment):
    """A group of elements in a select target statement."""

    match_grammar = ansi.SelectClauseSegment.match_grammar.copy()
    match_grammar.terminator = match_grammar.terminator.copy(
        insert=[Ref.keyword("FETCH"), Ref.keyword("OFFSET")],
    )
    parse_grammar = ansi.SelectClauseSegment.parse_grammar.copy()


class OrderByClauseSegment(BaseSegment):
    """An `ORDER BY` clause.

    https://docs.snowflake.com/en/sql-reference/constructs/order-by.html
    """

    type = "orderby_clause"
    match_grammar = ansi_dialect.get_segment(
        "OrderByClauseSegment"
    ).match_grammar.copy()
    match_grammar.terminator = match_grammar.terminator.copy(  # type: ignore
        insert=[Ref.keyword("FETCH"), Ref.keyword("OFFSET"), Ref.keyword("MEASURES")],
    )
    parse_grammar = Sequence(
        "ORDER",
        "BY",
        Indent,
        Delimited(
            Sequence(
                OneOf(
                    Ref("ColumnReferenceSegment"),
                    # Can `ORDER BY 1`
                    Ref("NumericLiteralSegment"),
                    # Can order by an expression
                    Ref("ExpressionSegment"),
                ),
                OneOf("ASC", "DESC", optional=True),
                Sequence("NULLS", OneOf("FIRST", "LAST"), optional=True),
            ),
            terminator=OneOf("LIMIT", "FETCH", "OFFSET", Ref("FrameClauseUnitGrammar")),
        ),
        Dedent,
    )


class HavingClauseSegment(BaseSegment):
    """A `HAVING` clause."""

    type = "having_clause"
    match_grammar = ansi_dialect.get_segment("HavingClauseSegment").match_grammar.copy()
    match_grammar.terminator = match_grammar.terminator.copy(  # type: ignore
        insert=[Ref.keyword("FETCH"), Ref.keyword("OFFSET")],
    )
    parse_grammar = ansi_dialect.get_segment(
        "HavingClauseSegment"
    ).parse_grammar.copy()  # type: ignore<|MERGE_RESOLUTION|>--- conflicted
+++ resolved
@@ -3246,9 +3246,6 @@
     )
 
 
-<<<<<<< HEAD
-=======
-@snowflake_dialect.segment()
 class AlterStreamStatementSegment(BaseSegment):
     """A Snowflake `ALTER STREAM` statement.
 
@@ -3291,8 +3288,6 @@
     )
 
 
-@snowflake_dialect.segment()
->>>>>>> 3e082595
 class ShowStatementSegment(BaseSegment):
     """A snowflake `SHOW` statement.
 
