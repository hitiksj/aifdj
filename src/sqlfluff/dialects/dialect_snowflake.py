--- conflicted
+++ resolved
@@ -661,7 +661,6 @@
 
 
 @snowflake_dialect.segment(replace=True)
-<<<<<<< HEAD
 class CreateRoleStatementSegment(BaseSegment):
     """A `CREATE ROLE` statement.
 
@@ -691,7 +690,10 @@
             Ref("QuotedLiteralSegment"),
             optional=True,
         ),
-=======
+    )
+
+
+@snowflake_dialect.segment(replace=True)
 class ExplainStatementSegment(ansi_dialect.get_segment("ExplainStatementSegment")):  # type: ignore
     """An `Explain` statement.
 
@@ -776,5 +778,4 @@
     match_grammar = Sequence(
         "UNSET",
         Delimited(Ref("ParameterNameSegment"), delimiter=Ref("CommaSegment")),
->>>>>>> fd36e7d7
     )