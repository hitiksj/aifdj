"""The Snowflake dialect.

Inherits from Postgres.

Based on https://docs.snowflake.com/en/sql-reference-commands.html
"""

from sqlfluff.core.dialects import load_raw_dialect
from sqlfluff.core.parser import (
    AnyNumberOf,
    Anything,
    BaseSegment,
    Bracketed,
    CodeSegment,
    Dedent,
    Delimited,
    Indent,
    NamedParser,
    OneOf,
    OptionallyBracketed,
    Ref,
    RegexLexer,
    RegexParser,
    SegmentGenerator,
    Sequence,
    StartsWith,
    StringLexer,
    StringParser,
    SymbolSegment,
)
from sqlfluff.dialects.dialect_snowflake_keywords import (
    snowflake_reserved_keywords,
    snowflake_unreserved_keywords,
)

ansi_dialect = load_raw_dialect("ansi")
snowflake_dialect = ansi_dialect.copy_as("snowflake")

snowflake_dialect.patch_lexer_matchers(
    [
        # In snowflake, a double single quote resolves as a single quote in the string.
        # https://docs.snowflake.com/en/sql-reference/data-types-text.html#single-quoted-string-constants
        RegexLexer("single_quote", r"'([^'\\]|\\.|'')*'", CodeSegment),
    ]
)

snowflake_dialect.insert_lexer_matchers(
    [
        # Keyword assigner needed for keyword functions.
        StringLexer("parameter_assigner", "=>", CodeSegment),
        StringLexer("function_assigner", "->", CodeSegment),
        StringLexer("atsign", "@", CodeSegment),
        RegexLexer("atsign_literal", r"@[a-zA-Z_][\w]*", CodeSegment),
        # Column selector
        # https://docs.snowflake.com/en/sql-reference/sql/select.html#parameters
        RegexLexer("column_selector", r"\$[0-9]+", CodeSegment),
        RegexLexer(
            "dollar_quote",
            r"\$\$.*\$\$",
            CodeSegment,
        ),
        RegexLexer(
            "dollar_literal",
            r"[$][a-zA-Z0-9_.]*",
            CodeSegment,
        ),
        RegexLexer("inline_dollar_sign", r"[a-zA-Z_][a-zA-Z0-9_$]*", CodeSegment),
    ],
    before="not_equal",
)

snowflake_dialect.add(
    # In snowflake, these are case sensitive even though they're not quoted
    # so they need a different `name` and `type` so they're not picked up
    # by other rules.
    ParameterAssignerSegment=StringParser(
        "=>", SymbolSegment, name="parameter_assigner", type="parameter_assigner"
    ),
    FunctionAssignerSegment=StringParser(
        "->", SymbolSegment, name="function_assigner", type="function_assigner"
    ),
    NakedSemiStructuredElementSegment=RegexParser(
        r"[A-Z0-9_]*",
        CodeSegment,
        name="naked_semi_structured_element",
        type="semi_structured_element",
    ),
    QuotedSemiStructuredElementSegment=NamedParser(
        "double_quote",
        CodeSegment,
        name="quoted_semi_structured_element",
        type="semi_structured_element",
    ),
    ColumnIndexIdentifierSegment=RegexParser(
        r"\$[0-9]+",
        CodeSegment,
        name="column_index_identifier_segment",
        type="identifier",
    ),
    LocalVariableNameSegment=RegexParser(
        r"[a-zA-Z0-9_]*",
        CodeSegment,
        name="declared_variable",
        type="variable",
    ),
    ReferencedVariableNameSegment=RegexParser(
        r"\$[A-Z][A-Z0-9_]*",
        CodeSegment,
        name="referenced_variable",
        type="variable",
        trim_chars=("$"),
    ),
    # We use a RegexParser instead of keywords as some (those with dashes) require quotes:
    WarehouseSize=RegexParser(
        r"('?XSMALL'?|'?SMALL'?|'?MEDIUM'?|'?LARGE'?|'?XLARGE'?|'?XXLARGE'?|'?X2LARGE'?|"
        r"'?XXXLARGE'?|'?X3LARGE'?|'?X4LARGE'?|'?X5LARGE|'?X6LARGE'?|"
        r"'X-SMALL'|'X-LARGE'|'2X-LARGE'|'3X-LARGE'|'4X-LARGE'|'5X-LARGE'|'6X-LARGE')",
        CodeSegment,
        name="warehouse_size",
        type="warehouse_size",
    ),
    DoubleQuotedLiteralSegment=NamedParser(
        "double_quote",
        CodeSegment,
        name="quoted_literal",
        type="literal",
        trim_chars=('"',),
    ),
    AtSignLiteralSegment=NamedParser(
        "atsign",
        CodeSegment,
        name="atsign_literal",
        type="literal",
        trim_chars=("@",),
    ),
    ReturnNRowsSegment=RegexParser(
        r"RETURN_[0-9][0-9]*_ROWS",
        CodeSegment,
        name="literal",
        type="literal",
    ),
    CopyOptionOnErrorSegment=RegexParser(
        r"(?:'?CONTINUE'?)|(?:'?SKIP_FILE(_[0-9]+%?)?'?)|(?:'?ABORT_STATEMENT'?)",
        CodeSegment,
        name="literal",
        type="literal",
    ),
    DoubleQuotedUDFBody=NamedParser(
        "double_quote",
        CodeSegment,
        name="udf_body",
        type="udf_body",
        trim_chars=('"',),
    ),
    SingleQuotedUDFBody=NamedParser(
        "single_quote",
        CodeSegment,
        name="udf_body",
        type="udf_body",
        trim_chars=("'",),
    ),
    DollarQuotedUDFBody=NamedParser(
        "dollar_quote",
        CodeSegment,
        name="udf_body",
        type="udf_body",
        trim_chars=("$",),
    ),
    S3Path=RegexParser(
        # See https://docs.aws.amazon.com/AmazonS3/latest/userguide/bucketnamingrules.html
        r"'s3://[a-z0-9][a-z0-9\.-]{1,61}[a-z0-9](?:/.+)?'",
        CodeSegment,
        name="s3_path",
        type="bucket_path",
    ),
    GCSPath=RegexParser(
        # See https://cloud.google.com/storage/docs/naming-buckets
        r"'gcs://[a-z0-9][\w\.-]{1,61}[a-z0-9](?:/.+)?'",
        CodeSegment,
        name="gcs_path",
        type="bucket_path",
    ),
    AzureBlobStoragePath=RegexParser(
        # See https://docs.microsoft.com/en-us/azure/azure-resource-manager/management/resource-name-rules#microsoftstorage
        r"'azure://[a-z0-9][a-z0-9-]{1,61}[a-z0-9]\.blob\.core\.windows\.net/[a-z0-9][a-z0-9\.-]{1,61}[a-z0-9](?:/.+)?'",
        CodeSegment,
        name="azure_blob_storage_path",
        type="bucket_path",
    ),
    SnowflakeEncryptionOption=RegexParser(
        r"(?:'SNOWFLAKE_FULL')|(?:'SNOWFLAKE_SSE')",
        CodeSegment,
        name="snowflake_encryption_option",
        type="stage_encryption_option",
    ),
    S3EncryptionOption=RegexParser(
        r"(?:'AWS_CSE')|(?:'AWS_SSE_S3')|(?:'AWS_SSE_KMS')",
        CodeSegment,
        name="s3_encryption_option",
        type="stage_encryption_option",
    ),
    GCSEncryptionOption=RegexParser(
        r"'GCS_SSE_KMS'",
        CodeSegment,
        name="gcs_encryption_option",
        type="stage_encryption_option",
    ),
    AzureBlobStorageEncryptionOption=RegexParser(
        r"'AZURE_CSE'",
        CodeSegment,
        name="azure_blob_storage_encryption_option",
        type="stage_encryption_option",
    ),
    FileType=RegexParser(
        r"(?:'?CSV'?)|(?:'?JSON'?)|(?:'?AVRO'?)|(?:'?ORC'?)|(?:'?PARQUET'?)|(?:'?XML'?)",
        CodeSegment,
        name="file_type",
        type="file_type",
    ),
)

snowflake_dialect.replace(
    NakedIdentifierSegment=SegmentGenerator(
        # Generate the anti template from the set of reserved keywords
        lambda dialect: RegexParser(
            # See https://docs.snowflake.com/en/sql-reference/identifiers-syntax.html
            r"[a-zA-Z_][a-zA-Z0-9_$]*",
            CodeSegment,
            name="naked_identifier",
            type="identifier",
            anti_template=r"^(" + r"|".join(dialect.sets("reserved_keywords")) + r")$",
        )
    ),
    LiteralGrammar=ansi_dialect.get_grammar("LiteralGrammar").copy(
        insert=[
            Ref("ReferencedVariableNameSegment"),
        ]
    ),
    Accessor_Grammar=AnyNumberOf(
        Ref("ArrayAccessorSegment"),
        # Add in semi structured expressions
        Ref("SemiStructuredAccessorSegment"),
    ),
    PreTableFunctionKeywordsGrammar=OneOf(Ref("LateralKeywordSegment")),
    FunctionContentsExpressionGrammar=OneOf(
        Ref("DatetimeUnitSegment"),
        Ref("NamedParameterExpressionSegment"),
        Ref("ReferencedVariableNameSegment"),
        Sequence(
            Ref("ExpressionSegment"),
            Sequence(OneOf("IGNORE", "RESPECT"), "NULLS", optional=True),
        ),
    ),
    JoinLikeClauseGrammar=Sequence(
        AnyNumberOf(
            Ref("FromAtExpressionSegment"),
            Ref("FromBeforeExpressionSegment"),
            Ref("FromPivotExpressionSegment"),
            Ref("FromUnpivotExpressionSegment"),
            Ref("SamplingExpressionSegment"),
            min_times=1,
        ),
        Ref("TableAliasExpressionSegment", optional=True),
    ),
    SingleIdentifierGrammar=OneOf(
        Ref("NakedIdentifierSegment"),
        Ref("QuotedIdentifierSegment"),
        Ref("ColumnIndexIdentifierSegment"),
        Ref("ReferencedVariableNameSegment"),
        Ref("AtSignLiteralSegment"),
    ),
    PostFunctionGrammar=Sequence(
        Ref("WithinGroupClauseSegment", optional=True),
        Sequence(OneOf("IGNORE", "RESPECT"), "NULLS", optional=True),
        Ref("OverClauseSegment", optional=True),
    ),
    TemporaryGrammar=Sequence(
        OneOf("LOCAL", "GLOBAL", optional=True),
        OneOf("TEMP", "TEMPORARY", optional=True),
        Sequence("VOLATILE", optional=True),
        optional=True,
    ),
    TemporaryTransientGrammar=OneOf(Ref("TemporaryGrammar"), "TRANSIENT"),
)

# Add all Snowflake keywords
snowflake_dialect.sets("unreserved_keywords").clear()
snowflake_dialect.sets("unreserved_keywords").update(
    [n.strip().upper() for n in snowflake_unreserved_keywords.split("\n")]
)

snowflake_dialect.sets("reserved_keywords").clear()
snowflake_dialect.sets("reserved_keywords").update(
    [n.strip().upper() for n in snowflake_reserved_keywords.split("\n")]
)

# Add datetime units and their aliases from
# https://docs.snowflake.com/en/sql-reference/functions-date-time.html#label-supported-date-time-parts
snowflake_dialect.sets("datetime_units").clear()
snowflake_dialect.sets("datetime_units").update(
    [
        "YEAR",
        "Y",
        "YY",
        "YYY",
        "YYYY",
        "YR",
        "YEARS",
        "YRS",
        "MONTH",
        "MM",
        "MON",
        "MONS",
        "MONTHS",
        "DAY",
        "D",
        "DD",
        "DAYS",
        "DAYOFMONTH",
        "DAYOFWEEK",
        "WEEKDAY",
        "DOW",
        "DW",
        "DAYOFWEEKISO",
        "WEEKDAY_ISO",
        "DOW_ISO",
        "DW_ISO",
        "DAYOFYEAR",
        "YEARDAY",
        "DOY",
        "DY",
        "WEEK",
        "W",
        "WK",
        "WEEKOFYEAR",
        "WOY",
        "WY",
        "WEEKISO",
        "WEEK_ISO",
        "WEEKOFYEARISO",
        "WEEKOFYEAR_ISO",
        "QUARTER",
        "Q",
        "QTR",
        "QTRS",
        "QUARTERS",
        "YEAROFWEEK",
        "YEAROFWEEKISO",
        "HOUR",
        "H",
        "HH",
        "HR",
        "HOURS",
        "HRS",
        "MINUTE",
        "M",
        "MI",
        "MIN",
        "MINUTES",
        "MINS",
        "SECOND",
        "S",
        "SEC",
        "SECONDS",
        "SECS",
        "MILLISECOND",
        "MS",
        "MSEC",
        "MILLISECONDS",
        "MICROSECOND",
        "US",
        "USEC",
        "MICROSECONDS",
        "NANOSECOND",
        "NS",
        "NSEC",
        "NANOSEC",
        "NSECOND",
        "NANOSECONDS",
        "NANOSECS",
        "NSECONDS",
        "EPOCH_SECOND",
        "EPOCH",
        "EPOCH_SECONDS",
        "EPOCH_MILLISECOND",
        "EPOCH_MILLISECONDS",
        "EPOCH_MICROSECOND",
        "EPOCH_MICROSECONDS",
        "EPOCH_NANOSECOND",
        "EPOCH_NANOSECONDS",
        "TIMEZONE_HOUR",
        "TZH",
        "TIMEZONE_MINUTE",
        "TZM",
    ]
)


@snowflake_dialect.segment(replace=True)
class GroupByClauseSegment(BaseSegment):
    """A `GROUP BY` clause like in `SELECT`.

    Snowflake supports Cube, Rollup, and Grouping Sets

    https://docs.snowflake.com/en/sql-reference/constructs/group-by.html
    """

    type = "groupby_clause"
    match_grammar = StartsWith(
        Sequence("GROUP", "BY"),
        terminator=OneOf("ORDER", "LIMIT", "HAVING", "QUALIFY", "WINDOW"),
        enforce_whitespace_preceding_terminator=True,
    )
    parse_grammar = Sequence(
        "GROUP",
        "BY",
        Indent,
        Delimited(
            OneOf(
                Ref("ColumnReferenceSegment"),
                # Can `GROUP BY 1`
                Ref("NumericLiteralSegment"),
                # Can `GROUP BY coalesce(col, 1)`
                Ref("ExpressionSegment"),
                Ref("CubeRollupClauseSegment"),
                Ref("GroupingSetsClauseSegment"),
            ),
            terminator=OneOf("ORDER", "LIMIT", "HAVING", "QUALIFY", "WINDOW"),
        ),
        Dedent,
    )


@snowflake_dialect.segment()
class CubeRollupClauseSegment(BaseSegment):
    """`CUBE` / `ROLLUP` clause within the `GROUP BY` clause."""

    type = "cube_rollup_clause"
    match_grammar = StartsWith(
        OneOf("CUBE", "ROLLUP"),
        terminator=OneOf(
            "HAVING",
            "QUALIFY",
            Sequence("ORDER", "BY"),
            "LIMIT",
            Ref("SetOperatorSegment"),
        ),
    )
    parse_grammar = Sequence(
        OneOf("CUBE", "ROLLUP"),
        Bracketed(
            Ref("GroupingExpressionList"),
        ),
    )


@snowflake_dialect.segment()
class GroupingSetsClauseSegment(BaseSegment):
    """`GROUPING SETS` clause within the `GROUP BY` clause."""

    type = "grouping_sets_clause"
    match_grammar = StartsWith(
        Sequence("GROUPING", "SETS"),
        terminator=OneOf(
            "HAVING",
            "QUALIFY",
            Sequence("ORDER", "BY"),
            "LIMIT",
            Ref("SetOperatorSegment"),
        ),
    )
    parse_grammar = Sequence(
        "GROUPING",
        "SETS",
        Bracketed(
            Delimited(
                Ref("CubeRollupClauseSegment"),
                Ref("GroupingExpressionList"),
                Bracketed(),  # Allows empty parentheses
            )
        ),
    )


@snowflake_dialect.segment()
class GroupingExpressionList(BaseSegment):
    """Grouping expression list within `CUBE` / `ROLLUP` `GROUPING SETS`."""

    type = "grouping_expression_list"
    match_grammar = Delimited(
        OneOf(
            Bracketed(Delimited(Ref("ExpressionSegment"))),
            Ref("ExpressionSegment"),
        )
    )


@snowflake_dialect.segment(replace=True)
class ValuesClauseSegment(BaseSegment):
    """A `VALUES` clause like in `INSERT`."""

    type = "values_clause"
    match_grammar = Sequence(
        OneOf("VALUE", "VALUES"),
        Delimited(
            Bracketed(
                Delimited(
                    Ref("LiteralGrammar"),
                    Ref("IntervalExpressionSegment"),
                    Ref("FunctionSegment"),
                    "DEFAULT",  # not in `FROM` clause, rule?
                    ephemeral_name="ValuesClauseElements",
                )
            ),
        ),
        Ref("AliasExpressionSegment", optional=True),
    )


@snowflake_dialect.segment(replace=True)
class FunctionDefinitionGrammar(BaseSegment):
    """This is the body of a `CREATE FUNCTION AS` statement."""

    match_grammar = Sequence(
        "AS",
        OneOf(Ref("QuotedLiteralSegment"), Ref("DollarQuotedLiteralSegment")),
        Sequence(
            "LANGUAGE",
            # Not really a parameter, but best fit for now.
            Ref("ParameterNameSegment"),
            optional=True,
        ),
    )


@snowflake_dialect.segment(replace=True)
class StatementSegment(ansi_dialect.get_segment("StatementSegment")):  # type: ignore
    """A generic segment, to any of its child subsegments."""

    parse_grammar = ansi_dialect.get_segment("StatementSegment").parse_grammar.copy(
        insert=[
            Ref("UseStatementSegment"),
            Ref("CreateStatementSegment"),
            Ref("CreateTaskSegment"),
            Ref("CreateCloneStatementSegment"),
            Ref("CreateProcedureStatementSegment"),
            Ref("ShowStatementSegment"),
            Ref("AlterUserSegment"),
            Ref("AlterSessionStatementSegment"),
            Ref("AlterTaskStatementSegment"),
            Ref("SetAssignmentStatementSegment"),
            Ref("CallStoredProcedureSegment"),
            Ref("MergeStatementSegment"),
            Ref("AlterTableColumnStatementSegment"),
            Ref("CopyIntoStatementSegment"),
            Ref("AlterWarehouseStatementSegment"),
            Ref("CreateExternalTableSegment"),
            Ref("CreateSchemaStatementSegment"),
            Ref("AlterSchemaStatementSegment"),
            Ref("CreateFunctionStatementSegment"),
            Ref("AlterFunctionStatementSegment"),
            Ref("CreateStageSegment"),
            Ref("AlterStageSegment"),
<<<<<<< HEAD
            Ref("UndropStatementSegment"),
=======
            Ref("CommentStatementSegment"),
>>>>>>> b3744f5d
        ],
        remove=[
            Ref("CreateTypeStatementSegment"),
            Ref("CreateExtensionStatementSegment"),
            Ref("CreateIndexStatementSegment"),
            Ref("DropIndexStatementSegment"),
        ],
    )


@snowflake_dialect.segment()
class SetAssignmentStatementSegment(BaseSegment):
    """A `SET` statement.

    https://docs.snowflake.com/en/sql-reference/sql/set.html
    """

    type = "set_statement"

    match_grammar = OneOf(
        Sequence(
            "SET",
            Ref("LocalVariableNameSegment"),
            Ref("EqualsSegment"),
            Ref("ExpressionSegment"),
        ),
        Sequence(
            "SET",
            Bracketed(
                Delimited(
                    Ref("LocalVariableNameSegment"), delimiter=Ref("CommaSegment")
                )
            ),
            Ref("EqualsSegment"),
            Bracketed(
                Delimited(
                    Ref("ExpressionSegment"),
                    delimiter=Ref("CommaSegment"),
                ),
            ),
        ),
    )


@snowflake_dialect.segment()
class CallStoredProcedureSegment(BaseSegment):
    """This is a CALL statement used to execute a stored procedure.

    https://docs.snowflake.com/en/sql-reference/sql/call.html
    """

    type = "call_segment"

    match_grammar = Sequence(
        "CALL",
        Ref("FunctionSegment"),
    )


@snowflake_dialect.segment()
class WithinGroupClauseSegment(BaseSegment):
    """An WITHIN GROUP clause for window functions.

    https://docs.snowflake.com/en/sql-reference/functions/listagg.html.
    https://docs.snowflake.com/en/sql-reference/functions/array_agg.html.
    """

    type = "withingroup_clause"
    match_grammar = Sequence(
        "WITHIN",
        "GROUP",
        Bracketed(Anything(optional=True)),
    )

    parse_grammar = Sequence(
        "WITHIN",
        "GROUP",
        Bracketed(Ref("OrderByClauseSegment", optional=True)),
    )


@snowflake_dialect.segment()
class CreateStatementCommentSegment(BaseSegment):
    """A comment in a create view/table statement.

    e.g. comment = 'a new view/table'
    Please note that, for column comment, the syntax in Snowflake is
    `COMMENT 'text'` (Without the `=`).
    """

    type = "snowflake_comment"
    match_grammar = Sequence(
        Ref.keyword("COMMENT"),
        Ref("EqualsSegment"),
        Ref("LiteralGrammar"),
    )


@snowflake_dialect.segment()
class TableAliasExpressionSegment(BaseSegment):
    """A reference to an object with an `AS` clause, optionally with column aliasing."""

    type = "table_alias_expression"
    match_grammar = Sequence(
        Ref("AliasExpressionSegment"),
        # Optional column aliases too.
        Bracketed(
            Delimited(Ref("SingleIdentifierGrammar"), delimiter=Ref("CommaSegment")),
            optional=True,
        ),
    )


@snowflake_dialect.segment()
class FromAtExpressionSegment(BaseSegment):
    """An AT expression."""

    type = "from_at_expression"
    match_grammar = Sequence("AT", Bracketed(Anything()))

    parse_grammar = Sequence(
        "AT",
        Bracketed(
            OneOf("TIMESTAMP", "OFFSET", "STATEMENT"),
            Ref("ParameterAssignerSegment"),
            Ref("ExpressionSegment"),
        ),
    )


@snowflake_dialect.segment()
class FromBeforeExpressionSegment(BaseSegment):
    """A BEFORE expression."""

    type = "from_before_expression"
    match_grammar = Sequence("BEFORE", Bracketed(Anything()))

    parse_grammar = Sequence(
        "BEFORE",
        Bracketed(
            OneOf("TIMESTAMP", "OFFSET", "STATEMENT"),
            Ref("ParameterAssignerSegment"),
            Ref("ExpressionSegment"),
        ),
    )


@snowflake_dialect.segment()
class FromPivotExpressionSegment(BaseSegment):
    """A PIVOT expression."""

    type = "from_pivot_expression"
    match_grammar = Sequence("PIVOT", Bracketed(Anything()))

    parse_grammar = Sequence(
        "PIVOT",
        Bracketed(
            Ref("FunctionSegment"),
            "FOR",
            Ref("SingleIdentifierGrammar"),
            "IN",
            Bracketed(Delimited(Ref("LiteralGrammar"), delimiter=Ref("CommaSegment"))),
        ),
    )


@snowflake_dialect.segment()
class FromUnpivotExpressionSegment(BaseSegment):
    """An UNPIVOT expression."""

    type = "from_unpivot_expression"
    match_grammar = Sequence("UNPIVOT", Bracketed(Anything()))

    parse_grammar = Sequence(
        "UNPIVOT",
        Bracketed(
            Ref("SingleIdentifierGrammar"),
            "FOR",
            Ref("SingleIdentifierGrammar"),
            "IN",
            Bracketed(
                Delimited(Ref("SingleIdentifierGrammar"), delimiter=Ref("CommaSegment"))
            ),
        ),
    )


@snowflake_dialect.segment(replace=True)
class SamplingExpressionSegment(BaseSegment):
    """A sampling expression."""

    type = "sample_expression"
    match_grammar = Sequence(
        OneOf("SAMPLE", "TABLESAMPLE"),
        OneOf("BERNOULLI", "ROW", "SYSTEM", "BLOCK", optional=True),
        Bracketed(Ref("NumericLiteralSegment"), Ref.keyword("ROWS", optional=True)),
        Sequence(
            OneOf("REPEATABLE", "SEED"),
            Bracketed(Ref("NumericLiteralSegment")),
            optional=True,
        ),
    )


@snowflake_dialect.segment()
class NamedParameterExpressionSegment(BaseSegment):
    """A keyword expression.

    e.g. 'input => custom_fields'

    """

    type = "snowflake_keyword_expression"
    match_grammar = Sequence(
        Ref("ParameterNameSegment"),
        Ref("ParameterAssignerSegment"),
        OneOf(
            Ref("LiteralGrammar"),
            Ref("ColumnReferenceSegment"),
            Ref("ExpressionSegment"),
        ),
    )


@snowflake_dialect.segment()
class SemiStructuredAccessorSegment(BaseSegment):
    """A semi-structured data accessor segment.

    https://docs.snowflake.com/en/user-guide/semistructured-considerations.html
    """

    type = "snowflake_semi_structured_expression"
    match_grammar = Sequence(
        Ref("ColonSegment"),
        OneOf(
            Ref("NakedSemiStructuredElementSegment"),
            Ref("QuotedSemiStructuredElementSegment"),
        ),
        Ref("ArrayAccessorSegment", optional=True),
        AnyNumberOf(
            Sequence(
                OneOf(
                    # Can be delimited by dots or colons
                    Ref("DotSegment"),
                    Ref("ColonSegment"),
                ),
                OneOf(
                    Ref("NakedSemiStructuredElementSegment"),
                    Ref("QuotedSemiStructuredElementSegment"),
                ),
                Ref("ArrayAccessorSegment", optional=True),
                allow_gaps=True,
            ),
            allow_gaps=True,
        ),
        allow_gaps=True,
    )


@snowflake_dialect.segment()
class QualifyClauseSegment(BaseSegment):
    """A `QUALIFY` clause like in `SELECT`.

    https://docs.snowflake.com/en/sql-reference/constructs/qualify.html
    """

    type = "having_clause"
    match_grammar = StartsWith(
        "QUALIFY",
        terminator=OneOf(
            Sequence("ORDER", "BY"),
            "LIMIT",
        ),
    )
    parse_grammar = Sequence(
        "QUALIFY",
        Indent,
        OneOf(
            Bracketed(
                Ref("ExpressionSegment"),
            ),
            Ref("ExpressionSegment"),
        ),
        Dedent,
    )


@snowflake_dialect.segment(replace=True)
class SelectStatementSegment(ansi_dialect.get_segment("SelectStatementSegment")):  # type: ignore
    """A snowflake `SELECT` statement including optional Qualify.

    https://docs.snowflake.com/en/sql-reference/constructs/qualify.html
    """

    type = "select_statement"
    match_grammar = StartsWith(
        # NB: In bigquery, the select clause may include an EXCEPT, which
        # will also match the set operator, but by starting with the whole
        # select clause rather than just the SELECT keyword, we normally
        # mitigate that here. But this isn't BigQuery! So we can be more
        # efficient and just just the keyword.
        "SELECT",
        terminator=Ref("SetOperatorSegment"),
    )

    parse_grammar = ansi_dialect.get_segment(
        "SelectStatementSegment"
    ).parse_grammar.copy(
        insert=[Ref("QualifyClauseSegment", optional=True)],
        before=Ref("OrderByClauseSegment", optional=True),
    )


@snowflake_dialect.segment()
class AlterTableColumnStatementSegment(BaseSegment):
    """An `ALTER TABLE .. ALTER COLUMN` statement.

    https://docs.snowflake.com/en/sql-reference/sql/alter-table-column.html

    """

    type = "alter_table_column_statement"
    match_grammar = Sequence(
        "ALTER",
        "TABLE",
        Ref("TableReferenceSegment"),
        OneOf(
            Sequence(
                "DROP",
                Ref.keyword("COLUMN", optional=True),
                Ref("SingleIdentifierGrammar"),
            ),
            Sequence(
                OneOf("ALTER", "MODIFY"),
                OptionallyBracketed(
                    Delimited(
                        OneOf(
                            # Add things
                            Sequence(
                                Ref.keyword("COLUMN", optional=True),
                                Ref("SingleIdentifierGrammar"),
                                OneOf(
                                    Sequence("DROP", "DEFAULT"),
                                    Sequence(
                                        "SET",
                                        "DEFAULT",
                                        Ref("NakedIdentifierSegment"),
                                        Ref("DotSegment"),
                                        "NEXTVAL",
                                    ),
                                    Sequence(
                                        OneOf("SET", "DROP", optional=True),
                                        "NOT",
                                        "NULL",
                                    ),
                                    Sequence(
                                        Sequence(
                                            Sequence("SET", "DATA", optional=True),
                                            "TYPE",
                                            optional=True,
                                        ),
                                        Ref("DatatypeSegment"),
                                    ),
                                    Sequence("COMMENT", Ref("QuotedLiteralSegment")),
                                ),
                            ),
                            Sequence(
                                "COLUMN",
                                Ref("SingleIdentifierGrammar"),
                                OneOf("SET", "UNSET"),
                                "MASKING",
                                "POLICY",
                                Ref("FunctionNameIdentifierSegment", optional=True),
                            ),
                        ),
                    ),
                ),
            ),
        ),
    )


@snowflake_dialect.segment()
class AlterWarehouseStatementSegment(BaseSegment):
    """An `ALTER WAREHOUSE` statement.

    https://docs.snowflake.com/en/sql-reference/sql/alter-warehouse.html

    """

    type = "alter_warehouse_statement"
    match_grammar = Sequence(
        "ALTER",
        "WAREHOUSE",
        Sequence("IF", "EXISTS", optional=True),
        OneOf(
            Sequence(
                Ref("NakedIdentifierSegment", optional=True),
                OneOf(
                    "SUSPEND",
                    Sequence(
                        "RESUME",
                        Sequence("IF", "SUSPENDED", optional=True),
                    ),
                ),
            ),
            Sequence(
                Ref("NakedIdentifierSegment", optional=True),
                Sequence(
                    "ABORT",
                    "ALL",
                    "QUERIES",
                ),
            ),
            Sequence(
                Ref("NakedIdentifierSegment"),
                "RENAME",
                "TO",
                Ref("NakedIdentifierSegment"),
            ),
            Sequence(
                Ref("NakedIdentifierSegment"),
                "SET",
                OneOf(
                    AnyNumberOf(
                        Ref("WarehouseObjectPropertiesSegment"),
                        Ref("CommentEqualsClauseSegment"),
                        Ref("WarehouseObjectParamsSegment"),
                    ),
                    Ref("TagEqualsSegment"),
                ),
            ),
            Sequence(
                Ref("NakedIdentifierSegment"),
                "UNSET",
                OneOf(
                    Delimited(Ref("NakedIdentifierSegment")),
                    Sequence("TAG", Delimited(Ref("NakedIdentifierSegment"))),
                ),
            ),
        ),
    )


@snowflake_dialect.segment(replace=True)
class CommentClauseSegment(BaseSegment):
    """A comment clause.

    e.g. COMMENT 'column description'
    """

    type = "comment_clause"
    match_grammar = Sequence("COMMENT", Ref("QuotedLiteralSegment"))


@snowflake_dialect.segment()
class CommentEqualsClauseSegment(BaseSegment):
    """A comment clause.

    e.g. COMMENT = 'view/table description'
    """

    type = "comment_equals_clause"
    match_grammar = Sequence(
        "COMMENT", Ref("EqualsSegment"), Ref("QuotedLiteralSegment")
    )


@snowflake_dialect.segment()
class TagBracketedEqualsSegment(BaseSegment):
    """A tag clause.

    e.g. TAG (tag1 = 'value1', tag2 = 'value2')
    """

    type = "tag_bracketed_equals"
    match_grammar = Sequence(
        Sequence("WITH", optional=True),
        "TAG",
        Bracketed(
            Delimited(
                Sequence(
                    Ref("NakedIdentifierSegment"),
                    Ref("EqualsSegment"),
                    Ref("QuotedLiteralSegment"),
                )
            ),
        ),
    )


@snowflake_dialect.segment()
class TagEqualsSegment(BaseSegment):
    """A tag clause.

    e.g. TAG tag1 = 'value1', tag2 = 'value2'
    """

    type = "tag_equals"
    match_grammar = Sequence(
        "TAG",
        Delimited(
            Sequence(
                Ref("NakedIdentifierSegment"),
                Ref("EqualsSegment"),
                Ref("QuotedLiteralSegment"),
            )
        ),
    )


@snowflake_dialect.segment(replace=True)
class UnorderedSelectStatementSegment(ansi_dialect.get_segment("SelectStatementSegment")):  # type: ignore
    """A snowflake unordered `SELECT` statement including optional Qualify.

    https://docs.snowflake.com/en/sql-reference/constructs/qualify.html
    """

    type = "select_statement"
    match_grammar = StartsWith(
        # NB: In bigquery, the select clause may include an EXCEPT, which
        # will also match the set operator, but by starting with the whole
        # select clause rather than just the SELECT keyword, we normally
        # mitigate that here. But this isn't BigQuery! So we can be more
        # efficient and just just the keyword.
        "SELECT",
        terminator=Ref("SetOperatorSegment"),
    )

    parse_grammar = ansi_dialect.get_segment(
        "UnorderedSelectStatementSegment"
    ).parse_grammar.copy(
        insert=[Ref("QualifyClauseSegment", optional=True)],
        before=Ref("OverlapsClauseSegment", optional=True),
    )


@snowflake_dialect.segment()
class CreateCloneStatementSegment(BaseSegment):
    """A snowflake `CREATE ... CLONE` statement.

    https://docs.snowflake.com/en/sql-reference/sql/create-clone.html
    """

    type = "create_clone_statement"
    match_grammar = Sequence(
        "CREATE",
        Sequence("OR", "REPLACE", optional=True),
        OneOf(
            "DATABASE",
            "SCHEMA",
            "TABLE",
            "SEQUENCE",
            Sequence("FILE", "FORMAT"),
            "STAGE",
            "STREAM",
            "TASK",
        ),
        Sequence("IF", "NOT", "EXISTS", optional=True),
        Ref("SingleIdentifierGrammar"),
        "CLONE",
        Ref("SingleIdentifierGrammar"),
        OneOf(
            Ref("FromAtExpressionSegment"),
            Ref("FromBeforeExpressionSegment"),
            optional=True,
        ),
    )


@snowflake_dialect.segment()
class CreateProcedureStatementSegment(BaseSegment):
    """A snowflake `CREATE ... PROCEDURE` statement.

    https://docs.snowflake.com/en/sql-reference/sql/create-procedure.html
    """

    type = "create_procedure_statement"
    match_grammar = Sequence(
        "CREATE",
        Sequence("OR", "REPLACE", optional=True),
        "PROCEDURE",
        Ref("FunctionNameSegment"),
        Ref("FunctionParameterListGrammar"),
        "RETURNS",
        Ref("DatatypeSegment"),
        Sequence("NOT", "NULL", optional=True),
        "LANGUAGE",
        "JAVASCRIPT",
        OneOf(
            Sequence("CALLED", "ON", "NULL", "INPUT"),
            Sequence("RETURNS", "NULL", "ON", "NULL", "INPUT"),
            "STRICT",
            optional=True,
        ),
        OneOf("VOLATILE", "IMMUTABLE", optional=True),
        Ref("CommentEqualsClauseSegment", optional=True),
        Sequence("EXECUTE", "AS", OneOf("CALLER", "OWNER"), optional=True),
        "AS",
        OneOf(
            Ref("DoubleQuotedUDFBody"),
            Ref("SingleQuotedUDFBody"),
            Ref("DollarQuotedUDFBody"),
        ),
    )


@snowflake_dialect.segment(replace=True)
class CreateFunctionStatementSegment(BaseSegment):
    """A snowflake `CREATE ... FUNCTION` statement for SQL and JavaScript functions.

    https://docs.snowflake.com/en/sql-reference/sql/create-function.html
    """

    type = "create_function_statement"
    match_grammar = Sequence(
        "CREATE",
        Sequence("OR", "REPLACE", optional=True),
        Sequence("SECURE", optional=True),
        "FUNCTION",
        Ref("FunctionNameSegment"),
        Ref("FunctionParameterListGrammar"),
        "RETURNS",
        OneOf(
            Ref("DatatypeSegment"),
            Sequence("TABLE", Bracketed(Delimited(Ref("ColumnDefinitionSegment")))),
        ),
        Sequence("NOT", "NULL", optional=True),
        OneOf("VOLATILE", "IMMUTABLE", optional=True),
        Sequence("LANGUAGE", "JAVASCRIPT", optional=True),
        OneOf(
            Sequence("CALLED", "ON", "NULL", "INPUT"),
            Sequence("RETURNS", "NULL", "ON", "NULL", "INPUT"),
            "STRICT",
            optional=True,
        ),
        OneOf("VOLATILE", "IMMUTABLE", optional=True),
        Ref("CommentEqualsClauseSegment", optional=True),
        "AS",
        OneOf(
            Ref("DoubleQuotedUDFBody"),
            Ref("SingleQuotedUDFBody"),
            Ref("DollarQuotedUDFBody"),
        ),
    )


@snowflake_dialect.segment()
class AlterFunctionStatementSegment(BaseSegment):
    """A snowflake `ALTER ... FUNCTION` statement.

    https://docs.snowflake.com/en/sql-reference/sql/alter-function.html
    """

    type = "alter_function_statement"
    match_grammar = Sequence(
        "ALTER",
        "FUNCTION",
        Sequence("IF", "EXISTS", optional=True),
        Ref("FunctionNameSegment"),
        Ref("FunctionParameterListGrammar"),
        OneOf(
            Sequence("RENAME", "TO", Ref("FunctionNameSegment")),
            Sequence("SET", OneOf("SECURE", Ref("CommentEqualsClauseSegment"))),
            Sequence("UNSET", OneOf("SECURE", "COMMENT")),
        ),
    )


@snowflake_dialect.segment()
class WarehouseObjectPropertiesSegment(BaseSegment):
    """A snowflake Warehouse Object Properties segment.

    https://docs.snowflake.com/en/sql-reference/sql/create-warehouse.html
    https://docs.snowflake.com/en/sql-reference/sql/alter-warehouse.html

    Note: comments are handled seperately so not incorrectly marked as
    warehouse object.
    """

    type = "warehouse_object_properties"

    match_grammar = AnyNumberOf(
        Sequence(
            "WAREHOUSE_SIZE",
            Ref("EqualsSegment"),
            Ref("WarehouseSize"),
        ),
        Sequence(
            "WAIT_FOR_COMPLETION",
            Ref("EqualsSegment"),
            Ref("BooleanLiteralGrammar"),
        ),
        Sequence(
            "MAX_CLUSTER_COUNT",
            Ref("EqualsSegment"),
            Ref("NumericLiteralSegment"),
        ),
        Sequence(
            "MIN_CLUSTER_COUNT",
            Ref("EqualsSegment"),
            Ref("NumericLiteralSegment"),
        ),
        Sequence(
            "SCALING_POLICY",
            Ref("EqualsSegment"),
            OneOf(
                "STANDARD",
                "ECONOMY",
            ),
        ),
        Sequence(
            "AUTO_SUSPEND",
            Ref("EqualsSegment"),
            OneOf(
                Ref("NumericLiteralSegment"),
                "NULL",
            ),
        ),
        Sequence(
            "AUTO_RESUME",
            Ref("EqualsSegment"),
            Ref("BooleanLiteralGrammar"),
        ),
        Sequence(
            "INITIALLY_SUSPENDED",
            Ref("EqualsSegment"),
            Ref("BooleanLiteralGrammar"),
        ),
        Sequence(
            "RESOURCE_MONITOR",
            Ref("EqualsSegment"),
            Ref("NakedIdentifierSegment"),
        ),
    )


@snowflake_dialect.segment()
class WarehouseObjectParamsSegment(BaseSegment):
    """A snowflake Warehouse Object Param segment.

    https://docs.snowflake.com/en/sql-reference/sql/create-warehouse.html
    https://docs.snowflake.com/en/sql-reference/sql/alter-warehouse.html
    """

    type = "warehouse_object_properties"

    match_grammar = AnyNumberOf(
        Sequence(
            "MAX_CONCURRENCY_LEVEL",
            Ref("EqualsSegment"),
            Ref("NumericLiteralSegment"),
        ),
        Sequence(
            "STATEMENT_QUEUED_TIMEOUT_IN_SECONDS",
            Ref("EqualsSegment"),
            Ref("NumericLiteralSegment"),
        ),
        Sequence(
            "STATEMENT_TIMEOUT_IN_SECONDS",
            Ref("EqualsSegment"),
            Ref("NumericLiteralSegment"),
        ),
    )


@snowflake_dialect.segment()
class ConstraintPropertiesSegment(BaseSegment):
    """Constraint properties are specified in the CONSTRAINT clause for a CREATE TABLE or ALTER TABLE command.

    https://docs.snowflake.com/en/sql-reference/constraints-properties.html
    """

    type = "constraint_properties_segment"
    match_grammar = Sequence(
        Sequence("CONSTRAINT", Ref("QuotedLiteralSegment"), optional=True),
        OneOf(
            Sequence("UNIQUE", Bracketed(Ref("ColumnReferenceSegment"), optional=True)),
            Sequence(
                Ref("PrimaryKeyGrammar"),
                Bracketed(Ref("ColumnReferenceSegment"), optional=True),
            ),
            Sequence(
                Sequence(
                    Ref("ForeignKeyGrammar"),
                    Bracketed(Ref("ColumnReferenceSegment"), optional=True),
                    optional=True,
                ),
                "REFERENCES",
                Ref("TableReferenceSegment"),
                Bracketed(Ref("ColumnReferenceSegment")),
            ),
        ),
        AnyNumberOf(
            OneOf(Sequence("NOT", optional=True), "ENFORCED"),
            OneOf(Sequence("NOT", optional=True), "DEFERRABLE"),
            OneOf("INITIALLY", OneOf("DEFERRED", "IMMEDIATE")),
        ),
    )


@snowflake_dialect.segment(replace=True)
class ColumnConstraintSegment(BaseSegment):
    """A column option; each CREATE TABLE column can have 0 or more.

    https://docs.snowflake.com/en/sql-reference/sql/create-table.html
    """

    type = "column_constraint_segment"
    match_grammar = AnyNumberOf(
        Sequence("COLLATE", Ref("QuotedLiteralSegment")),
        Sequence(
            "DEFAULT",
            OneOf(
                Ref("QuotedLiteralSegment"),
                # https://docs.snowflake.com/en/sql-reference/functions/current_timestamp.html
                Sequence(
                    "CURRENT_TIMESTAMP",
                    Bracketed(
                        Ref("NumericLiteralSegment", optional=True), optional=True
                    ),
                ),
                # https://docs.snowflake.com/en/sql-reference/functions/sysdate.html
                Sequence("SYSDATE", Bracketed()),
            ),
        ),
        Sequence(
            OneOf("AUTOINCREMENT", "IDENTITY"),
            OneOf(
                Bracketed(Delimited(Ref("NumericLiteralSegment"))),
                Sequence(
                    "START",
                    Ref("NumericLiteralSegment"),
                    "INCREMENT",
                    Ref("NumericLiteralSegment"),
                ),
                optional=True,
            ),
        ),
        Sequence(Ref.keyword("NOT", optional=True), "NULL"),  # NOT NULL or NULL
        Sequence(
            Sequence("WITH", optional=True),
            "MASKING",
            "POLICY",
            Ref("QuotedLiteralSegment"),
        ),
        Ref("TagBracketedEqualsSegment", optional=True),
        Ref("ConstraintPropertiesSegment"),
        Sequence("DEFAULT", Ref("QuotedLiteralSegment")),
        Sequence("CHECK", Bracketed(Ref("ExpressionSegment"))),
        Sequence(  # DEFAULT <value>
            "DEFAULT",
            OneOf(
                Ref("LiteralGrammar"),
                Ref("FunctionSegment"),
                # ?? Ref('IntervalExpressionSegment')
            ),
        ),
        Sequence(  # REFERENCES reftable [ ( refcolumn) ]
            "REFERENCES",
            Ref("ColumnReferenceSegment"),
            # Foreign columns making up FOREIGN KEY constraint
            Ref("BracketedColumnReferenceListGrammar", optional=True),
        ),
    )


@snowflake_dialect.segment()
class CopyOptionsSegment(BaseSegment):
    """A Snowflake CopyOptions statement.

    https://docs.snowflake.com/en/sql-reference/sql/create-table.html
    """

    type = "copy_options"
    match_grammar = Bracketed(
        AnyNumberOf(
            Sequence("ON_ERROR", Ref("EqualsSegment"), Ref("CopyOptionOnErrorSegment")),
            Sequence("SIZE_LIMIT", Ref("EqualsSegment"), Ref("LiteralNumericSegment")),
            Sequence("PURGE", Ref("EqualsSegment"), Ref("BooleanLiteralGrammar")),
            Sequence(
                "RETURN_FAILED_ONLY", Ref("EqualsSegment"), Ref("BooleanLiteralGrammar")
            ),
            Sequence(
                "MATCH_BY_COLUMN_NAME",
                Ref("EqualsSegment"),
                OneOf("CASE_SENSITIVE", "CASE_INSENSITIVE", "NONE"),
            ),
            Sequence(
                "ENFORCE_LENGTH", Ref("EqualsSegment"), Ref("BooleanLiteralGrammar")
            ),
            Sequence(
                "TRUNCATECOLUMNS", Ref("EqualsSegment"), Ref("BooleanLiteralGrammar")
            ),
            Sequence("FORCE", Ref("EqualsSegment"), Ref("BooleanLiteralGrammar")),
        )
    )


@snowflake_dialect.segment(replace=True)
class CreateSchemaStatementSegment(BaseSegment):
    """A `CREATE SCHEMA` statement.

    https://docs.snowflake.com/en/sql-reference/sql/create-schema.html
    """

    type = "create_schema_statement"
    match_grammar = Sequence(
        "CREATE",
        Ref("OrReplaceGrammar", optional=True),
        Ref("TemporaryTransientGrammar", optional=True),
        "SCHEMA",
        Ref("IfNotExistsGrammar", optional=True),
        Ref("SchemaReferenceSegment"),
        Sequence("WITH", "MANAGED", "ACCESS", optional=True),
        Ref("SchemaObjectParamsSegment", optional=True),
        Ref("TagBracketedEqualsSegment", optional=True),
    )


@snowflake_dialect.segment()
class AlterSchemaStatementSegment(BaseSegment):
    """An `ALTER SCHEMA` statement.

    https://docs.snowflake.com/en/sql-reference/sql/alter-schema.html

    """

    type = "alter_schema_statement"
    match_grammar = Sequence(
        "ALTER",
        "SCHEMA",
        Sequence("IF", "EXISTS", optional=True),
        Ref("SchemaReferenceSegment"),
        OneOf(
            Sequence(
                "RENAME",
                "TO",
                Ref("SchemaReferenceSegment"),
            ),
            Sequence(
                "SWAP",
                "WITH",
                Ref("SchemaReferenceSegment"),
            ),
            Sequence(
                "SET",
                OneOf(Ref("SchemaObjectParamsSegment"), Ref("TagEqualsSegment")),
            ),
            Sequence(
                "UNSET",
                OneOf(
                    Delimited(
                        "DATA_RETENTION_TIME_IN_DAYS",
                        "MAX_DATA_EXTENSION_TIME_IN_DAYS",
                        "DEFAULT_DDL_COLLATION",
                        "COMMENT",
                    ),
                    Sequence("TAG", Delimited(Ref("NakedIdentifierSegment"))),
                ),
            ),
            Sequence(OneOf("ENABLE", "DISABLE"), Sequence("MANAGED", "ACCESS")),
        ),
    )


@snowflake_dialect.segment()
class SchemaObjectParamsSegment(BaseSegment):
    """A Snowflake Schema Object Param segment.

    https://docs.snowflake.com/en/sql-reference/sql/create-schema.html
    https://docs.snowflake.com/en/sql-reference/sql/alter-schema.html
    """

    type = "schema_object_properties"

    match_grammar = AnyNumberOf(
        Sequence(
            "DATA_RETENTION_TIME_IN_DAYS",
            Ref("EqualsSegment"),
            Ref("NumericLiteralSegment"),
        ),
        Sequence(
            "MAX_DATA_EXTENSION_TIME_IN_DAYS",
            Ref("EqualsSegment"),
            Ref("NumericLiteralSegment"),
        ),
        Sequence(
            "DEFAULT_DDL_COLLATION",
            Ref("EqualsSegment"),
            Ref("QuotedLiteralSegment"),
        ),
        Ref("CommentEqualsClauseSegment"),
    )


@snowflake_dialect.segment(replace=True)
class CreateTableStatementSegment(BaseSegment):
    """A `CREATE TABLE` statement.

    A lot more options than ANSI
    https://docs.snowflake.com/en/sql-reference/sql/create-table.html
    """

    type = "create_table_statement"
    match_grammar = Sequence(
        "CREATE",
        Ref("OrReplaceGrammar", optional=True),
        Ref("TemporaryTransientGrammar", optional=True),
        "TABLE",
        Ref("IfNotExistsGrammar", optional=True),
        Ref("TableReferenceSegment"),
        # Columns and comment syntax:
        Sequence(
            Bracketed(
                Delimited(
                    Sequence(
                        OneOf(
                            Ref("TableConstraintSegment"),
                            Ref("ColumnDefinitionSegment"),
                            Ref("SingleIdentifierGrammar"),
                        ),
                        Ref("CommentClauseSegment", optional=True),
                    ),
                ),
            ),
            optional=True,
        ),
        Sequence(
            "CLUSTER",
            "BY",
            Bracketed(Delimited(Ref("ExpressionSegment"))),
            optional=True,
        ),
        Sequence(
            "STAGE_FILE_FORMAT",
            Ref("EqualsSegment"),
            Ref("FileFormatSegment"),
            optional=True,
        ),
        Sequence(
            "STAGE_COPY_OPTIONS",
            Ref("EqualsSegment"),
            Ref("CopyOptionsSegment"),
            optional=True,
        ),
        Sequence(
            "DATA_RETENTION_TIME_IN_DAYS",
            Ref("EqualsSegment"),
            Ref("LiteralNumericSegment"),
            optional=True,
        ),
        Sequence(
            "MAX_DATA_EXTENSION_TIME_IN_DAYS",
            Ref("EqualsSegment"),
            Ref("LiteralNumericSegment"),
            optional=True,
        ),
        Sequence(
            "CHANGE_TRACKING",
            Ref("EqualsSegment"),
            Ref("BooleanLiteralGrammar"),
            optional=True,
        ),
        Sequence(
            "DEFAULT_DDL_COLLATION",
            Ref("EqualsSegment"),
            Ref("QuotedLiteralGrammar"),
            optional=True,
        ),
        Sequence(
            "COPY",
            "GRANTS",
            optional=True,
        ),
        Sequence(
            Sequence("WITH", optional=True),
            "ROW",
            "ACCESS",
            "POLICY",
            Ref("NakedIdentifierSegment"),
            "ON",
            Bracketed(Delimited(Ref("ColumnReferenceSegment"))),
            optional=True,
        ),
        Ref("TagBracketedEqualsSegment", optional=True),
        Ref("CommentEqualsClauseSegment", optional=True),
        OneOf(
            # Create AS syntax:
            Sequence(
                "AS",
                OptionallyBracketed(Ref("SelectableGrammar")),
            ),
            # Create like syntax
            Sequence("LIKE", Ref("TableReferenceSegment")),
            # Create clone syntax
            Sequence("ClONE", Ref("TableReferenceSegment")),
            Sequence("USING", "TEMPLATE", Ref("SelectableGrammar")),
            optional=True,
        ),
    )


@snowflake_dialect.segment()
class CreateTaskSegment(BaseSegment):
    """A snowflake `CREATE TASK` statement.

    https://docs.snowflake.com/en/sql-reference/sql/create-task.html
    """

    type = "create_task_statement"

    match_grammar = Sequence(
        "CREATE",
        Sequence("OR", "REPLACE", optional=True),
        "TASK",
        Sequence("IF", "NOT", "EXISTS", optional=True),
        Ref("ObjectReferenceSegment"),
        Indent,
        AnyNumberOf(
            OneOf(
                Sequence(
                    "WAREHOUSE",
                    Ref("EqualsSegment"),
                    Ref("ObjectReferenceSegment"),
                ),
                Sequence(
                    "USER_TASK_MANAGED_INITIAL_WAREHOUSE_SIZE",
                    Ref("EqualsSegment"),
                    Ref("WarehouseSize"),
                ),
            ),
            Sequence(
                "SCHEDULE",
                Ref("EqualsSegment"),
                Ref("QuotedLiteralSegment"),
            ),
            Sequence(
                "ALLOW_OVERLAPPING_EXECUTION",
                Ref("EqualsSegment"),
                Ref("BooleanLiteralGrammar"),
            ),
            Delimited(
                Sequence(
                    Ref("ParameterNameSegment"),
                    Ref("EqualsSegment"),
                    OneOf(
                        Ref("BooleanLiteralGrammar"),
                        Ref("QuotedLiteralSegment"),
                        Ref("NumericLiteralSegment"),
                    ),
                ),
            ),
            Sequence(
                "USER_TASK_TIMEOUT_MS",
                Ref("EqualsSegment"),
                Ref("NumericLiteralSegment"),
            ),
            Sequence(
                "COPY",
                "GRANTS",
            ),
            Ref("CreateStatementCommentSegment"),
        ),
        Sequence(
            "AFTER",
            Ref("ObjectReferenceSegment"),
            optional=True,
        ),
        Dedent,
        Sequence(
            "WHEN",
            Indent,
            Ref("ExpressionSegment"),
            Dedent,
            optional=True,
        ),
        Sequence(
            Ref.keyword("AS"),
            Indent,
            Ref("StatementSegment"),
            Dedent,
        ),
    )


@snowflake_dialect.segment()
class CreateStatementSegment(BaseSegment):
    """A snowflake `CREATE` statement.

    https://docs.snowflake.com/en/sql-reference/sql/create.html
    """

    type = "create_statement"

    match_grammar = Sequence(
        "CREATE",
        Sequence("OR", "REPLACE", optional=True),
        OneOf(
            Sequence("NETWORK", "POLICY"),
            Sequence("RESOURCE", "MONITOR"),
            "SHARE",
            "ROLE",
            "USER",
            "WAREHOUSE",
            Sequence("NOTIFICATION", "INTEGRATION"),
            Sequence("SECURITY", "INTEGRATION"),
            Sequence("STORAGE", "INTEGRATION"),
            "VIEW",
            Sequence("MATERIALIZED", "VIEW"),
            Sequence("SECURE", "VIEW"),
            Sequence("MASKING", "POLICY"),
            "PIPE",
            Sequence("EXTERNAL", "FUNCTION"),
            # Objects that also support clone
            "DATABASE",
            "SEQUENCE",
            Sequence("FILE", "FORMAT"),
            "STREAM",
        ),
        Sequence("IF", "NOT", "EXISTS", optional=True),
        Ref("ObjectReferenceSegment"),
        # Next set are Pipe statements https://docs.snowflake.com/en/sql-reference/sql/create-pipe.html
        Sequence(
            Sequence(
                "AUTO_INGEST",
                Ref("EqualsSegment"),
                Ref("BooleanLiteralGrammar"),
                optional=True,
            ),
            Sequence(
                "AWS_SNS_TOPIC",
                Ref("EqualsSegment"),
                Ref("QuotedLiteralSegment"),
                optional=True,
            ),
            Sequence(
                "INTEGRATION",
                Ref("EqualsSegment"),
                Ref("QuotedLiteralSegment"),
                optional=True,
            ),
            optional=True,
        ),
        # Next are WAREHOUSE options https://docs.snowflake.com/en/sql-reference/sql/create-warehouse.html
        Sequence(
            Sequence("WITH", optional=True),
            AnyNumberOf(
                Ref("WarehouseObjectPropertiesSegment"),
                Ref("WarehouseObjectParamsSegment"),
            ),
            Ref("TagBracketedEqualsSegment", optional=True),
            optional=True,
        ),
        Ref("CreateStatementCommentSegment", optional=True),
        Ref.keyword("AS", optional=True),
        OneOf(
            Ref("SelectStatementSegment"),
            Sequence(
                Bracketed(Ref("FunctionContentsGrammar"), optional=True),
                "RETURNS",
                Ref("DatatypeSegment"),
                Ref("FunctionAssignerSegment"),
                Ref("ExpressionSegment"),
                Sequence(
                    "COMMENT",
                    Ref("EqualsSegment"),
                    Ref("QuotedLiteralSegment"),
                    optional=True,
                ),
                optional=True,
            ),
            Ref("CopyIntoStatementSegment"),
            optional=True,
        ),
    )


@snowflake_dialect.segment()
class FileFormatSegment(BaseSegment):
    """A Snowflake FILE_FORMAT Segment.

    https://docs.snowflake.com/en/sql-reference/sql/create-table.html
    https://docs.snowflake.com/en/sql-reference/sql/create-external-table.html
    https://docs.snowflake.com/en/sql-reference/sql/create-stage.html
    """

    type = "file_format_segment"

    match_grammar = OneOf(
        OneOf(Ref("NakedIdentifierSegment"), Ref("QuotedLiteralSegment")),
        Bracketed(
            OneOf(
                Sequence(
                    "FORMAT_NAME",
                    Ref("EqualsSegment"),
                    OneOf(Ref("NakedIdentifierSegment"), Ref("QuotedLiteralSegment")),
                ),
                Sequence(
                    "TYPE",
                    Ref("EqualsSegment"),
                    Ref("FileType"),
                    # formatTypeOptions - To Do to make this more specific
                    Ref("FormatTypeOptionsSegment", optional=True),
                ),
            ),
        ),
    )


@snowflake_dialect.segment()
class FormatTypeOptionsSegment(BaseSegment):
    """A snowflake `formatTypeOptions` Segment.

    https://docs.snowflake.com/en/sql-reference/sql/create-table.html
    https://docs.snowflake.com/en/sql-reference/sql/create-external-table.html
    https://docs.snowflake.com/en/sql-reference/sql/create-stage.html
    """

    type = "format_type_options_segment"

    match_grammar = AnyNumberOf(
        # formatTypeOptions - To Do to make this more specific
        Ref("NakedIdentifierSegment"),
        Ref("EqualsSegment"),
        OneOf(
            Ref("NakedIdentifierSegment"),
            Ref("QuotedLiteralSegment"),
            Ref("NumericLiteralSegment"),
            Bracketed(
                Delimited(
                    Ref("QuotedLiteralSegment"),
                )
            ),
        ),
    )


@snowflake_dialect.segment()
class CreateExternalTableSegment(BaseSegment):
    """A snowflake `CREATE EXTERNAL TABLE` statement.

    https://docs.snowflake.com/en/sql-reference/sql/create-external-table.html
    """

    type = "create_external_table_statement"

    match_grammar = Sequence(
        "CREATE",
        Sequence("OR", "REPLACE", optional=True),
        "EXTERNAL",
        "TABLE",
        Sequence("IF", "NOT", "EXISTS", optional=True),
        Ref("TableReferenceSegment"),
        # Columns:
        Sequence(
            Bracketed(
                Delimited(
                    OneOf(
                        Ref("TableConstraintSegment"),
                        Ref("ColumnDefinitionSegment"),
                        Ref("SingleIdentifierGrammar"),
                    ),
                ),
            ),
            optional=True,
        ),
        AnyNumberOf(
            Sequence(
                "PARTITION",
                "BY",
                Delimited(
                    Ref("SingleIdentifierGrammar"),
                ),
                optional=True,
            ),
            Sequence(
                Sequence("WITH", optional=True),
                "LOCATION",
                Ref("EqualsSegment"),
                Ref("AtSignLiteralSegment"),
                Bracketed(
                    Ref("NakedIdentifierSegment"),
                    Ref("DotSegment"),
                    bracket_type="square",
                    optional=True,
                ),
                AnyNumberOf(
                    Ref("NakedIdentifierSegment"),
                    Ref("SlashSegment"),
                    allow_gaps=False,
                ),
                optional=True,
            ),
            Sequence(
                "REFRESH_ON_CREATE",
                Ref("EqualsSegment"),
                Ref("BooleanLiteralGrammar"),
                optional=True,
            ),
            Sequence(
                "AUTO_REFRESH",
                Ref("EqualsSegment"),
                Ref("BooleanLiteralGrammar"),
                optional=True,
            ),
            Sequence(
                "PATTERN",
                Ref("EqualsSegment"),
                Ref("QuotedLiteralSegment"),
                optional=True,
            ),
            Sequence(
                "FILE_FORMAT",
                Ref("EqualsSegment"),
                Ref("FileFormatSegment"),
                optional=True,
            ),
            Sequence(
                "AWS_SNS_TOPIC",
                Ref("EqualsSegment"),
                Ref("QuotedLiteralSegment"),
                optional=True,
            ),
            Sequence(
                "COPY",
                "GRANTS",
                optional=True,
            ),
            Sequence(
                Sequence("WITH", optional=True),
                "ROW",
                "ACCESS",
                "POLICY",
                Ref("NakedIdentifierSegment"),
                optional=True,
            ),
            Ref("TagBracketedEqualsSegment", optional=True),
            Ref("CreateStatementCommentSegment", optional=True),
        ),
    )


@snowflake_dialect.segment(replace=True)
class TableExpressionSegment(BaseSegment):
    """The main table expression e.g. within a FROM clause."""

    type = "table_expression"
    match_grammar = OneOf(
        Ref("BareFunctionSegment"),
        Ref("FunctionSegment"),
        Ref("TableReferenceSegment"),
        # Nested Selects
        Bracketed(Ref("SelectableGrammar")),
        # Values clause?
        Ref("IntExtStageLocation"),
        Ref("PathSegment"),
    )


@snowflake_dialect.segment()
class CopyIntoStatementSegment(BaseSegment):
    """A snowflake `COPY INTO` statement.

    # https://docs.snowflake.com/en/sql-reference/sql/copy-into-table.html
    """

    type = "copy_into_statement"

    match_grammar = Sequence(
        "COPY",
        "INTO",
        Ref("TableReferenceSegment"),
        Bracketed(Delimited(Ref("ColumnReferenceSegment")), optional=True),
        Sequence(
            "FROM",
            OneOf(
                Ref("IntExtStageLocation"),
                Ref("QuotedLiteralSegment"),
                Bracketed(
                    Ref("SelectStatementSegment"),
                ),
            ),
            AnyNumberOf(
                Sequence(
                    "FILES",
                    Ref("EqualsSegment"),
                    Bracketed(
                        Delimited(
                            Ref("QuotedLiteralSegment"),
                        ),
                    ),
                    optional=True,
                ),
                Sequence(
                    "PATTERN",
                    Ref("EqualsSegment"),
                    Ref("QuotedLiteralSegment"),
                    optional=True,
                ),
                Sequence(
                    "FILE_FORMAT",
                    Ref("EqualsSegment"),
                    Ref("FileFormatSegment"),
                    optional=True,
                ),
            ),
            optional=True,
        ),
        # Copy Options
        AnyNumberOf(
            Ref("NakedIdentifierSegment"),
            Ref("EqualsSegment"),
            OneOf(
                Ref("NakedIdentifierSegment"),
                Ref("QuotedLiteralSegment"),
                Bracketed(
                    Delimited(
                        Ref("QuotedLiteralSegment"),
                    )
                ),
            ),
        ),
        Sequence(
            "VALIDATION_MODE",
            Ref("EqualsSegment"),
            OneOf(
                Ref("ReturnNRowsSegment"),
                "RETURN_ERRORS",
                "RETURN_ALL_ERRORS",
            ),
            optional=True,
        ),
    )


@snowflake_dialect.segment()
class PathSegment(BaseSegment):
    """Path Segment."""

    type = "path"

    match_grammar = Delimited(
        Ref("NakedIdentifierSegment"), delimiter=Ref("SlashSegment")
    )


@snowflake_dialect.segment()
class IntExtStageLocation(BaseSegment):
    """A snowflake internalStage / externalStage segment used by copy into tables.

    https://docs.snowflake.com/en/sql-reference/sql/copy-into-table.html#syntax
    """

    type = "internal_external_stage"

    # TODO - currently External Locations are not supported
    match_grammar = Sequence(
        Ref("AtSignLiteralSegment"),
        Sequence(
            AnyNumberOf(
                Sequence(
                    Ref("NakedIdentifierSegment"),
                    Ref("DotSegment"),
                ),
                optional=True,
            ),
            Ref("ModuloSegment", optional=True),
            Ref("NakedIdentifierSegment"),
            Sequence(Ref("SlashSegment"), Ref("PathSegment"), optional=True),
        ),
    )


@snowflake_dialect.segment()
class InternalStageParameters(BaseSegment):
    """Parameters for an internal stage in Snowflake.

    https://docs.snowflake.com/en/sql-reference/sql/create-stage.html
    https://docs.snowflake.com/en/sql-reference/sql/alter-stage.html
    """

    name = "internal_stage_parameters"
    type = "stage_parameters"

    match_grammar = Sequence(
        Sequence(
            "ENCRYPTION",
            Ref("EqualsSegment"),
            Bracketed(
                "TYPE",
                Ref("EqualsSegment"),
                Ref("SnowflakeEncryptionOption"),
            ),
            optional=True,
        ),
    )


@snowflake_dialect.segment()
class S3ExternalStageParameters(BaseSegment):
    """Parameters for an S3 external stage in Snowflake.

    https://docs.snowflake.com/en/sql-reference/sql/create-stage.html
    https://docs.snowflake.com/en/sql-reference/sql/alter-stage.html
    """

    name = "s3_external_stage_parameters"
    type = "stage_parameters"

    match_grammar = Sequence(
        OneOf(
            Sequence(
                "STORAGE_INTEGRATION",
                Ref("EqualsSegment"),
                Ref("ObjectReferenceSegment"),
            ),
            Sequence(
                "CREDENTIALS",
                Ref("EqualsSegment"),
                Bracketed(
                    OneOf(
                        Sequence(
                            "AWS_KEY_ID",
                            Ref("EqualsSegment"),
                            Ref("QuotedLiteralSegment"),
                            "AWS_SECRET_KEY",
                            Ref("EqualsSegment"),
                            Ref("QuotedLiteralSegment"),
                            Sequence(
                                "AWS_TOKEN",
                                Ref("EqualsSegment"),
                                Ref("QuotedLiteralSegment"),
                                optional=True,
                            ),
                        ),
                        Sequence(
                            "AWS_ROLE",
                            Ref("EqualsSegment"),
                            Ref("QuotedLiteralSegment"),
                        ),
                    )
                ),
            ),
            optional=True,
        ),
        Sequence(
            "ENCRYPTION",
            Ref("EqualsSegment"),
            Bracketed(
                OneOf(
                    Sequence(
                        Sequence(
                            "TYPE",
                            Ref("EqualsSegment"),
                            Ref("S3EncryptionOption"),
                            optional=True,
                        ),
                        "MASTER_KEY",
                        Ref("EqualsSegment"),
                        Ref("QuotedLiteralSegment"),
                    ),
                    Sequence("TYPE", Ref("EqualsSegment"), Ref("S3EncryptionOption")),
                    Sequence(
                        "TYPE",
                        Ref("EqualsSegment"),
                        Ref("S3EncryptionOption"),
                        Sequence(
                            "KMS_KEY_ID",
                            Ref("EqualsSegment"),
                            Ref("QuotedLiteralSegment"),
                            optional=True,
                        ),
                    ),
                    Sequence("TYPE", Ref("EqualsSegment"), "NONE"),
                )
            ),
            optional=True,
        ),
    )


@snowflake_dialect.segment()
class GCSExternalStageParameters(BaseSegment):
    """Parameters for a GCS external stage in Snowflake.

    https://docs.snowflake.com/en/sql-reference/sql/create-stage.html
    https://docs.snowflake.com/en/sql-reference/sql/alter-stage.html
    """

    name = "gcs_external_stage_parameters"
    type = "stage_parameters"

    match_grammar = Sequence(
        Sequence(
            "STORAGE_INTEGRATION",
            Ref("EqualsSegment"),
            Ref("ObjectReferenceSegment"),
            optional=True,
        ),
        Sequence(
            "ENCRYPTION",
            Ref("EqualsSegment"),
            Bracketed(
                Sequence(
                    "TYPE",
                    Ref("EqualsSegment"),
                    OneOf(
                        Sequence(
                            Ref("GCSEncryptionOption"),
                            Sequence(
                                "KMS_KEY_ID",
                                Ref("EqualsSegment"),
                                Ref("QuotedLiteralSegment"),
                                optional=True,
                            ),
                        ),
                        "NONE",
                    ),
                )
            ),
            optional=True,
        ),
    )


@snowflake_dialect.segment()
class AzureBlobStorageExternalStageParameters(BaseSegment):
    """Parameters for an Azure Blob Storage external stage in Snowflake.

    https://docs.snowflake.com/en/sql-reference/sql/create-stage.html
    https://docs.snowflake.com/en/sql-reference/sql/alter-stage.html
    """

    name = "azure_blob_storage_external_stage_parameters"
    type = "stage_parameters"

    match_grammar = Sequence(
        OneOf(
            Sequence(
                "STORAGE_INTEGRATION",
                Ref("EqualsSegment"),
                Ref("ObjectReferenceSegment"),
            ),
            Sequence(
                "CREDENTIALS",
                Ref("EqualsSegment"),
                Bracketed(
                    Sequence("AZURE_SAS_TOKEN"),
                    Ref("EqualsSegment"),
                    Ref("QuotedLiteralSegment"),
                ),
            ),
            optional=True,
        ),
        Sequence(
            "ENCRYPTION",
            Ref("EqualsSegment"),
            Bracketed(
                Sequence(
                    "TYPE",
                    Ref("EqualsSegment"),
                    OneOf(
                        Sequence(
                            Ref("AzureBlobStorageEncryptionOption"),
                            Sequence(
                                "MASTER_KEY",
                                Ref("EqualsSegment"),
                                Ref("QuotedLiteralSegment"),
                                optional=True,
                            ),
                        ),
                        "NONE",
                    ),
                )
            ),
            optional=True,
        ),
    )


@snowflake_dialect.segment()
class CreateStageSegment(BaseSegment):
    """A Snowflake CREATE STAGE statement.

    https://docs.snowflake.com/en/sql-reference/sql/create-stage.html
    """

    type = "create_stage_statement"

    match_grammar = Sequence(
        "CREATE",
        Sequence("OR", "REPLACE", optional=True),
        Ref.keyword("TEMPORARY", optional=True),
        "STAGE",
        Sequence("IF", "NOT", "EXISTS", optional=True),
        Ref("ObjectReferenceSegment"),
        Indent,
        OneOf(
            # Internal stages
            Sequence(
                Ref("InternalStageParameters", optional=True),
                Sequence(
                    "DIRECTORY",
                    Ref("EqualsSegment"),
                    Bracketed(
                        Sequence(
                            "ENABLE",
                            Ref("EqualsSegment"),
                            Ref("BooleanLiteralGrammar"),
                        )
                    ),
                    optional=True,
                ),
            ),
            # External S3 stage
            Sequence(
                "URL",
                Ref("EqualsSegment"),
                Ref("S3Path"),
                Ref("S3ExternalStageParameters", optional=True),
                Sequence(
                    "DIRECTORY",
                    Ref("EqualsSegment"),
                    Bracketed(
                        Sequence(
                            "ENABLE",
                            Ref("EqualsSegment"),
                            Ref("BooleanLiteralGrammar"),
                        ),
                        Sequence(
                            "AUTO_REFRESH",
                            Ref("EqualsSegment"),
                            Ref("BooleanLiteralGrammar"),
                            optional=True,
                        ),
                    ),
                    optional=True,
                ),
            ),
            # External GCS stage
            Sequence(
                "URL",
                Ref("EqualsSegment"),
                Ref("GCSPath"),
                Ref("GCSExternalStageParameters", optional=True),
                Sequence(
                    "DIRECTORY",
                    Ref("EqualsSegment"),
                    Bracketed(
                        Sequence(
                            "ENABLE",
                            Ref("EqualsSegment"),
                            Ref("BooleanLiteralGrammar"),
                        ),
                        Sequence(
                            "AUTO_REFRESH",
                            Ref("EqualsSegment"),
                            Ref("BooleanLiteralGrammar"),
                            optional=True,
                        ),
                        Sequence(
                            "NOTIFICATION_INTEGRATION",
                            Ref("EqualsSegment"),
                            OneOf(
                                Ref("NakedIdentifierSegment"),
                                Ref("QuotedLiteralSegment"),
                            ),
                            optional=True,
                        ),
                    ),
                    optional=True,
                ),
            ),
            # External Azure Blob Storage stage
            Sequence(
                "URL",
                Ref("EqualsSegment"),
                Ref("AzureBlobStoragePath"),
                Ref("AzureBlobStorageExternalStageParameters", optional=True),
                Sequence(
                    "DIRECTORY",
                    Ref("EqualsSegment"),
                    Bracketed(
                        Sequence(
                            "ENABLE",
                            Ref("EqualsSegment"),
                            Ref("BooleanLiteralGrammar"),
                        ),
                        Sequence(
                            "AUTO_REFRESH",
                            Ref("EqualsSegment"),
                            Ref("BooleanLiteralGrammar"),
                            optional=True,
                        ),
                        Sequence(
                            "NOTIFICATION_INTEGRATION",
                            Ref("EqualsSegment"),
                            OneOf(
                                Ref("NakedIdentifierSegment"),
                                Ref("QuotedLiteralSegment"),
                            ),
                            optional=True,
                        ),
                    ),
                    optional=True,
                ),
            ),
            optional=True,
        ),
        Sequence(
            "FILE_FORMAT", Ref("EqualsSegment"), Ref("FileFormatSegment"), optional=True
        ),
        Sequence(
            "COPY_OPTIONS",
            Ref("EqualsSegment"),
            Ref("CopyOptionsSegment"),
            optional=True,
        ),
        Ref("TagBracketedEqualsSegment", optional=True),
        Ref("CommentEqualsClauseSegment", optional=True),
    )


@snowflake_dialect.segment()
class AlterStageSegment(BaseSegment):
    """A Snowflake ALTER STAGE statement.

    https://docs.snowflake.com/en/sql-reference/sql/alter-stage.html
    """

    type = "alter_stage_statement"

    match_grammar = Sequence(
        "ALTER",
        "STAGE",
        Sequence("IF", "EXISTS", optional=True),
        Ref("ObjectReferenceSegment"),
        OneOf(
            Sequence("RENAME", "TO", Ref("ObjectReferenceSegment")),
            Sequence(
                "SET",
                Indent,
                OneOf(
                    Sequence(
                        OneOf(
                            Ref("InternalStageParameters"),
                            Sequence(
                                Sequence(
                                    "URL",
                                    Ref("EqualsSegment"),
                                    Ref("S3Path"),
                                    optional=True,
                                ),
                                Ref(
                                    "S3ExternalStageParameters",
                                    optional=True,
                                ),
                            ),
                            Sequence(
                                Sequence(
                                    "URL",
                                    Ref("EqualsSegment"),
                                    Ref("GCSPath"),
                                    optional=True,
                                ),
                                Ref(
                                    "GCSExternalStageParameters",
                                    optional=True,
                                ),
                            ),
                            Sequence(
                                Sequence(
                                    "URL",
                                    Ref("EqualsSegment"),
                                    Ref("AzureBlobStoragePath"),
                                    optional=True,
                                ),
                                Ref(
                                    "AzureBlobStorageExternalStageParameters",
                                    optional=True,
                                ),
                            ),
                            optional=True,
                        ),
                        Sequence(
                            "FILE_FORMAT",
                            Ref("EqualsSegment"),
                            Ref("FileFormatSegment"),
                            optional=True,
                        ),
                        Sequence(
                            "COPY_OPTIONS",
                            Ref("EqualsSegment"),
                            Ref("CopyOptionsSegment"),
                            optional=True,
                        ),
                        Ref("CommentEqualsClauseSegment", optional=True),
                    ),
                    Ref("TagEqualsSegment"),
                ),
            ),
            Sequence(
                "REFRESH",
                Sequence(
                    "SUBPATH",
                    Ref("EqualsSegment"),
                    Ref("QuotedLiteralSegment"),
                    optional=True,
                ),
            ),
        ),
    )


@snowflake_dialect.segment()
class ShowStatementSegment(BaseSegment):
    """A snowflake `SHOW` statement.

    https://docs.snowflake.com/en/sql-reference/sql/show.html
    """

    _object_types_plural = OneOf(
        "PARAMETERS",
        Sequence("GLOBAL", "ACCOUNTS"),
        "REGIONS",
        Sequence("REPLICATION", "ACCOUNTS"),
        Sequence("REPLICATION", "DATABASES"),
        "PARAMETERS",
        "VARIABLES",
        "TRANSACTIONS",
        "LOCKS",
        "PARAMETERS",
        "FUNCTIONS",
        Sequence("NETWORK", "POLICIES"),
        "SHARES",
        "ROLES",
        "GRANTS",
        "USERS",
        "WAREHOUSES",
        "DATABASES",
        Sequence(
            OneOf("API", "NOTIFICATION", "SECURITY", "STORAGE", optional=True),
            "INTEGRATIONS",
        ),
        "SCHEMAS",
        "OBJECTS",
        "TABLES",
        Sequence("EXTERNAL", "TABLES"),
        "VIEWS",
        Sequence("MATERIALIZED", "VIEWS"),
        Sequence("MASKING", "POLICIES"),
        "COLUMNS",
        Sequence("FILE", "FORMATS"),
        "SEQUENCES",
        "STAGES",
        "PIPES",
        "STREAMS",
        "TASKS",
        Sequence("USER", "FUNCTIONS"),
        Sequence("EXTERNAL", "FUNCTIONS"),
        "PROCEDURES",
        Sequence("FUTURE", "GRANTS"),
    )

    _object_scope_types = OneOf(
        "ACCOUNT",
        "SESSION",
        Sequence(
            OneOf(
                "DATABASE",
                "SCHEMA",
                "SHARE",
                "ROLE",
                "TABLE",
                "TASK",
                "USER",
                "WAREHOUSE",
                "VIEW",
            ),
            Ref("ObjectReferenceSegment", optional=True),
        ),
    )

    type = "show_statement"

    match_grammar = Sequence(
        "SHOW",
        OneOf("TERSE", optional=True),
        _object_types_plural,
        OneOf("HISTORY", optional=True),
        Sequence("LIKE", Ref("QuotedLiteralSegment"), optional=True),
        Sequence(
            OneOf("ON", "TO", "OF", "IN"),
            OneOf(
                Sequence(_object_scope_types),
                Ref("ObjectReferenceSegment"),
            ),
            optional=True,
        ),
        Sequence("STARTS", "WITH", Ref("QuotedLiteralSegment"), optional=True),
        Sequence("WITH", "PRIMARY", Ref("ObjectReferenceSegment"), optional=True),
        Sequence(
            Ref("LimitClauseSegment"),
            Sequence("FROM", Ref("QuotedLiteralSegment"), optional=True),
            optional=True,
        ),
    )


@snowflake_dialect.segment()
class AlterUserSegment(BaseSegment):
    """`ALTER USER` statement.

    https://docs.snowflake.com/en/sql-reference/sql/alter-user.html

    All user parameters can be found here
    https://docs.snowflake.com/en/sql-reference/parameters.html
    """

    type = "alter_user"

    match_grammar = StartsWith(
        Sequence("ALTER", "USER"),
    )
    parse_grammar = Sequence(
        "ALTER",
        "USER",
        Sequence("IF", "EXISTS", optional=True),
        Ref("ObjectReferenceSegment"),
        OneOf(
            Sequence("RENAME", "TO", Ref("ObjectReferenceSegment")),
            Sequence("RESET", "PASSWORD"),
            Sequence("ABORT", "ALL", "QUERIES"),
            Sequence(
                "ADD",
                "DELEGATED",
                "AUTHORIZATION",
                "OF",
                "ROLE",
                Ref("ObjectReferenceSegment"),
                "TO",
                "SECURITY",
                "INTEGRATION",
                Ref("ObjectReferenceSegment"),
            ),
            Sequence(
                "REMOVE",
                "DELEGATED",
                OneOf(
                    Sequence(
                        "AUTHORIZATION", "OF", "ROLE", Ref("ObjectReferenceSegment")
                    ),
                    "AUTHORIZATIONS",
                ),
                "FROM",
                "SECURITY",
                "INTEGRATION",
                Ref("ObjectReferenceSegment"),
            ),
            # Snowflake supports the SET command with space delimitted parameters, but it also supports
            # using commas which is better supported by `Delimited`, so we will just use that.
            Sequence(
                "SET",
                Delimited(
                    Sequence(
                        Ref("ParameterNameSegment"),
                        Ref("EqualsSegment"),
                        OneOf(Ref("LiteralGrammar"), Ref("ObjectReferenceSegment")),
                    ),
                ),
            ),
            Sequence("UNSET", Delimited(Ref("ParameterNameSegment"))),
        ),
    )


@snowflake_dialect.segment(replace=True)
class CreateRoleStatementSegment(BaseSegment):
    """A `CREATE ROLE` statement.

    Redefined because it's much simpler than postgres.
    https://docs.snowflake.com/en/sql-reference/sql/create-role.html
    """

    type = "create_role_statement"
    match_grammar = Sequence(
        "CREATE",
        Sequence(
            "OR",
            "REPLACE",
            optional=True,
        ),
        "ROLE",
        Sequence(
            "IF",
            "NOT",
            "EXISTS",
            optional=True,
        ),
        Ref("ObjectReferenceSegment"),
        Sequence(
            "COMMENT",
            Ref("EqualsSegment"),
            Ref("QuotedLiteralSegment"),
            optional=True,
        ),
    )


@snowflake_dialect.segment(replace=True)
class ExplainStatementSegment(ansi_dialect.get_segment("ExplainStatementSegment")):  # type: ignore
    """An `Explain` statement.

    EXPLAIN [ USING { TABULAR | JSON | TEXT } ] <statement>

    https://docs.snowflake.com/en/sql-reference/sql/explain.html
    """

    parse_grammar = Sequence(
        "EXPLAIN",
        Sequence(
            "USING",
            OneOf("TABULAR", "JSON", "TEXT"),
            optional=True,
        ),
        ansi_dialect.get_segment("ExplainStatementSegment").explainable_stmt,
    )


@snowflake_dialect.segment()
class AlterSessionStatementSegment(BaseSegment):
    """Snowflake's ALTER SESSION statement.

    ```
    ALTER SESSION SET <param_name> = <param_value>;
    ALTER SESSION UNSET <param_name>, [ , <param_name> , ... ];
    ```

    https://docs.snowflake.com/en/sql-reference/sql/alter-session.html
    """

    type = "alter_session_statement"

    match_grammar = Sequence(
        "ALTER",
        "SESSION",
        OneOf(
            Ref("AlterSessionSetClauseSegment"),
            Ref("AlterSessionUnsetClauseSegment"),
        ),
    )


@snowflake_dialect.segment()
class AlterSessionSetClauseSegment(BaseSegment):
    """Snowflake's ALTER SESSION SET clause.

    ```
    [ALTER SESSION] SET <param_name> = <param_value>;
    ```

    https://docs.snowflake.com/en/sql-reference/sql/alter-session.html
    """

    type = "alter_session_set_statement"

    match_grammar = Sequence(
        "SET",
        Ref("ParameterNameSegment"),
        Ref("EqualsSegment"),
        OneOf(
            Ref("BooleanLiteralGrammar"),
            Ref("QuotedLiteralSegment"),
            Ref("NumericLiteralSegment"),
        ),
    )


@snowflake_dialect.segment()
class AlterSessionUnsetClauseSegment(BaseSegment):
    """Snowflake's ALTER SESSION UNSET clause.

    ```
    [ALTER SESSION] UNSET <param_name>, [ , <param_name> , ... ];
    ```

    https://docs.snowflake.com/en/sql-reference/sql/alter-session.html
    """

    type = "alter_session_unset_clause"

    match_grammar = Sequence(
        "UNSET",
        Delimited(Ref("ParameterNameSegment"), delimiter=Ref("CommaSegment")),
    )


@snowflake_dialect.segment()
class AlterTaskStatementSegment(BaseSegment):
    """Snowflake's ALTER TASK statement.

    ```
    ALTER TASK [IF EXISTS] <name> RESUME;
    ALTER TASK [IF EXISTS] <name> SUSPEND;
    ALTER TASK [IF EXISTS] <name> REMOVE AFTER <value>;
    ALTER TASK [IF EXISTS] <name> ADD AFTER <value>;
    ALTER TASK [IF EXISTS] <name> SET
        [WAREHOUSE = <value>]
        [SCHEDULE = <value>]
        [ALLOW_OVERLAPPING_EXECUTION = TRUE|FALSE];
    ALTER TASK [IF EXISTS] <name> SET
        <param_name> = <param_value> [ , <param_name> = <param_value> , ...];
    ALTER TASK [IF EXISTS] <name> UNSET <param_name> [ , <param_name> , ... ];
    ALTER TASK [IF EXISTS] <name> MODIFY AS <sql>;
    ALTER TASK [IF EXISTS] <name> MODIFY WHEN <boolean>;
    ```

    https://docs.snowflake.com/en/sql-reference/sql/alter-task.html
    """

    type = "alter_task_statement"

    match_grammar = Sequence(
        "ALTER",
        "TASK",
        Sequence("IF", "EXISTS", optional=True),
        Ref("ObjectReferenceSegment"),
        OneOf(
            "RESUME",
            "SUSPEND",
            Sequence("REMOVE", "AFTER", Ref("ObjectReferenceSegment")),
            Sequence("ADD", "AFTER", Ref("ObjectReferenceSegment")),
            Ref("AlterTaskSpecialSetClauseSegment"),
            Ref("AlterTaskSetClauseSegment"),
            Ref("AlterTaskUnsetClauseSegment"),
            Sequence(
                "MODIFY",
                "AS",
                ansi_dialect.get_segment("ExplainStatementSegment").explainable_stmt,
            ),
            Sequence("MODIFY", "WHEN", Ref("BooleanLiteralGrammar")),
        ),
    )


@snowflake_dialect.segment()
class AlterTaskSpecialSetClauseSegment(BaseSegment):
    """Snowflake's ALTER TASK special SET clause.

    ```
    [ALTER TASK <name>] SET
        [WAREHOUSE = <value>]
        [SCHEDULE = <value>]
        [ALLOW_OVERLAPPING_EXECUTION = TRUE|FALSE];
    ```

    https://docs.snowflake.com/en/sql-reference/sql/alter-task.html
    """

    type = "alter_task_special_set_clause"

    match_grammar = Sequence(
        "SET",
        AnyNumberOf(
            Sequence(
                "WAREHOUSE",
                Ref("EqualsSegment"),
                Ref("ObjectReferenceSegment"),
                optional=True,
            ),
            Sequence(
                "SCHEDULE",
                Ref("EqualsSegment"),
                Ref("QuotedLiteralSegment"),
                optional=True,
            ),
            Sequence(
                "ALLOW_OVERLAPPING_EXECUTION",
                Ref("EqualsSegment"),
                Ref("BooleanLiteralGrammar"),
                optional=True,
            ),
            min_times=1,
        ),
    )


@snowflake_dialect.segment()
class AlterTaskSetClauseSegment(BaseSegment):
    """Snowflake's ALTER TASK SET clause.

    ```
    [ALTER TASK <name>] SET
        <param_name> = <param_value> [ , <param_name> = <param_value> , ...];
    ```

    https://docs.snowflake.com/en/sql-reference/sql/alter-task.html
    """

    type = "alter_task_set_clause"

    match_grammar = Sequence(
        "SET",
        Delimited(
            Sequence(
                Ref("ParameterNameSegment"),
                Ref("EqualsSegment"),
                OneOf(
                    Ref("BooleanLiteralGrammar"),
                    Ref("QuotedLiteralSegment"),
                    Ref("NumericLiteralSegment"),
                ),
            ),
            delimiter=Ref("CommaSegment"),
        ),
    )


@snowflake_dialect.segment()
class AlterTaskUnsetClauseSegment(BaseSegment):
    """Snowflake's ALTER TASK UNSET clause.

    ```
    [ALTER TASK <name>] UNSET <param_name> [ , <param_name> , ... ];
    ```

    https://docs.snowflake.com/en/sql-reference/sql/alter-task.html
    """

    type = "alter_task_unset_clause"

    match_grammar = Sequence(
        "UNSET",
        Delimited(Ref("ParameterNameSegment"), delimiter=Ref("CommaSegment")),
    )


############################
# MERGE
############################
@snowflake_dialect.segment()
class MergeStatementSegment(BaseSegment):
    """`MERGE` statement.

    https://docs.snowflake.com/en/sql-reference/sql/merge.html
    """

    type = "merge_statement"

    is_ddl = False
    is_dml = True
    is_dql = False
    is_dcl = False

    match_grammar = StartsWith(
        Sequence("MERGE", "INTO"),
    )
    parse_grammar = Sequence(
        "MERGE",
        "INTO",
        OneOf(Ref("TableReferenceSegment"), Ref("AliasedTableReferenceGrammar")),
        "USING",
        OneOf(
            Ref("TableReferenceSegment"),  # tables/views
            Bracketed(
                Ref("SelectableGrammar"),
            ),  # subquery
        ),
        Ref("AliasExpressionSegment", optional=True),
        Ref("JoinOnConditionSegment"),
        Ref("MergeMatchedClauseSegment", optional=True),
        Ref("MergeNotMatchedClauseSegment", optional=True),
    )


@snowflake_dialect.segment()
class MergeMatchedClauseSegment(BaseSegment):
    """The `WHEN MATCHED` clause within a `MERGE` statement."""

    type = "merge_when_matched_clause"
    match_grammar = StartsWith(
        Sequence(
            "WHEN",
            "MATCHED",
            Sequence("AND", Ref("ExpressionSegment"), optional=True),
            "THEN",
            OneOf("UPDATE", "DELETE"),
        ),
        terminator=Ref("MergeNotMatchedClauseSegment"),
    )
    parse_grammar = Sequence(
        "WHEN",
        "MATCHED",
        Sequence("AND", Ref("ExpressionSegment"), optional=True),
        "THEN",
        OneOf(
            Ref("MergeUpdateClauseSegment"),
            Ref("MergeDeleteClauseSegment"),
        ),
    )


@snowflake_dialect.segment()
class MergeNotMatchedClauseSegment(BaseSegment):
    """The `WHEN NOT MATCHED` clause within a `MERGE` statement."""

    type = "merge_when_not_matched_clause"
    match_grammar = StartsWith(
        Sequence(
            "WHEN",
            "NOT",
            "MATCHED",
            "THEN",
        ),
    )
    parse_grammar = Sequence(
        "WHEN",
        "NOT",
        "MATCHED",
        "THEN",
        Ref("MergeInsertClauseSegment"),
    )


@snowflake_dialect.segment()
class MergeUpdateClauseSegment(BaseSegment):
    """`UPDATE` clause within the `MERGE` statement."""

    type = "merge_update_clause"
    match_grammar = Sequence(
        "UPDATE",
        Ref("SetClauseListSegment"),
        Ref("WhereClauseSegment", optional=True),
    )


@snowflake_dialect.segment()
class MergeDeleteClauseSegment(BaseSegment):
    """`DELETE` clause within the `MERGE` statement."""

    type = "merge_delete_clause"
    match_grammar = Sequence(
        "DELETE",
        Ref("WhereClauseSegment", optional=True),
    )


@snowflake_dialect.segment()
class MergeInsertClauseSegment(BaseSegment):
    """`INSERT` clause within the `MERGE` statement."""

    type = "merge_insert_clause"
    match_grammar = Sequence(
        "INSERT",
        Ref("BracketedColumnReferenceListGrammar", optional=True),
        "VALUES",
        Bracketed(
            Delimited(
                OneOf(
                    "DEFAULT",
                    Ref("ExpressionSegment"),
                ),
            )
        ),
        Ref("WhereClauseSegment", optional=True),
    )


@snowflake_dialect.segment(replace=True)
class DeleteStatementSegment(ansi_dialect.get_segment("DeleteStatementSegment")):  # type: ignore
    """Update `DELETE` statement to support `USING`."""

    parse_grammar = Sequence(
        "DELETE",
        Ref("FromClauseTerminatingUsingWhereSegment"),
        Ref("DeleteUsingClauseSegment", optional=True),
        Ref("WhereClauseSegment", optional=True),
    )


@snowflake_dialect.segment()
class DeleteUsingClauseSegment(BaseSegment):
    """`USING` clause within the `DELETE` statement."""

    type = "using_clause"
    match_grammar = StartsWith(
        "USING",
        terminator=Ref.keyword("WHERE"),
        enforce_whitespace_preceding_terminator=True,
    )
    parse_grammar = Sequence(
        "USING",
        Delimited(
            Ref("FromExpressionElementSegment"),
        ),
        Ref("AliasExpressionSegment", optional=True),
    )


@snowflake_dialect.segment()
class FromClauseTerminatingUsingWhereSegment(ansi_dialect.get_segment("FromClauseSegment")):  # type: ignore
    """Copy `FROM` terminator statement to support `USING` in specific circumstances."""

    match_grammar = StartsWith(
        "FROM",
        terminator=OneOf(Ref.keyword("USING"), Ref.keyword("WHERE")),
        enforce_whitespace_preceding_terminator=True,
    )


@snowflake_dialect.segment(replace=True)
class DescribeStatementSegment(BaseSegment):
    """`DESCRIBE` statement grammar.

    https://docs.snowflake.com/en/sql-reference/sql/desc.html
    """

    match_grammar = Sequence(
        OneOf("DESCRIBE", "DESC"),
        OneOf(
            # https://docs.snowflake.com/en/sql-reference/sql/desc-result.html
            Sequence(
                "RESULT",
                OneOf(
                    Ref("QuotedLiteralSegment"),
                    Sequence("LAST_QUERY_ID", Bracketed()),
                ),
            ),
            # https://docs.snowflake.com/en/sql-reference/sql/desc-network-policy.html
            Sequence(
                "NETWORK",
                "POLICY",
                Ref("ObjectReferenceSegment"),
            ),
            # https://docs.snowflake.com/en/sql-reference/sql/desc-share.html
            Sequence(
                "SHARE",
                Ref("ObjectReferenceSegment"),
                Sequence(
                    Ref("DotSegment"),
                    Ref("ObjectReferenceSegment"),
                    optional=True,
                ),
            ),
            # https://docs.snowflake.com/en/sql-reference/sql/desc-user.html
            Sequence(
                "USER",
                Ref("ObjectReferenceSegment"),
            ),
            Sequence(
                "WAREHOUSE",
                Ref("ObjectReferenceSegment"),
            ),
            Sequence(
                "DATABASE",
                Ref("DatabaseReferenceSegment"),
            ),
            # https://docs.snowflake.com/en/sql-reference/sql/desc-integration.html
            Sequence(
                OneOf(
                    "API",
                    "NOTIFICATION",
                    "SECURITY",
                    "STORAGE",
                ),
                "INTEGRATION",
                Ref("ObjectReferenceSegment"),
            ),
            # https://docs.snowflake.com/en/sql-reference/sql/desc-session-policy.html
            Sequence(
                "SESSION",
                "POLICY",
                Ref("ObjectReferenceSegment"),
            ),
            Sequence(
                "SCHEMA",
                Ref("SchemaReferenceSegment"),
            ),
            # https://docs.snowflake.com/en/sql-reference/sql/desc-table.html
            Sequence(
                "TABLE",
                Ref("TableReferenceSegment"),
                Sequence(
                    "TYPE",
                    Ref("EqualsSegment"),
                    OneOf("COLUMNS", "STAGE"),
                    optional=True,
                ),
            ),
            # https://docs.snowflake.com/en/sql-reference/sql/desc-external-table.html
            Sequence(
                "EXTERNAL",
                "TABLE",
                Ref("TableReferenceSegment"),
                Sequence(
                    "TYPE",
                    Ref("EqualsSegment"),
                    OneOf("COLUMNS", "STAGE"),
                    optional=True,
                ),
            ),
            # https://docs.snowflake.com/en/sql-reference/sql/desc-view.html
            Sequence(
                "VIEW",
                Ref("TableReferenceSegment"),
            ),
            # https://docs.snowflake.com/en/sql-reference/sql/desc-materialized-view.html
            Sequence(
                "MATERIALIZED",
                "VIEW",
                Ref("TableReferenceSegment"),
            ),
            # https://docs.snowflake.com/en/sql-reference/sql/desc-sequence.html
            Sequence(
                "SEQUENCE",
                Ref("SequenceReferenceSegment"),
            ),
            # https://docs.snowflake.com/en/sql-reference/sql/desc-masking-policy.html
            Sequence(
                "MASKING",
                "POLICY",
                Ref("ObjectReferenceSegment"),
            ),
            # https://docs.snowflake.com/en/sql-reference/sql/desc-row-access-policy.html
            Sequence(
                "ROW",
                "ACCESS",
                "POLICY",
                Ref("ObjectReferenceSegment"),
            ),
            # https://docs.snowflake.com/en/sql-reference/sql/desc-file-format.html
            Sequence(
                "FILE",
                "FORMAT",
                Ref("ObjectReferenceSegment"),
            ),
            # https://docs.snowflake.com/en/sql-reference/sql/desc-stage.html
            Sequence(
                "STAGE",
                Ref("ObjectReferenceSegment"),
            ),
            # https://docs.snowflake.com/en/sql-reference/sql/desc-pipe.html
            Sequence(
                "PIPE",
                Ref("ObjectReferenceSegment"),
            ),
            # https://docs.snowflake.com/en/sql-reference/sql/desc-stream.html
            Sequence(
                "STREAM",
                Ref("ObjectReferenceSegment"),
            ),
            # https://docs.snowflake.com/en/sql-reference/sql/desc-task.html
            Sequence(
                "TASK",
                Ref("ObjectReferenceSegment"),
            ),
            # https://docs.snowflake.com/en/sql-reference/sql/desc-function.html
            Sequence(
                "FUNCTION",
                Ref("FunctionNameSegment"),
                Bracketed(
                    Delimited(
                        Ref("DatatypeSegment"),
                        optional=True,
                    ),
                ),
            ),
            # https://docs.snowflake.com/en/sql-reference/sql/desc-procedure.html
            Sequence(
                "PROCEDURE",
                Ref("FunctionNameSegment"),
                Bracketed(
                    Delimited(
                        Ref("DatatypeSegment"),
                        optional=True,
                    ),
                ),
            ),
        ),
    )


@snowflake_dialect.segment()
<<<<<<< HEAD
class UndropStatementSegment(BaseSegment):
    """`UNDROP` statement.

    DATABASE: https://docs.snowflake.com/en/sql-reference/sql/undrop-database.html
    SCHEMA: https://docs.snowflake.com/en/sql-reference/sql/undrop-schema.html
    TABLE: https://docs.snowflake.com/en/sql-reference/sql/undrop-table.html
    """

    type = "undrop_statement"
    match_grammar = Sequence(
        "UNDROP",
        OneOf(
            Sequence(
                "DATABASE",
                Ref("DatabaseReferenceSegment"),
            ),
            Sequence(
                "SCHEMA",
                Ref("SchemaReferenceSegment"),
            ),
            Sequence(
                "TABLE",
                Ref("TableReferenceSegment"),
            ),
        ),
=======
class CommentStatementSegment(BaseSegment):
    """`COMMENT` statement grammar.

    https://docs.snowflake.com/en/sql-reference/sql/comment.html

    N.B. this applies to all objects, so there may be some I've missed
    here so add any others to the OneOf grammar below.
    """

    type = "comment_statement"
    match_grammar = Sequence(
        "COMMENT",
        Sequence(
            "IF",
            "EXISTS",
            optional=True,
        ),
        "ON",
        OneOf(
            "COLUMN",
            "TABLE",
            "VIEW",
            "SCHEMA",
            "DATABASE",
            "WAREHOUSE",
            "USER",
            "STAGE",
            "FUNCTION",
            "PROCEDURE",
            "SEQUENCE",
            "SHARE",
            "PIPE",
            "STREAM",
            "TASK",
            Sequence(
                "NETWORK",
                "POLICY",
            ),
            Sequence(
                OneOf(
                    "API",
                    "NOTIFICATION",
                    "SECURITY",
                    "STORAGE",
                ),
                "INTEGRATION",
            ),
            Sequence(
                "SESSION",
                "POLICY",
            ),
            Sequence(
                "EXTERNAL",
                "TABLE",
            ),
            Sequence(
                "MATERIALIZED",
                "VIEW",
            ),
            Sequence(
                "MASKING",
                "POLICY",
            ),
            Sequence(
                "ROW",
                "ACCESS",
                "POLICY",
            ),
            Sequence(
                "FILE",
                "FORMAT",
            ),
        ),
        Ref("ObjectReferenceSegment"),
        "IS",
        Ref("QuotedLiteralSegment"),
>>>>>>> b3744f5d
    )<|MERGE_RESOLUTION|>--- conflicted
+++ resolved
@@ -561,11 +561,8 @@
             Ref("AlterFunctionStatementSegment"),
             Ref("CreateStageSegment"),
             Ref("AlterStageSegment"),
-<<<<<<< HEAD
             Ref("UndropStatementSegment"),
-=======
             Ref("CommentStatementSegment"),
->>>>>>> b3744f5d
         ],
         remove=[
             Ref("CreateTypeStatementSegment"),
@@ -3350,7 +3347,6 @@
 
 
 @snowflake_dialect.segment()
-<<<<<<< HEAD
 class UndropStatementSegment(BaseSegment):
     """`UNDROP` statement.
 
@@ -3376,7 +3372,10 @@
                 Ref("TableReferenceSegment"),
             ),
         ),
-=======
+    )
+    
+    
+@snowflake_dialect.segment()
 class CommentStatementSegment(BaseSegment):
     """`COMMENT` statement grammar.
 
@@ -3453,5 +3452,4 @@
         Ref("ObjectReferenceSegment"),
         "IS",
         Ref("QuotedLiteralSegment"),
->>>>>>> b3744f5d
     )