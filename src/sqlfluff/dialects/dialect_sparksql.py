"""The ANSI Compliant SparkSQL dialect.

Inherits from ANSI.
Spark SQL ANSI Mode is more restrictive regarding
keywords than the Default Mode, and still shares
some syntax with hive.

Based on:
https://spark.apache.org/docs/latest/sql-ref.html
https://spark.apache.org/docs/latest/sql-ref-ansi-compliance.html
https://github.com/apache/spark/blob/master/sql/catalyst/src/main/antlr4/org/apache/spark/sql/catalyst/parser/SqlBase.g4
"""

from sqlfluff.core.dialects import load_raw_dialect
from sqlfluff.core.parser import (
    AnyNumberOf,
    AnySetOf,
    Anything,
    BaseSegment,
    Bracketed,
    BracketedSegment,
    CodeSegment,
    CommentSegment,
    Conditional,
    Dedent,
    Delimited,
    Indent,
<<<<<<< HEAD
=======
    KeywordSegment,
>>>>>>> 44b5bc85
    Matchable,
    MultiStringParser,
    OneOf,
    OptionallyBracketed,
    Ref,
    RegexLexer,
    RegexParser,
    Sequence,
    StartsWith,
    StringLexer,
    StringParser,
    SymbolSegment,
    TypedParser,
)
<<<<<<< HEAD
from sqlfluff.core.parser.segments import BracketedSegment
from sqlfluff.core.parser.segments.raw import CodeSegment, KeywordSegment
=======
>>>>>>> 44b5bc85
from sqlfluff.dialects import dialect_ansi as ansi
from sqlfluff.dialects import dialect_hive as hive
from sqlfluff.dialects.dialect_sparksql_keywords import (
    RESERVED_KEYWORDS,
    UNRESERVED_KEYWORDS,
)

ansi_dialect = load_raw_dialect("ansi")
hive_dialect = load_raw_dialect("hive")
sparksql_dialect = ansi_dialect.copy_as("sparksql")

sparksql_dialect.patch_lexer_matchers(
    [
        # Spark SQL, only -- is used for single-line comment
        RegexLexer(
            "inline_comment",
            r"(--)[^\n]*",
            CommentSegment,
            segment_kwargs={"trim_start": "--", "type": "inline_comment"},
        ),
        # == and <=> are valid equal operations
        # <=> is a non-null equals in Spark SQL
        # https://spark.apache.org/docs/latest/api/sql/index.html#_10
        RegexLexer("equals", r"==|<=>|=", CodeSegment),
        # identifiers are delimited with `
        # within a delimited identifier, ` is used to escape special characters,
        # including `
        # Ex: select `delimited `` with escaped` from `just delimited`
        # https://spark.apache.org/docs/latest/sql-ref-identifier.html#delimited-identifier
        RegexLexer(
            "back_quote",
            r"`([^`]|``)*`",
            CodeSegment,
            segment_kwargs={"type": "back_quote"},
        ),
        # Numeric literal matches integers, decimals, and exponential formats.
        # https://spark.apache.org/docs/latest/sql-ref-literals.html#numeric-literal
        # Pattern breakdown:
        # (?>                                    Atomic grouping
        #                           (https://www.regular-expressions.info/atomic.html).
        #                                        3 distinct groups here:
        #                                        1. Obvious fractional types
        #                                           (can optionally be exponential).
        #                                        2. Integer followed by exponential.
        #                                           These must be fractional types.
        #                                        3. Integer only.
        #                                           These can either be integral or
        #                                           fractional types.
        #
        #     (?>                                1.
        #         \d+\.\d+                       e.g. 123.456
        #         |\d+\.                         e.g. 123.
        #         |\.\d+                         e.g. .123
        #     )
        #     ([eE][+-]?\d+)?                    Optional exponential.
        #     ([dDfF]|BD|bd)?                    Fractional data types.
        #     |\d+[eE][+-]?\d+([dDfF]|BD|bd)?    2. Integer + exponential with
        #                                           fractional data types.
        #     |\d+([dDfFlLsSyY]|BD|bd)?          3. Integer only with integral or
        #                                           fractional data types.
        # )
        # (
        #     (?<=\.)                            If matched character ends with .
        #                                        (e.g. 123.) then don't worry about
        #                                        word boundary check.
        #     |(?=\b)                            Check that we are at word boundary to
        #                                        avoid matching valid naked identifiers
        #                                        (e.g. 123column).
        # )
        RegexLexer(
            "numeric_literal",
            (
                r"(?>(?>\d+\.\d+|\d+\.|\.\d+)([eE][+-]?\d+)?([dDfF]|BD|bd)?"
                r"|\d+[eE][+-]?\d+([dDfF]|BD|bd)?"
                r"|\d+([dDfFlLsSyY]|BD|bd)?)"
                r"((?<=\.)|(?=\b))"
            ),
            CodeSegment,
            segment_kwargs={"type": "numeric_literal"},
        ),
    ]
)

sparksql_dialect.insert_lexer_matchers(
    [
        RegexLexer(
            "bytes_single_quote",
            r"X'([^'\\]|\\.)*'",
            CodeSegment,
            segment_kwargs={"type": "bytes_single_quote"},
        ),
        RegexLexer(
            "bytes_double_quote",
            r'X"([^"\\]|\\.)*"',
            CodeSegment,
            segment_kwargs={"type": "bytes_double_quote"},
        ),
    ],
    before="single_quote",
)

sparksql_dialect.insert_lexer_matchers(
    [
        RegexLexer(
            "at_sign_literal",
            r"@\w*",
            CodeSegment,
            segment_kwargs={"type": "at_sign_literal"},
        ),
    ],
    before="code",
)
sparksql_dialect.insert_lexer_matchers(
    [
        RegexLexer(
            "file_literal",
            (
                r"[a-zA-Z0-9]*:?([a-zA-Z0-9\-_\.]*(\/|\\)){2,}"
                r"((([a-zA-Z0-9\-_\.]*(:|\?|=|&)[a-zA-Z0-9\-_\.]*)+)"
                r"|([a-zA-Z0-9\-_\.]*\.[a-z]+))"
            ),
            CodeSegment,
            segment_kwargs={"type": "file_literal"},
        ),
    ],
    before="newline",
)

# Set the bare functions
sparksql_dialect.sets("bare_functions").clear()
sparksql_dialect.sets("bare_functions").update(
    [
        "CURRENT_DATE",
        "CURRENT_TIMESTAMP",
        "CURRENT_USER",
    ]
)

# Set the datetime units
sparksql_dialect.sets("datetime_units").clear()
sparksql_dialect.sets("datetime_units").update(
    [
        "YEAR",
        "YEARS",
        "YYYY",
        "YY",
        "QUARTER",
        "QUARTERS",
        "MONTH",
        "MONTHS",
        "MON",
        "MM",
        "WEEK",
        "WEEKS",
        "DAY",
        "DAYS",
        "DD",
        "HOUR",
        "HOURS",
        "MINUTE",
        "MINUTES",
        "SECOND",
        "SECONDS",
        "MILLISECOND",
        "MILLISECONDS",
        "MICROSECOND",
        "MICROSECONDS",
    ]
)

# Set Keywords
sparksql_dialect.sets("unreserved_keywords").update(UNRESERVED_KEYWORDS)
sparksql_dialect.sets("reserved_keywords").update(RESERVED_KEYWORDS)

# Set Angle Bracket Pairs
sparksql_dialect.bracket_sets("angle_bracket_pairs").update(
    [
        ("angle", "StartAngleBracketSegment", "EndAngleBracketSegment", False),
    ]
)

# Real Segments
sparksql_dialect.replace(
    ComparisonOperatorGrammar=OneOf(
        Ref("EqualsSegment"),
        Ref("EqualsSegment_a"),
        Ref("EqualsSegment_b"),
        Ref("GreaterThanSegment"),
        Ref("LessThanSegment"),
        Ref("GreaterThanOrEqualToSegment"),
        Ref("LessThanOrEqualToSegment"),
        Ref("NotEqualToSegment"),
        Ref("LikeOperatorSegment"),
        Sequence("IS", "DISTINCT", "FROM"),
        Sequence("IS", "NOT", "DISTINCT", "FROM"),
    ),
    FromClauseTerminatorGrammar=OneOf(
        "WHERE",
        "LIMIT",
        Sequence("GROUP", "BY"),
        Sequence("ORDER", "BY"),
        Sequence("CLUSTER", "BY"),
        Sequence("DISTRIBUTE", "BY"),
        Sequence("SORT", "BY"),
        "HAVING",
        "QUALIFY",
        Ref("SetOperatorSegment"),
        Ref("WithNoSchemaBindingClauseSegment"),
        Ref("WithDataClauseSegment"),
        "KEYS",
    ),
    TemporaryGrammar=Sequence(
        Sequence("GLOBAL", optional=True),
        OneOf("TEMP", "TEMPORARY"),
    ),
    QuotedLiteralSegment=OneOf(
        TypedParser("single_quote", ansi.LiteralSegment, type="quoted_literal"),
        TypedParser("double_quote", ansi.LiteralSegment, type="quoted_literal"),
    ),
    LiteralGrammar=ansi_dialect.get_grammar("LiteralGrammar").copy(
        insert=[
            Ref("BytesQuotedLiteralSegment"),
        ]
    ),
    NaturalJoinKeywordsGrammar=Sequence(
        "NATURAL",
        Ref("JoinTypeKeywords", optional=True),
    ),
    LikeGrammar=OneOf(
        # https://spark.apache.org/docs/latest/sql-ref-syntax-qry-select-like.html
        # ilike: https://github.com/apache/spark/pull/33966/files
        Sequence(
            OneOf("LIKE", "ILIKE"),
            OneOf(
                "ALL",
                "ANY",
                # `SOME` is equivalent to `ANY`
                "SOME",
                optional=True,
            ),
        ),
        "RLIKE",
        "REGEXP",
    ),
    SelectClauseSegmentGrammar=Sequence(
        "SELECT",
        OneOf(
            Ref("TransformClauseSegment"),
            Sequence(
                Ref(
                    "SelectClauseModifierSegment",
                    optional=True,
                ),
                Indent,
                Delimited(
                    Ref("SelectClauseElementSegment"),
                    allow_trailing=True,
                ),
            ),
        ),
        # NB: The Dedent for the indent above lives in the
        # SelectStatementSegment so that it sits in the right
        # place corresponding to the whitespace.
    ),
    SingleIdentifierGrammar=OneOf(
        Ref("NakedIdentifierSegment"),
        Ref("QuotedIdentifierSegment"),
        Ref("SingleQuotedIdentifierSegment"),
        Ref("BackQuotedIdentifierSegment"),
    ),
    WhereClauseTerminatorGrammar=OneOf(
        "LIMIT",
        Sequence(
            OneOf(
                "CLUSTER",
                "DISTRIBUTE",
                "GROUP",
                "ORDER",
                "SORT",
            ),
            "BY",
        ),
        Sequence("ORDER", "BY"),
        Sequence("DISTRIBUTE", "BY"),
        "HAVING",
        "QUALIFY",
        "WINDOW",
        "OVERLAPS",
        "APPLY",
    ),
    GroupByClauseTerminatorGrammar=OneOf(
        Sequence(
            OneOf(
                "ORDER",
                "DISTRIBUTE",
                "CLUSTER",
                "SORT",
            ),
            "BY",
        ),
        "LIMIT",
        "HAVING",
        "WINDOW",
    ),
    HavingClauseTerminatorGrammar=OneOf(
        Sequence(
            OneOf(
                "ORDER",
                "CLUSTER",
                "DISTRIBUTE",
                "SORT",
            ),
            "BY",
        ),
        "LIMIT",
        "QUALIFY",
        "WINDOW",
    ),
    ArithmeticBinaryOperatorGrammar=OneOf(
        Ref("PlusSegment"),
        Ref("MinusSegment"),
        Ref("DivideSegment"),
        Ref("MultiplySegment"),
        Ref("ModuloSegment"),
        Ref("BitwiseAndSegment"),
        Ref("BitwiseOrSegment"),
        Ref("BitwiseXorSegment"),
        Ref("BitwiseLShiftSegment"),
        Ref("BitwiseRShiftSegment"),
        Ref("DivBinaryOperatorSegment"),
    ),
    BinaryOperatorGrammar=OneOf(
        Ref("ArithmeticBinaryOperatorGrammar"),
        Ref("StringBinaryOperatorGrammar"),
        Ref("BooleanBinaryOperatorGrammar"),
        Ref("ComparisonOperatorGrammar"),
        # Add arrow operators for lambdas (e.g. aggregate)
        Ref("RightArrowOperator"),
    ),
    # Support for colon sign operator (Databricks SQL)
    ObjectReferenceDelimiterGrammar=OneOf(
        Ref("DotSegment"),
        Sequence(Ref("DotSegment"), Ref("DotSegment")),
        Ref("ColonSegment"),
    ),
    # Support for colon sign operator (Databricks SQL)
    ObjectReferenceTerminatorGrammar=OneOf(
        "ON",
        "AS",
        "USING",
        Ref("CommaSegment"),
        Ref("CastOperatorSegment"),
        Ref("StartSquareBracketSegment"),
        Ref("StartBracketSegment"),
        Ref("BinaryOperatorGrammar"),
        Ref("DelimiterGrammar"),
        Ref("JoinLikeClauseGrammar"),
        BracketedSegment,
    ),
    FunctionContentsExpressionGrammar=OneOf(
        Ref("ExpressionSegment"),
        Ref("StarSegment"),
    ),
)

sparksql_dialect.add(
    FileLiteralSegment=TypedParser(
        "file_literal", ansi.LiteralSegment, type="file_literal"
    ),
    BackQuotedIdentifierSegment=TypedParser(
        "back_quote",
        ansi.IdentifierSegment,
        type="quoted_identifier",
        trim_chars=("`",),
    ),
    RightArrowOperator=StringParser("->", SymbolSegment, type="binary_operator"),
    BinaryfileKeywordSegment=StringParser(
        "BINARYFILE",
        KeywordSegment,
        type="file_format",
    ),
    JsonfileKeywordSegment=StringParser(
        "JSONFILE",
        KeywordSegment,
        type="file_format",
    ),
    RcfileKeywordSegment=StringParser("RCFILE", KeywordSegment, type="file_format"),
    SequencefileKeywordSegment=StringParser(
        "SEQUENCEFILE", KeywordSegment, type="file_format"
    ),
    TextfileKeywordSegment=StringParser("TEXTFILE", KeywordSegment, type="file_format"),
    StartAngleBracketSegment=StringParser(
        "<", SymbolSegment, type="start_angle_bracket"
    ),
    EndAngleBracketSegment=StringParser(">", SymbolSegment, type="end_angle_bracket"),
    EqualsSegment_a=StringParser("==", ansi.ComparisonOperatorSegment),
    EqualsSegment_b=StringParser("<=>", ansi.ComparisonOperatorSegment),
    FileKeywordSegment=MultiStringParser(
        ["FILE", "FILES"], KeywordSegment, type="file_keyword"
    ),
    JarKeywordSegment=MultiStringParser(
        ["JAR", "JARS"], KeywordSegment, type="file_keyword"
    ),
    NoscanKeywordSegment=StringParser("NOSCAN", KeywordSegment, type="keyword"),
    WhlKeywordSegment=StringParser("WHL", KeywordSegment, type="file_keyword"),
    SQLConfPropertiesSegment=Sequence(
        StringParser("-", SymbolSegment, type="dash"),
        StringParser("v", SymbolSegment, type="sql_conf_option"),
        allow_gaps=False,
    ),
    # Add relevant Hive Grammar
    CommentGrammar=hive_dialect.get_grammar("CommentGrammar"),
    LocationGrammar=hive_dialect.get_grammar("LocationGrammar"),
    SerdePropertiesGrammar=hive_dialect.get_grammar("SerdePropertiesGrammar"),
    StoredAsGrammar=hive_dialect.get_grammar("StoredAsGrammar"),
    StoredByGrammar=hive_dialect.get_grammar("StoredByGrammar"),
    StorageFormatGrammar=hive_dialect.get_grammar("StorageFormatGrammar"),
    TerminatedByGrammar=hive_dialect.get_grammar("TerminatedByGrammar"),
    # Add Spark Grammar
    PropertyGrammar=Sequence(
        Ref("PropertyNameSegment"),
        Ref("EqualsSegment", optional=True),
        OneOf(
            Ref("LiteralGrammar"),
            Ref("SingleIdentifierGrammar"),
        ),
    ),
    PropertyNameListGrammar=Delimited(Ref("PropertyNameSegment")),
    BracketedPropertyNameListGrammar=Bracketed(Ref("PropertyNameListGrammar")),
    PropertyListGrammar=Delimited(Ref("PropertyGrammar")),
    BracketedPropertyListGrammar=Bracketed(Ref("PropertyListGrammar")),
    OptionsGrammar=Sequence("OPTIONS", Ref("BracketedPropertyListGrammar")),
    BucketSpecGrammar=Sequence(
        Ref("ClusteredBySpecGrammar"),
        Ref("SortedBySpecGrammar", optional=True),
        "INTO",
        Ref("NumericLiteralSegment"),
        "BUCKETS",
    ),
    ClusteredBySpecGrammar=Sequence(
        "CLUSTERED",
        "BY",
        Ref("BracketedColumnReferenceListGrammar"),
    ),
    DatabasePropertiesGrammar=Sequence(
        "DBPROPERTIES", Ref("BracketedPropertyListGrammar")
    ),
    DataSourcesV2FileTypeGrammar=OneOf(
        # https://github.com/apache/spark/tree/master/sql/core/src/main/scala/org/apache/spark/sql/execution/datasources/v2  # noqa: E501
        # Separated here because these allow for additional
        # commands such as Select From File
        # https://spark.apache.org/docs/latest/sql-ref-syntax-qry-select-file.html
        # Spark Core Data Sources
        # https://spark.apache.org/docs/latest/sql-data-sources.html
        "AVRO",
        "CSV",
        "JSON",
        "PARQUET",
        "ORC",
        # Separated here because these allow for additional commands
        # Similar to DataSourcesV2
        "DELTA",  # https://github.com/delta-io/delta
        "CSV",
        "ICEBERG",
        "TEXT",
        "BINARYFILE",
    ),
    FileFormatGrammar=OneOf(
        Ref("DataSourcesV2FileTypeGrammar"),
        "SEQUENCEFILE",
        "TEXTFILE",
        "RCFILE",
        "JSONFILE",
        Sequence(
            "INPUTFORMAT",
            Ref("QuotedLiteralSegment"),
            "OUTPUTFORMAT",
            Ref("QuotedLiteralSegment"),
        ),
    ),
    TimestampAsOfGrammar=Sequence(
        "TIMESTAMP",
        "AS",
        "OF",
        OneOf(
            Ref("QuotedLiteralSegment"),
            Ref("BareFunctionSegment"),
            Ref("FunctionSegment"),
        ),
    ),
    VersionAsOfGrammar=Sequence(
        "VERSION",
        "AS",
        "OF",
        Ref("NumericLiteralSegment"),
    ),
    # Adding Hint related segments so they are not treated as generic comments
    # https://spark.apache.org/docs/latest/sql-ref-syntax-qry-select-hints.html
    StartHintSegment=StringParser("/*+", KeywordSegment, type="start_hint"),
    EndHintSegment=StringParser("*/", KeywordSegment, type="end_hint"),
    PartitionSpecGrammar=Sequence(
        OneOf(
            "PARTITION",
            Sequence("PARTITIONED", "BY"),
        ),
        Bracketed(
            Delimited(
                OneOf(
                    Ref("ColumnDefinitionSegment"),
                    Sequence(
                        Ref("ColumnReferenceSegment"),
                        Ref("EqualsSegment", optional=True),
                        Ref("LiteralGrammar", optional=True),
                        Ref("CommentGrammar", optional=True),
                    ),
                    Ref("IcebergTransformationSegment", optional=True),
                ),
            ),
        ),
    ),
    PartitionFieldGrammar=Sequence(
        "PARTITION",
        "FIELD",
        Delimited(
            OneOf(
                Ref("ColumnDefinitionSegment"),
                Sequence(
                    Ref("ColumnReferenceSegment"),
                    Ref("EqualsSegment", optional=True),
                    Ref("LiteralGrammar", optional=True),
                    Ref("CommentGrammar", optional=True),
                ),
                Ref("IcebergTransformationSegment", optional=True),
            ),
        ),
        Sequence(
            Ref.keyword("WITH", optional=True),
            Delimited(
                OneOf(
                    Ref("ColumnDefinitionSegment"),
                    Sequence(
                        Ref("ColumnReferenceSegment"),
                        Ref("EqualsSegment", optional=True),
                        Ref("LiteralGrammar", optional=True),
                        Ref("CommentGrammar", optional=True),
                    ),
                    Ref("IcebergTransformationSegment", optional=True),
                ),
            ),
            optional=True,
        ),
        Sequence("AS", Ref("NakedIdentifierSegment"), optional=True),
    ),
    # NB: Redefined from `NakedIdentifierSegment` which uses an anti-template to
    # not match keywords; however, SparkSQL allows keywords to be used in table
    # and runtime properties.
    PropertiesNakedIdentifierSegment=RegexParser(
        r"[A-Z0-9]*[A-Z][A-Z0-9]*",
        ansi.IdentifierSegment,
        type="properties_naked_identifier",
    ),
    ResourceFileGrammar=OneOf(
        Ref("JarKeywordSegment"),
        Ref("WhlKeywordSegment"),
        Ref("FileKeywordSegment"),
    ),
    ResourceLocationGrammar=Sequence(
        "USING",
        Ref("ResourceFileGrammar"),
        Ref("QuotedLiteralSegment"),
    ),
    SortedBySpecGrammar=Sequence(
        "SORTED",
        "BY",
        Bracketed(
            Delimited(
                Sequence(
                    Ref("ColumnReferenceSegment"),
                    OneOf("ASC", "DESC", optional=True),
                )
            )
        ),
        optional=True,
    ),
    UnsetTablePropertiesGrammar=Sequence(
        "UNSET",
        "TBLPROPERTIES",
        Ref("IfExistsGrammar", optional=True),
        Ref("BracketedPropertyNameListGrammar"),
    ),
    TablePropertiesGrammar=Sequence(
        "TBLPROPERTIES", Ref("BracketedPropertyListGrammar")
    ),
    BytesQuotedLiteralSegment=OneOf(
        TypedParser(
            "bytes_single_quote",
            ansi.LiteralSegment,
            type="bytes_quoted_literal",
        ),
        TypedParser(
            "bytes_double_quote",
            ansi.LiteralSegment,
            type="bytes_quoted_literal",
        ),
    ),
    JoinTypeKeywords=OneOf(
        "CROSS",
        "INNER",
        Sequence(
            OneOf(
                "FULL",
                "LEFT",
                "RIGHT",
            ),
            Ref.keyword("OUTER", optional=True),
        ),
        Sequence(
            Ref.keyword("LEFT", optional=True),
            "SEMI",
        ),
        Sequence(
            Ref.keyword("LEFT", optional=True),
            "ANTI",
        ),
    ),
    AtSignLiteralSegment=TypedParser(
        "at_sign_literal",
        ansi.LiteralSegment,
        type="at_sign_literal",
        trim_chars=("@",),
    ),
    # This is the same as QuotedLiteralSegment but
    # is given a different `name` to stop LT01 flagging
    # TODO: Work out how the LT01 change influence this.
    SignedQuotedLiteralSegment=OneOf(
        TypedParser(
            "single_quote",
            ansi.LiteralSegment,
            type="signed_quoted_literal",
        ),
        TypedParser(
            "double_quote",
            ansi.LiteralSegment,
            type="signed_quoted_literal",
        ),
    ),
    # Delta Live Tables CREATE TABLE and VIEW statements
    OrRefreshGrammar=Sequence("OR", "REFRESH"),
    # Databricks widget
    WidgetNameIdentifierSegment=RegexParser(
        r"[A-Z][A-Z0-9_]*",
        CodeSegment,
        type="widget_name_identifier",
    ),
    WidgetDefaultGrammar=Sequence(
        "DEFAULT",
        Ref("QuotedLiteralSegment"),
    ),
    TableDefinitionSegment=Sequence(
        OneOf(Ref("OrReplaceGrammar"), Ref("OrRefreshGrammar"), optional=True),
        Ref("TemporaryGrammar", optional=True),
        Ref.keyword("EXTERNAL", optional=True),
        Ref.keyword("STREAMING", optional=True),
        Ref.keyword("LIVE", optional=True),
        "TABLE",
        Ref("IfNotExistsGrammar", optional=True),
        OneOf(
            Ref("FileReferenceSegment"),
            Ref("TableReferenceSegment"),
        ),
        OneOf(
            # Columns and comment syntax:
            Bracketed(
                Delimited(
                    Sequence(
                        OneOf(
                            Ref("ColumnDefinitionSegment"),
                            Ref("GeneratedColumnDefinitionSegment"),
                        ),
                        Ref("CommentGrammar", optional=True),
                    ),
                ),
            ),
            # Like Syntax
            Sequence(
                "LIKE",
                OneOf(
                    Ref("FileReferenceSegment"),
                    Ref("TableReferenceSegment"),
                ),
            ),
            optional=True,
        ),
        Ref("UsingClauseSegment", optional=True),
        AnySetOf(
            Ref("RowFormatClauseSegment"),
            Ref("StoredAsGrammar"),
            Ref("CommentGrammar"),
            Ref("OptionsGrammar"),
            Ref("PartitionSpecGrammar"),
            Ref("BucketSpecGrammar"),
            optional=True,
        ),
        Indent,
        AnyNumberOf(
            Ref("LocationGrammar", optional=True),
            Ref("CommentGrammar", optional=True),
            Ref("TablePropertiesGrammar", optional=True),
        ),
        Dedent,
        # Create AS syntax:
        Sequence(
            Ref.keyword("AS", optional=True),
            OptionallyBracketed(Ref("SelectableGrammar")),
            optional=True,
        ),
    ),
)

# Adding Hint related grammar before comment `block_comment` and
# `single_quote` so they are applied before comment lexer so
# hints are treated as such instead of comments when parsing.
# https://spark.apache.org/docs/latest/sql-ref-syntax-qry-select-hints.html
sparksql_dialect.insert_lexer_matchers(
    [
        RegexLexer("start_hint", r"\/\*\+", CodeSegment),
    ],
    before="block_comment",
)

sparksql_dialect.insert_lexer_matchers(
    [
        RegexLexer("end_hint", r"\*\/", CodeSegment),
    ],
    before="single_quote",
)

sparksql_dialect.insert_lexer_matchers(
    # Lambda expressions:
    # https://github.com/apache/spark/blob/b4c019627b676edf850c00bb070377896b66fad2/sql/catalyst/src/main/antlr4/org/apache/spark/sql/catalyst/parser/SqlBaseLexer.g4#L396
    # https://github.com/apache/spark/blob/b4c019627b676edf850c00bb070377896b66fad2/sql/catalyst/src/main/antlr4/org/apache/spark/sql/catalyst/parser/SqlBaseParser.g4#L837-L838
    [
        StringLexer("right_arrow", "->", CodeSegment),
    ],
    before="like_operator",
)


class DivBinaryOperatorSegment(BaseSegment):
    """DIV type binary_operator."""

    type = "binary_operator"
    match_grammar = Ref.keyword("DIV")


class QualifyClauseSegment(BaseSegment):
    """A `QUALIFY` clause like in `SELECT`."""

    type = "qualify_clause"
    match_grammar = Sequence(
        "QUALIFY",
        Indent,
        OptionallyBracketed(Ref("ExpressionSegment")),
        Dedent,
    )


# Hive Segments
class RowFormatClauseSegment(hive.RowFormatClauseSegment):
    """`ROW FORMAT` clause in a CREATE HIVEFORMAT TABLE statement."""

    pass


class SkewedByClauseSegment(hive.SkewedByClauseSegment):
    """`SKEWED BY` clause in a CREATE HIVEFORMAT TABLE statement."""

    pass


# Primitive Data Types
class PrimitiveTypeSegment(BaseSegment):
    """Spark SQL Primitive data types.

    https://spark.apache.org/docs/latest/sql-ref-datatypes.html
    """

    type = "primitive_type"
    match_grammar = OneOf(
        "BOOLEAN",
        # TODO : not currently supported; add segment - see NumericLiteralSegment
        # "BYTE",
        "TINYINT",
        # TODO : not currently supported; add segment - see NumericLiteralSegment
        # "SHORT",
        "LONG",
        "SMALLINT",
        "INT",
        "INTEGER",
        "BIGINT",
        "FLOAT",
        "REAL",
        "DOUBLE",
        "DATE",
        "TIMESTAMP",
        "STRING",
        Sequence(
            OneOf("CHAR", "CHARACTER", "VARCHAR", "DECIMAL", "DEC", "NUMERIC"),
            Ref("BracketedArguments", optional=True),
        ),
        "BINARY",
        "INTERVAL",
    )


class ArrayTypeSegment(hive.ArrayTypeSegment):
    """ARRAY type as per hive."""

    pass


class StructTypeSegment(hive.StructTypeSegment):
    """STRUCT type as per hive."""

    pass


class StructTypeSchemaSegment(hive.StructTypeSchemaSegment):
    """STRUCT type schema as per hive."""

    pass


class DatatypeSegment(BaseSegment):
    """Spark SQL Data types.

    https://spark.apache.org/docs/latest/sql-ref-datatypes.html
    """

    type = "data_type"
    match_grammar = OneOf(
        Ref("PrimitiveTypeSegment"),
        Ref("ArrayTypeSegment"),
        Sequence(
            "MAP",
            Bracketed(
                Sequence(
                    Ref("DatatypeSegment"),
                    Ref("CommaSegment"),
                    Ref("DatatypeSegment"),
                ),
                bracket_pairs_set="angle_bracket_pairs",
                bracket_type="angle",
            ),
        ),
        Ref("StructTypeSegment"),
    )


# Data Definition Statements
# http://spark.apache.org/docs/latest/sql-ref-syntax-ddl.html
class AlterDatabaseStatementSegment(BaseSegment):
    """An `ALTER DATABASE/SCHEMA` statement.

    http://spark.apache.org/docs/latest/sql-ref-syntax-ddl-alter-database.html
    """

    type = "alter_database_statement"

    match_grammar = Sequence(
        "ALTER",
        OneOf("DATABASE", "SCHEMA"),
        Ref("DatabaseReferenceSegment"),
        "SET",
        Ref("DatabasePropertiesGrammar"),
    )


class AlterTableStatementSegment(ansi.AlterTableStatementSegment):
    """A `ALTER TABLE` statement to change the table schema or properties.

    http://spark.apache.org/docs/latest/sql-ref-syntax-ddl-alter-table.html
    https://docs.delta.io/latest/delta-constraints.html#constraints
    """

    type = "alter_table_statement"

    match_grammar = Sequence(
        "ALTER",
        "TABLE",
        Ref("TableReferenceSegment"),
        Indent,
        OneOf(
            # ALTER TABLE - RENAME TO `table_identifier`
            Sequence(
                "RENAME",
                "TO",
                Ref("TableReferenceSegment"),
            ),
            # ALTER TABLE - RENAME `partition_spec`
            Sequence(
                Ref("PartitionSpecGrammar"),
                "RENAME",
                "TO",
                Ref("PartitionSpecGrammar"),
            ),
            # ALTER TABLE - RENAME TO 'column_identifier'
            Sequence(
                "RENAME",
                "COLUMN",
                Ref("ColumnReferenceSegment"),
                "TO",
                Ref("ColumnReferenceSegment"),
            ),
            # ALTER TABLE - ADD COLUMNS
            Sequence(
                "ADD",
                OneOf("COLUMNS", "COLUMN"),
                Indent,
                OptionallyBracketed(
                    Delimited(
                        Sequence(
                            Ref("ColumnFieldDefinitionSegment"),
                            OneOf(
                                "FIRST",
                                Sequence(
                                    "AFTER",
                                    Ref("ColumnReferenceSegment"),
                                ),
                                optional=True,
                            ),
                        ),
                    ),
                ),
                Dedent,
            ),
            # ALTER TABLE - ALTER OR CHANGE COLUMN
            Sequence(
                OneOf("ALTER", "CHANGE"),
                Ref.keyword("COLUMN", optional=True),
                Indent,
                AnyNumberOf(
                    Ref(
                        "ColumnReferenceSegment",
                        exclude=OneOf(
                            "COMMENT",
                            "TYPE",
                            Ref("DatatypeSegment"),
                            "FIRST",
                            "AFTER",
                            "SET",
                            "DROP",
                        ),
                    ),
                    max_times=2,
                ),
                Ref.keyword("TYPE", optional=True),
                Ref("DatatypeSegment", optional=True),
                Ref("CommentGrammar", optional=True),
                OneOf(
                    "FIRST",
                    Sequence(
                        "AFTER",
                        Ref("ColumnReferenceSegment"),
                    ),
                    optional=True,
                ),
                Sequence(OneOf("SET", "DROP"), "NOT", "NULL", optional=True),
                Dedent,
            ),
            # ALTER TABLE - REPLACE COLUMNS
            Sequence(
                "REPLACE",
                "COLUMNS",
                Bracketed(
                    Delimited(
                        Sequence(
                            Ref("ColumnDefinitionSegment"),
                            Ref("CommentGrammar", optional=True),
                        ),
                    ),
                ),
            ),
            # ALTER TABLE - DROP COLUMN
            # https://docs.delta.io/2.0.0/delta-batch.html#drop-columns
            Sequence(
                "DROP",
                OneOf(
                    Sequence(
                        "COLUMN",
                        Ref("ColumnReferenceSegment"),
                    ),
                    Sequence(
                        "COLUMNS",
                        Bracketed(
                            Delimited(AnyNumberOf(Ref("ColumnReferenceSegment"))),
                        ),
                    ),
                ),
            ),
            # ALTER TABLE - ADD PARTITION
            Sequence(
                "ADD",
                Ref("IfNotExistsGrammar", optional=True),
                AnyNumberOf(
                    Ref("PartitionSpecGrammar"),
                    Ref("PartitionFieldGrammar"),
                    min_times=1,
                ),
            ),
            # ALTER TABLE - DROP PARTITION
            Sequence(
                "DROP",
                Ref("IfExistsGrammar", optional=True),
                OneOf(
                    Ref("PartitionSpecGrammar"),
                    Ref("PartitionFieldGrammar"),
                ),
                Sequence("PURGE", optional=True),
            ),
            Sequence(
                "Replace",
                Ref("PartitionFieldGrammar"),
            ),
            # ALTER TABLE - REPAIR PARTITION
            Sequence("RECOVER", "PARTITIONS"),
            # ALTER TABLE - SET PROPERTIES
            Sequence("SET", Ref("TablePropertiesGrammar")),
            # ALTER TABLE - UNSET PROPERTIES
            Ref("UnsetTablePropertiesGrammar"),
            # ALTER TABLE - SET SERDE
            Sequence(
                Ref("PartitionSpecGrammar", optional=True),
                "SET",
                OneOf(
                    Sequence(
                        "SERDEPROPERTIES",
                        Ref("BracketedPropertyListGrammar"),
                    ),
                    Sequence(
                        "SERDE",
                        Ref("QuotedLiteralSegment"),
                        Ref("SerdePropertiesGrammar", optional=True),
                    ),
                ),
            ),
            # ALTER TABLE - SET FILE FORMAT
            Sequence(
                Ref("PartitionSpecGrammar", optional=True),
                "SET",
                "FILEFORMAT",
                Ref("DataSourceFormatSegment"),
            ),
            # ALTER TABLE - CHANGE FILE LOCATION
            Sequence(
                Ref("PartitionSpecGrammar"),
                "SET",
                Ref("LocationGrammar"),
            ),
            # ALTER TABLE - ADD/DROP CONSTRAINTS (DELTA)
            Sequence(
                Indent,
                OneOf("ADD", "DROP"),
                "CONSTRAINT",
                Ref(
                    "ColumnReferenceSegment",
                    exclude=Ref.keyword("CHECK"),
                ),
                Ref.keyword("CHECK", optional=True),
                Bracketed(Ref("ExpressionSegment"), optional=True),
                Dedent,
            ),
            # ALTER TABLE - ICEBERG WRITE ORDER / DISTRIBUTION
            # https://iceberg.apache.org/docs/latest/spark-ddl/#alter-table--write-ordered-by
            Sequence(
                "WRITE",
                AnyNumberOf(
                    Sequence("DISTRIBUTED", "BY", "PARTITION", optional=True),
                    Sequence(
                        Ref.keyword("LOCALLY", optional=True),
                        "ORDERED",
                        "BY",
                        Indent,
                        Delimited(
                            Sequence(
                                Ref("ColumnReferenceSegment"),
                                OneOf("ASC", "DESC", optional=True),
                                # NB: This isn't really ANSI, and isn't supported
                                # in Mysql,but is supported in enough other dialects
                                # for it to make sense here for now.
                                Sequence(
                                    "NULLS", OneOf("FIRST", "LAST"), optional=True
                                ),
                            ),
                            optional=True,
                        ),
                        Dedent,
                        optional=True,
                    ),
                    min_times=1,
                    max_times_per_element=1,
                ),
            ),
            # ALTER TABLE - ICEBERG SET IDENTIFIER FIELDS
            Sequence(
                "SET",
                "IDENTIFIER",
                "FIELDS",
                Indent,
                Delimited(
                    Sequence(
                        Ref("ColumnReferenceSegment"),
                    ),
                ),
                Dedent,
            ),
            # ALTER TABLE - ICEBERG DROP IDENTIFIER FIELDS
            Sequence(
                "DROP",
                "IDENTIFIER",
                "FIELDS",
                Indent,
                Delimited(
                    Sequence(
                        Ref("ColumnReferenceSegment"),
                    ),
                ),
                Dedent,
            ),
        ),
        Dedent,
    )


class ColumnFieldDefinitionSegment(ansi.ColumnDefinitionSegment):
    """A column field definition, e.g. for CREATE TABLE or ALTER TABLE.

    This supports the iceberg syntax and allows for iceberg syntax such
    as ADD COLUMN a.b.
    """

    match_grammar: Matchable = Sequence(
        Ref("ColumnReferenceSegment"),  # Column name
        Ref("DatatypeSegment"),  # Column type
        Bracketed(Anything(), optional=True),  # For types like VARCHAR(100)
        AnyNumberOf(
            Ref("ColumnConstraintSegment", optional=True),
        ),
    )


class AlterViewStatementSegment(BaseSegment):
    """A `ALTER VIEW` statement to change the view schema or properties.

    https://spark.apache.org/docs/latest/sql-ref-syntax-ddl-alter-view.html
    """

    type = "alter_view_statement"

    match_grammar = Sequence(
        "ALTER",
        "VIEW",
        Ref("TableReferenceSegment"),
        OneOf(
            Sequence(
                "RENAME",
                "TO",
                Ref("TableReferenceSegment"),
            ),
            Sequence("SET", Ref("TablePropertiesGrammar")),
            Ref("UnsetTablePropertiesGrammar"),
            Sequence(
                "AS",
                OptionallyBracketed(Ref("SelectStatementSegment")),
            ),
        ),
    )


class CreateDatabaseStatementSegment(ansi.CreateDatabaseStatementSegment):
    """A `CREATE DATABASE` statement.

    https://spark.apache.org/docs/latest/sql-ref-syntax-ddl-create-database.html
    """

    match_grammar = Sequence(
        "CREATE",
        OneOf("DATABASE", "SCHEMA"),
        Ref("IfNotExistsGrammar", optional=True),
        Ref("DatabaseReferenceSegment"),
        Ref("CommentGrammar", optional=True),
        Ref("LocationGrammar", optional=True),
        Sequence(
            "WITH", "DBPROPERTIES", Ref("BracketedPropertyListGrammar"), optional=True
        ),
    )


class CreateFunctionStatementSegment(ansi.CreateFunctionStatementSegment):
    """A `CREATE FUNCTION` statement.

    https://spark.apache.org/docs/latest/sql-ref-syntax-ddl-create-function.html
    """

    match_grammar = Sequence(
        "CREATE",
        Sequence("OR", "REPLACE", optional=True),
        Ref("TemporaryGrammar", optional=True),
        "FUNCTION",
        Ref("IfNotExistsGrammar", optional=True),
        Ref("FunctionNameIdentifierSegment"),
        "AS",
        Ref("QuotedLiteralSegment"),
        Ref("ResourceLocationGrammar", optional=True),
    )


class CreateTableStatementSegment(ansi.CreateTableStatementSegment):
    """A `CREATE TABLE` statement using a Data Source or Like.

    http://spark.apache.org/docs/latest/sql-ref-syntax-ddl-create-table-datasource.html
    https://spark.apache.org/docs/latest/sql-ref-syntax-ddl-create-table-like.html
    https://docs.delta.io/latest/delta-batch.html#create-a-table
    """

    match_grammar = Sequence("CREATE", Ref("TableDefinitionSegment"))


class CreateHiveFormatTableStatementSegment(hive.CreateTableStatementSegment):
    """A `CREATE TABLE` statement using Hive format.

    https://spark.apache.org/docs/latest/sql-ref-syntax-ddl-create-table-hiveformat.html
    """

    pass


class CreateViewStatementSegment(ansi.CreateViewStatementSegment):
    """A `CREATE VIEW` statement.

    https://spark.apache.org/docs/3.0.0/sql-ref-syntax-ddl-create-view.html#syntax
    """

    match_grammar = Sequence(
        "CREATE",
        OneOf(Ref("OrReplaceGrammar"), Ref("OrRefreshGrammar"), optional=True),
        Ref("TemporaryGrammar", optional=True),
        Ref.keyword("STREAMING", optional=True),
        Ref.keyword("LIVE", optional=True),
        "VIEW",
        Ref("IfNotExistsGrammar", optional=True),
        Ref("TableReferenceSegment"),
        # Columns and comment syntax:
        Sequence(
            Bracketed(
                Delimited(
                    Sequence(
                        Ref("ColumnReferenceSegment"),
                        Ref("CommentGrammar", optional=True),
                    ),
                ),
            ),
            optional=True,
        ),
        Sequence("USING", Ref("DataSourceFormatSegment"), optional=True),
        Ref("OptionsGrammar", optional=True),
        Ref("CommentGrammar", optional=True),
        Ref("TablePropertiesGrammar", optional=True),
        Sequence("AS", OptionallyBracketed(Ref("SelectableGrammar")), optional=True),
        Ref("WithNoSchemaBindingClauseSegment", optional=True),
    )


class CreateWidgetStatementSegment(BaseSegment):
    """A `CREATE WIDGET` STATEMENT.

    https://docs.databricks.com/notebooks/widgets.html#databricks-widget-api
    """

    type = "create_widget_statement"

    match_grammar = Sequence(
        "CREATE",
        "WIDGET",
        OneOf(
            Sequence(
                "DROPDOWN",
                Ref("WidgetNameIdentifierSegment"),
                Ref("WidgetDefaultGrammar"),
                Sequence("CHOICES", Ref("SelectStatementSegment")),
            ),
            Sequence(
                "TEXT", Ref("WidgetNameIdentifierSegment"), Ref("WidgetDefaultGrammar")
            ),
        ),
    )


class ReplaceTableStatementSegment(BaseSegment):
    """A `REPLACE TABLE` statement using the iceberg table format.

    https://iceberg.apache.org/docs/latest/spark-ddl/#replace-table--as-select
    """

    type = "replace_table_statement"
    match_grammar = Sequence("REPLACE", Ref("TableDefinitionSegment"))


class RemoveWidgetStatementSegment(BaseSegment):
    """A `REMOVE WIDGET` STATEMENT.

    https://docs.databricks.com/notebooks/widgets.html#databricks-widget-api
    """

    type = "remove_widget_statement"

    match_grammar = Sequence(
        "REMOVE",
        "WIDGET",
        Ref("WidgetNameIdentifierSegment"),
    )


class DropDatabaseStatementSegment(ansi.DropDatabaseStatementSegment):
    """A `DROP DATABASE` statement.

    https://spark.apache.org/docs/latest/sql-ref-syntax-ddl-drop-database.html
    """

    type = "drop_database_statement"
    match_grammar: Matchable = Sequence(
        "DROP",
        OneOf("DATABASE", "SCHEMA"),
        Ref("IfExistsGrammar", optional=True),
        Ref("DatabaseReferenceSegment"),
        Ref("DropBehaviorGrammar", optional=True),
    )


class DropFunctionStatementSegment(BaseSegment):
    """A `DROP FUNCTION` STATEMENT.

    https://spark.apache.org/docs/latest/sql-ref-syntax-ddl-drop-function.html
    """

    type = "drop_function_statement"

    match_grammar = Sequence(
        "DROP",
        Ref("TemporaryGrammar", optional=True),
        "FUNCTION",
        Ref("IfExistsGrammar", optional=True),
        Ref("FunctionNameSegment"),
    )


class MsckRepairTableStatementSegment(hive.MsckRepairTableStatementSegment):
    """A `REPAIR TABLE` statement using Hive MSCK (Metastore Check) format.

    This class inherits from Hive since Spark leverages Hive format for this command and
    is dependent on the Hive metastore.

    https://spark.apache.org/docs/latest/sql-ref-syntax-ddl-repair-table.html
    """

    pass


class TruncateStatementSegment(ansi.TruncateStatementSegment):
    """A `TRUNCATE TABLE` statement.

    https://spark.apache.org/docs/latest/sql-ref-syntax-ddl-truncate-table.html
    """

    match_grammar = Sequence(
        "TRUNCATE",
        "TABLE",
        Ref("TableReferenceSegment"),
        Ref("PartitionSpecGrammar", optional=True),
    )


class UseDatabaseStatementSegment(BaseSegment):
    """A `USE DATABASE` statement.

    https://spark.apache.org/docs/latest/sql-ref-syntax-ddl-usedb.html
    """

    type = "use_database_statement"

    match_grammar = Sequence(
        "USE",
        Ref("DatabaseReferenceSegment"),
    )


# Data Manipulation Statements
class InsertStatementSegment(BaseSegment):
    """A `INSERT [TABLE]` statement to insert or overwrite new rows into a table.

    https://spark.apache.org/docs/latest/sql-ref-syntax-dml-insert-into.html
    https://spark.apache.org/docs/latest/sql-ref-syntax-dml-insert-overwrite-table.html
    """

    type = "insert_statement"

    match_grammar = Sequence(
        "INSERT",
        OneOf("INTO", "OVERWRITE"),
        Ref.keyword("TABLE", optional=True),
        Ref("TableReferenceSegment"),
        Ref("PartitionSpecGrammar", optional=True),
        Ref("BracketedColumnReferenceListGrammar", optional=True),
        OneOf(
            AnyNumberOf(
                Ref("ValuesClauseSegment"),
                min_times=1,
            ),
            Ref("SelectableGrammar"),
            Sequence(
                Ref.keyword("TABLE", optional=True),
                Ref("TableReferenceSegment"),
            ),
            Sequence(
                "FROM",
                Ref("TableReferenceSegment"),
                "SELECT",
                Delimited(
                    Ref("ColumnReferenceSegment"),
                ),
                Ref("WhereClauseSegment", optional=True),
                Ref("GroupByClauseSegment", optional=True),
                Ref("OrderByClauseSegment", optional=True),
                Ref("LimitClauseSegment", optional=True),
            ),
        ),
    )


class InsertOverwriteDirectorySegment(BaseSegment):
    """An `INSERT OVERWRITE [LOCAL] DIRECTORY` statement.

    https://spark.apache.org/docs/latest/sql-ref-syntax-dml-insert-overwrite-directory.html
    """

    type = "insert_overwrite_directory_statement"

    match_grammar = Sequence(
        "INSERT",
        "OVERWRITE",
        Ref.keyword("LOCAL", optional=True),
        "DIRECTORY",
        Ref("QuotedLiteralSegment", optional=True),
        "USING",
        Ref("DataSourceFormatSegment"),
        Ref("OptionsGrammar", optional=True),
        OneOf(
            AnyNumberOf(
                Ref("ValuesClauseSegment"),
                min_times=1,
            ),
            Ref("SelectableGrammar"),
        ),
    )


class InsertOverwriteDirectoryHiveFmtSegment(BaseSegment):
    """An `INSERT OVERWRITE [LOCAL] DIRECTORY` statement in Hive format.

    https://spark.apache.org/docs/latest/sql-ref-syntax-dml-insert-overwrite-directory-hive.html
    """

    type = "insert_overwrite_directory_hive_fmt_statement"

    match_grammar = Sequence(
        "INSERT",
        "OVERWRITE",
        Ref.keyword("LOCAL", optional=True),
        "DIRECTORY",
        Ref("QuotedLiteralSegment"),
        Ref("RowFormatClauseSegment", optional=True),
        Ref("StoredAsGrammar", optional=True),
        OneOf(
            AnyNumberOf(
                Ref("ValuesClauseSegment"),
                min_times=1,
            ),
            Ref("SelectableGrammar"),
        ),
    )


class LoadDataSegment(BaseSegment):
    """A `LOAD DATA` statement.

    https://spark.apache.org/docs/latest/sql-ref-syntax-dml-load.html
    """

    type = "load_data_statement"

    match_grammar = Sequence(
        "LOAD",
        "DATA",
        Ref.keyword("LOCAL", optional=True),
        "INPATH",
        Ref("QuotedLiteralSegment"),
        Ref.keyword("OVERWRITE", optional=True),
        "INTO",
        "TABLE",
        Ref("TableReferenceSegment"),
        Ref("PartitionSpecGrammar", optional=True),
    )


# Data Retrieval Statements
class ClusterByClauseSegment(BaseSegment):
    """A `CLUSTER BY` clause from `SELECT` statement.

    Equivalent to `DISTRIBUTE BY` and `SORT BY` in tandem.
    This clause is mutually exclusive with SORT BY, ORDER BY and DISTRIBUTE BY.
    https://spark.apache.org/docs/latest/sql-ref-syntax-qry-select-clusterby.html
    """

    type = "cluster_by_clause"

    match_grammar = Sequence(
        "CLUSTER",
        "BY",
        Indent,
        Delimited(
            Sequence(
                OneOf(
                    Ref("ColumnReferenceSegment"),
                    # Can `CLUSTER BY 1`
                    Ref("NumericLiteralSegment"),
                    # Can cluster by an expression
                    Ref("ExpressionSegment"),
                ),
            ),
            terminator=OneOf(
                "LIMIT",
                "HAVING",
                # For window functions
                "WINDOW",
                Ref("FrameClauseUnitGrammar"),
                "SEPARATOR",
            ),
        ),
        Dedent,
    )


class DistributeByClauseSegment(BaseSegment):
    """A `DISTRIBUTE BY` clause from `SELECT` statement.

    This clause is mutually exclusive with SORT BY, ORDER BY and DISTRIBUTE BY.
    https://spark.apache.org/docs/latest/sql-ref-syntax-qry-select-distribute-by.html
    """

    type = "distribute_by_clause"

    match_grammar = Sequence(
        "DISTRIBUTE",
        "BY",
        Indent,
        Delimited(
            Sequence(
                OneOf(
                    Ref("ColumnReferenceSegment"),
                    # Can `DISTRIBUTE BY 1`
                    Ref("NumericLiteralSegment"),
                    # Can distribute by an expression
                    Ref("ExpressionSegment"),
                ),
            ),
            terminator=OneOf(
                "SORT",
                "LIMIT",
                "HAVING",
                # For window functions
                "WINDOW",
                Ref("FrameClauseUnitGrammar"),
                "SEPARATOR",
            ),
        ),
        Dedent,
    )


class HintFunctionSegment(BaseSegment):
    """A Function within a SparkSQL Hint.

    https://spark.apache.org/docs/latest/sql-ref-syntax-qry-select-hints.html
    """

    type = "hint_function"

    match_grammar = Sequence(
        Ref("FunctionNameSegment"),
        Bracketed(
            Delimited(
                AnyNumberOf(
                    Ref("SingleIdentifierGrammar"),
                    Ref("NumericLiteralSegment"),
                    Ref("TableReferenceSegment"),
                    Ref("ColumnReferenceSegment"),
                    min_times=1,
                ),
            ),
            # May be Bare Function unique to Hints, i.e. REBALANCE
            optional=True,
        ),
    )


class SelectHintSegment(BaseSegment):
    """Spark Select Hints.

    https://spark.apache.org/docs/latest/sql-ref-syntax-qry-select-hints.html
    """

    type = "select_hint"

    match_grammar = Sequence(
        Sequence(
            Ref("StartHintSegment"),
            Delimited(
                AnyNumberOf(
                    Ref("HintFunctionSegment"),
                    # At least function should be supplied
                    min_times=1,
                ),
                terminator=Ref("EndHintSegment"),
            ),
            Ref("EndHintSegment"),
        ),
    )


class LimitClauseSegment(ansi.LimitClauseSegment):
    """A `LIMIT` clause like in `SELECT`.

    Enhanced from ANSI dialect.
    :: Spark does not allow explicit or implicit
       `OFFSET` (implicit being 1000, 20 for example)
    :: Spark allows an `ALL` quantifier or a function
       expression as an input to `LIMIT`
    https://spark.apache.org/docs/latest/sql-ref-syntax-qry-select-limit.html
    """

    match_grammar = Sequence(
        "LIMIT",
        Indent,
        OneOf(
            Ref("NumericLiteralSegment"),
            "ALL",
            Ref("FunctionSegment"),
        ),
        Dedent,
    )


class SetOperatorSegment(ansi.SetOperatorSegment):
    """A set operator such as Union, Minus, Except or Intersect.

    Enhanced from ANSI dialect.
    :: Spark allows the `ALL` keyword to follow Except and Minus.
    :: Distinct allows the `DISTINCT` and `ALL` keywords.

    # https://spark.apache.org/docs/latest/sql-ref-syntax-qry-select-setops.html
    """

    match_grammar = OneOf(
        Sequence(
            OneOf("EXCEPT", "MINUS"),
            Ref.keyword("ALL", optional=True),
        ),
        Sequence(
            OneOf("UNION", "INTERSECT"),
            OneOf("DISTINCT", "ALL", optional=True),
        ),
    )


class SelectClauseModifierSegment(ansi.SelectClauseModifierSegment):
    """Things that come after SELECT but before the columns.

    Enhance `SelectClauseModifierSegment` from Ansi to allow SparkSQL Hints
    https://spark.apache.org/docs/latest/sql-ref-syntax-qry-select-hints.html
    """

    match_grammar = Sequence(
        # TODO New Rule warning of Join Hints priority if multiple specified
        #   When different join strategy hints are specified on
        #     both sides of a join, Spark prioritizes the BROADCAST
        #     hint over the MERGE hint over the SHUFFLE_HASH hint
        #     over the SHUFFLE_REPLICATE_NL hint.
        #
        #   Spark will issue Warning in the following example:
        #
        #   SELECT
        #   /*+ BROADCAST(t1), MERGE(t1, t2) */
        #       t1.a,
        #       t1.b,
        #       t2.c
        #   FROM t1 INNER JOIN t2 ON t1.key = t2.key;
        #
        #   Hints should be listed in order of priority in Select
        Ref("SelectHintSegment", optional=True),
        OneOf("DISTINCT", "ALL", optional=True),
    )


class UnorderedSelectStatementSegment(ansi.UnorderedSelectStatementSegment):
    """Enhance unordered `SELECT` statement for valid SparkSQL clauses.

    This is designed for use in the context of set operations,
    for other use cases, we should use the main
    SelectStatementSegment.
    """

    match_grammar = ansi.UnorderedSelectStatementSegment.match_grammar
    parse_grammar = ansi.UnorderedSelectStatementSegment.parse_grammar.copy(
        insert=[Ref("QualifyClauseSegment", optional=True)],
        # Removing non-valid clauses that exist in ANSI dialect
        remove=[Ref("OverlapsClauseSegment", optional=True)],
    )


class SelectStatementSegment(ansi.SelectStatementSegment):
    """Enhance `SELECT` statement for valid SparkSQL clauses."""

    match_grammar = ansi.SelectStatementSegment.match_grammar
    parse_grammar = ansi.SelectStatementSegment.parse_grammar.copy(
        # TODO New Rule: Warn of mutual exclusion of following clauses
        #  DISTRIBUTE, SORT, CLUSTER and ORDER BY if multiple specified
        insert=[
            Ref("ClusterByClauseSegment", optional=True),
            Ref("DistributeByClauseSegment", optional=True),
            Ref("SortByClauseSegment", optional=True),
        ],
        before=Ref("LimitClauseSegment", optional=True),
    ).copy(
        insert=[Ref("QualifyClauseSegment", optional=True)],
        before=Ref("OrderByClauseSegment", optional=True),
    )


class GroupByClauseSegment(ansi.GroupByClauseSegment):
    """Enhance `GROUP BY` clause like in `SELECT` for 'CUBE' and 'ROLLUP`.

    https://spark.apache.org/docs/latest/sql-ref-syntax-qry-select-groupby.html
    """

    match_grammar = Sequence(
        "GROUP",
        "BY",
        Indent,
        OneOf(
            Delimited(
                Ref("ColumnReferenceSegment"),
                # Can `GROUP BY 1`
                Ref("NumericLiteralSegment"),
                # Can `GROUP BY coalesce(col, 1)`
                Ref("CubeRollupClauseSegment"),
                Ref("GroupingSetsClauseSegment"),
                Ref("ExpressionSegment"),
            ),
            Sequence(
                Delimited(
                    Ref("ColumnReferenceSegment"),
                    # Can `GROUP BY 1`
                    Ref("NumericLiteralSegment"),
                    # Can `GROUP BY coalesce(col, 1)`
                    Ref("ExpressionSegment"),
                ),
                OneOf(
                    Ref("WithCubeRollupClauseSegment"), Ref("GroupingSetsClauseSegment")
                ),
            ),
        ),
        Dedent,
    )


class OrderByClauseSegment(ansi.OrderByClauseSegment):
    """A `ORDER BY` clause like in `SELECT`."""

    match_grammar = ansi.OrderByClauseSegment.match_grammar.copy()
    match_grammar.terminator = OneOf(  # type: ignore
        "CLUSTER",
        "DISTRIBUTE",
        "SORT",
        "LIMIT",
        "HAVING",
        "QUALIFY",
        # For window functions
        "WINDOW",
        Ref("FrameClauseUnitGrammar"),
        "SEPARATOR",
    )
    parse_grammar = ansi.OrderByClauseSegment.parse_grammar


class WithCubeRollupClauseSegment(BaseSegment):
    """A `[WITH CUBE | WITH ROLLUP]` clause after the `GROUP BY` clause.

    https://spark.apache.org/docs/latest/sql-ref-syntax-qry-select-groupby.html
    """

    type = "with_cube_rollup_clause"

    match_grammar = Sequence(
        "WITH",
        OneOf("CUBE", "ROLLUP"),
    )


class SortByClauseSegment(BaseSegment):
    """A `SORT BY` clause like in `SELECT`.

    This clause is mutually exclusive with SORT BY, ORDER BY and DISTRIBUTE BY.
    https://spark.apache.org/docs/latest/sql-ref-syntax-qry-select-sortby.html
    """

    type = "sort_by_clause"

    match_grammar = Sequence(
        "SORT",
        "BY",
        Indent,
        Delimited(
            Sequence(
                OneOf(
                    Ref("ColumnReferenceSegment"),
                    # Can `ORDER BY 1`
                    Ref("NumericLiteralSegment"),
                    # Can order by an expression
                    Ref("ExpressionSegment"),
                ),
                OneOf("ASC", "DESC", optional=True),
                # NB: This isn't really ANSI, and isn't supported in Mysql,
                # but is supported in enough other dialects for it to make
                # sense here for now.
                Sequence("NULLS", OneOf("FIRST", "LAST"), optional=True),
            ),
            terminator=OneOf(
                "LIMIT",
                "HAVING",
                "QUALIFY",
                # For window functions
                "WINDOW",
                Ref("FrameClauseUnitGrammar"),
                "SEPARATOR",
            ),
        ),
        Dedent,
    )


class SamplingExpressionSegment(ansi.SamplingExpressionSegment):
    """A `TABLESAMPLE` clause following a table identifier.

    https://spark.apache.org/docs/latest/sql-ref-syntax-qry-select-sampling.html
    """

    match_grammar = Sequence(
        "TABLESAMPLE",
        OneOf(
            Bracketed(
                Ref("NumericLiteralSegment"),
                OneOf(
                    "PERCENT",
                    "ROWS",
                ),
            ),
            Bracketed(
                "BUCKET",
                Ref("NumericLiteralSegment"),
                "OUT",
                "OF",
                Ref("NumericLiteralSegment"),
            ),
        ),
    )


class LateralViewClauseSegment(BaseSegment):
    """A `LATERAL VIEW` like in a `FROM` clause.

    https://spark.apache.org/docs/latest/sql-ref-syntax-qry-select-lateral-view.html
    """

    type = "lateral_view_clause"

    match_grammar = Sequence(
        Indent,
        "LATERAL",
        "VIEW",
        Ref.keyword("OUTER", optional=True),
        Ref("FunctionSegment"),
        OneOf(
            Sequence(
                Ref("SingleIdentifierGrammar"),
                Sequence(
                    Ref.keyword("AS", optional=True),
                    Delimited(Ref("SingleIdentifierGrammar")),
                    optional=True,
                ),
            ),
            Sequence(
                Ref.keyword("AS", optional=True),
                Delimited(Ref("SingleIdentifierGrammar")),
            ),
        ),
        Dedent,
    )


class PivotClauseSegment(BaseSegment):
    """A `PIVOT` clause as using in FROM clause.

    https://spark.apache.org/docs/latest/sql-ref-syntax-qry-select-pivot.html
    """

    type = "pivot_clause"

    match_grammar = Sequence(
        Indent,
        "PIVOT",
        Bracketed(
            Indent,
            Delimited(
                Sequence(
                    Ref("BaseExpressionElementGrammar"),
                    Ref("AliasExpressionSegment", optional=True),
                ),
            ),
            "FOR",
            OptionallyBracketed(
                OneOf(
                    Ref("SingleIdentifierGrammar"),
                    Delimited(
                        Ref("SingleIdentifierGrammar"),
                    ),
                ),
            ),
            "IN",
            Bracketed(
                Delimited(
                    Sequence(
                        OneOf(
                            Bracketed(
                                Delimited(
                                    Ref("ExpressionSegment"),
                                    ephemeral_name="ValuesClauseElements",
                                )
                            ),
                            Delimited(
                                Ref("ExpressionSegment"),
                            ),
                        ),
                        Ref("AliasExpressionSegment", optional=True),
                    ),
                ),
            ),
            Dedent,
        ),
        Dedent,
    )


class TransformClauseSegment(BaseSegment):
    """A `TRANSFORM` clause like used in `SELECT`.

    https://spark.apache.org/docs/latest/sql-ref-syntax-qry-select-transform.html
    """

    type = "transform_clause"

    match_grammar = Sequence(
        "TRANSFORM",
        Bracketed(
            Delimited(
                Ref("SingleIdentifierGrammar"),
                ephemeral_name="TransformClauseContents",
            ),
        ),
        Indent,
        Ref("RowFormatClauseSegment", optional=True),
        "USING",
        Ref("QuotedLiteralSegment"),
        Sequence(
            "AS",
            Bracketed(
                Delimited(
                    AnyNumberOf(
                        Ref("SingleIdentifierGrammar"),
                        Ref("DatatypeSegment"),
                    ),
                ),
            ),
            optional=True,
        ),
        Ref("RowFormatClauseSegment", optional=True),
    )


class ExplainStatementSegment(ansi.ExplainStatementSegment):
    """An `Explain` statement.

    Enhanced from ANSI dialect to allow for additional parameters.

    EXPLAIN [ EXTENDED | CODEGEN | COST | FORMATTED ] explainable_stmt

    https://spark.apache.org/docs/latest/sql-ref-syntax-qry-explain.html
    """

    explainable_stmt = Ref("StatementSegment")

    match_grammar = Sequence(
        "EXPLAIN",
        OneOf(
            "EXTENDED",
            "CODEGEN",
            "COST",
            "FORMATTED",
            optional=True,
        ),
        explainable_stmt,
    )


# Auxiliary Statements
class AddFileSegment(BaseSegment):
    """A `ADD {FILE | FILES}` statement.

    https://spark.apache.org/docs/latest/sql-ref-syntax-aux-resource-mgmt-add-file.html
    """

    type = "add_file_statement"

    match_grammar = Sequence(
        "ADD",
        Ref("FileKeywordSegment"),
        AnyNumberOf(Ref("QuotedLiteralSegment")),
    )


class AddJarSegment(BaseSegment):
    """A `ADD {JAR | JARS}` statement.

    https://spark.apache.org/docs/latest/sql-ref-syntax-aux-resource-mgmt-add-jar.html
    """

    type = "add_jar_statement"

    match_grammar = Sequence(
        "ADD",
        Ref("JarKeywordSegment"),
        AnyNumberOf(
            Ref("QuotedLiteralSegment"),
            Ref("FileLiteralSegment"),
        ),
    )


class AnalyzeTableSegment(BaseSegment):
    """An `ANALYZE {TABLE | TABLES}` statement.

    https://spark.apache.org/docs/latest/sql-ref-syntax-aux-analyze-table.html
    """

    type = "analyze_table_statement"

    match_grammar = Sequence(
        "ANALYZE",
        OneOf(
            Sequence(
                "TABLE",
                Ref("TableReferenceSegment"),
                Ref(
                    "PartitionSpecGrammar",
                    optional=True,
                ),
                "COMPUTE",
                "STATISTICS",
                OneOf(
                    "NOSCAN",
                    Sequence(
                        "FOR",
                        "COLUMNS",
                        OptionallyBracketed(
                            Delimited(
                                Ref(
                                    "ColumnReferenceSegment",
                                ),
                            ),
                        ),
                    ),
                    optional=True,
                ),
            ),
            Sequence(
                "TABLES",
                Sequence(
                    OneOf(
                        "FROM",
                        "IN",
                    ),
                    Ref(
                        "DatabaseReferenceSegment",
                    ),
                    optional=True,
                ),
                "COMPUTE",
                "STATISTICS",
                Ref.keyword(
                    "NOSCAN",
                    optional=True,
                ),
            ),
        ),
    )


class CacheTableSegment(BaseSegment):
    """A `CACHE TABLE` statement.

    https://spark.apache.org/docs/latest/sql-ref-syntax-aux-cache-cache-table.html
    """

    type = "cache_table"

    match_grammar = Sequence(
        "CACHE",
        Ref.keyword("LAZY", optional=True),
        "TABLE",
        Ref("TableReferenceSegment"),
        Ref("OptionsGrammar", optional=True),
        Ref.keyword("AS", optional=True),
        Ref("SelectableGrammar"),
    )


class ClearCacheSegment(BaseSegment):
    """A `CLEAR CACHE` statement.

    https://spark.apache.org/docs/latest/sql-ref-syntax-aux-cache-clear-cache.html
    """

    type = "clear_cache"

    match_grammar = Sequence(
        "CLEAR",
        "CACHE",
    )


class DescribeStatementSegment(BaseSegment):
    """A `DESCRIBE` statement.

    This class provides coverage for databases, tables, functions, and queries.

    NB: These are similar enough that it makes sense to include them in a
    common class, especially since there wouldn't be any specific rules that
    would apply to one describe vs another, but they could be broken out to
    one class per describe statement type.

    https://spark.apache.org/docs/latest/sql-ref-syntax-aux-describe-database.html
    https://spark.apache.org/docs/latest/sql-ref-syntax-aux-describe-function.html
    https://spark.apache.org/docs/latest/sql-ref-syntax-aux-describe-query.html
    https://spark.apache.org/docs/latest/sql-ref-syntax-aux-describe-table.html
    """

    type = "describe_statement"

    match_grammar = Sequence(
        OneOf("DESCRIBE", "DESC"),
        OneOf(
            Sequence(
                OneOf("DATABASE", "SCHEMA"),
                Ref.keyword("EXTENDED", optional=True),
                Ref("DatabaseReferenceSegment"),
            ),
            Sequence(
                "FUNCTION",
                Ref.keyword("EXTENDED", optional=True),
                Ref("FunctionNameSegment"),
            ),
            Sequence(
                Ref.keyword("TABLE", optional=True),
                Ref.keyword("EXTENDED", optional=True),
                Ref("TableReferenceSegment"),
                Ref("PartitionSpecGrammar", optional=True),
                # can be fully qualified column after table is listed
                # [database.][table.][column]
                Sequence(
                    Ref("SingleIdentifierGrammar"),
                    AnyNumberOf(
                        Sequence(
                            Ref("DotSegment"),
                            Ref("SingleIdentifierGrammar"),
                            allow_gaps=False,
                        ),
                        max_times=2,
                        allow_gaps=False,
                    ),
                    optional=True,
                    allow_gaps=False,
                ),
            ),
            Sequence(
                Ref.keyword("QUERY", optional=True),
                OneOf(
                    Sequence(
                        "TABLE",
                        Ref("TableReferenceSegment"),
                    ),
                    Sequence(
                        "FROM",
                        Ref("TableReferenceSegment"),
                        "SELECT",
                        Delimited(
                            Ref("ColumnReferenceSegment"),
                        ),
                        Ref("WhereClauseSegment", optional=True),
                        Ref("GroupByClauseSegment", optional=True),
                        Ref("OrderByClauseSegment", optional=True),
                        Ref("LimitClauseSegment", optional=True),
                    ),
                    Ref("StatementSegment"),
                ),
            ),
            exclude=OneOf(
                Ref.keyword("HISTORY"),
                Ref.keyword("DETAIL"),
            ),
        ),
    )


class ListFileSegment(BaseSegment):
    """A `LIST {FILE | FILES}` statement.

    https://spark.apache.org/docs/latest/sql-ref-syntax-aux-resource-mgmt-list-file.html
    """

    type = "list_file_statement"

    match_grammar = Sequence(
        "LIST",
        Ref("FileKeywordSegment"),
        AnyNumberOf(Ref("QuotedLiteralSegment")),
    )


class ListJarSegment(BaseSegment):
    """A `ADD {JAR | JARS}` statement.

    https://spark.apache.org/docs/latest/sql-ref-syntax-aux-resource-mgmt-add-jar.html
    """

    type = "list_jar_statement"

    match_grammar = Sequence(
        "LIST",
        Ref("JarKeywordSegment"),
        AnyNumberOf(Ref("QuotedLiteralSegment")),
    )


class RefreshStatementSegment(BaseSegment):
    """A `REFRESH` statement for given data source path.

    NB: These are similar enough that it makes sense to include them in a
    common class, especially since there wouldn't be any specific rules that
    would apply to one refresh vs another, but they could be broken out to
    one class per refresh statement type.

    https://spark.apache.org/docs/latest/sql-ref-syntax-aux-cache-refresh.html
    https://spark.apache.org/docs/latest/sql-ref-syntax-aux-cache-refresh-table.html
    https://spark.apache.org/docs/latest/sql-ref-syntax-aux-cache-refresh-function.html
    """

    type = "refresh_statement"

    match_grammar = Sequence(
        "REFRESH",
        OneOf(
            Ref("QuotedLiteralSegment"),
            Sequence(
                Ref.keyword("TABLE", optional=True),
                Ref("TableReferenceSegment"),
            ),
            Sequence(
                "FUNCTION",
                Ref("FunctionNameSegment"),
            ),
        ),
    )


class ResetStatementSegment(BaseSegment):
    """A `RESET` statement used to reset runtime configurations.

    https://spark.apache.org/docs/latest/sql-ref-syntax-aux-conf-mgmt-reset.html
    """

    type = "reset_statement"

    match_grammar = Sequence(
        "RESET",
        Delimited(
            Ref("SingleIdentifierGrammar"),
            delimiter=Ref("DotSegment"),
            optional=True,
        ),
    )


class SetStatementSegment(BaseSegment):
    """A `SET` statement used to set runtime properties.

    https://spark.apache.org/docs/latest/sql-ref-syntax-aux-conf-mgmt-set.html
    """

    type = "set_statement"

    match_grammar = Sequence(
        "SET",
        Ref("SQLConfPropertiesSegment", optional=True),
        OneOf(
            Ref("PropertyListGrammar"),
            Ref("PropertyNameSegment"),
            optional=True,
        ),
    )


class ShowStatement(BaseSegment):
    """Common class for `SHOW` statements.

    NB: These are similar enough that it makes sense to include them in a
    common class, especially since there wouldn't be any specific rules that
    would apply to one show vs another, but they could be broken out to
    one class per show statement type.

    https://spark.apache.org/docs/latest/sql-ref-syntax-aux-show-columns.html
    https://spark.apache.org/docs/latest/sql-ref-syntax-aux-show-create-table.html
    https://spark.apache.org/docs/latest/sql-ref-syntax-aux-show-databases.html
    https://spark.apache.org/docs/latest/sql-ref-syntax-aux-show-functions.html
    https://spark.apache.org/docs/latest/sql-ref-syntax-aux-show-partitions.html
    https://spark.apache.org/docs/latest/sql-ref-syntax-aux-show-table.html
    https://spark.apache.org/docs/latest/sql-ref-syntax-aux-show-tables.html
    https://spark.apache.org/docs/latest/sql-ref-syntax-aux-show-tblproperties.html
    https://spark.apache.org/docs/latest/sql-ref-syntax-aux-show-views.html
    """

    type = "show_statement"

    match_grammar = Sequence(
        "SHOW",
        OneOf(
            # SHOW CREATE TABLE
            Sequence(
                "CREATE",
                "TABLE",
                Ref("TableExpressionSegment"),
                Sequence(
                    "AS",
                    "SERDE",
                    optional=True,
                ),
            ),
            # SHOW COLUMNS
            Sequence(
                "COLUMNS",
                "IN",
                Ref("TableExpressionSegment"),
                Sequence(
                    "IN",
                    Ref("DatabaseReferenceSegment"),
                    optional=True,
                ),
            ),
            # SHOW { DATABASES | SCHEMAS }
            Sequence(
                OneOf("DATABASES", "SCHEMAS"),
                Sequence(
                    "LIKE",
                    Ref("QuotedLiteralSegment"),
                    optional=True,
                ),
            ),
            # SHOW FUNCTIONS
            Sequence(
                OneOf("USER", "SYSTEM", "ALL", optional=True),
                "FUNCTIONS",
                OneOf(
                    # qualified function from a database
                    Sequence(
                        Ref("DatabaseReferenceSegment"),
                        Ref("DotSegment"),
                        Ref("FunctionNameSegment"),
                        allow_gaps=False,
                        optional=True,
                    ),
                    # non-qualified function
                    Ref("FunctionNameSegment", optional=True),
                    Sequence(
                        "LIKE",
                        Ref("QuotedLiteralSegment"),
                        optional=True,
                    ),
                ),
            ),
            # SHOW PARTITIONS
            Sequence(
                "PARTITIONS",
                Ref("TableReferenceSegment"),
                Ref("PartitionSpecGrammar", optional=True),
            ),
            # SHOW TABLE
            Sequence(
                "TABLE",
                "EXTENDED",
                Sequence(
                    OneOf("IN", "FROM"),
                    Ref("DatabaseReferenceSegment"),
                    optional=True,
                ),
                "LIKE",
                Ref("QuotedLiteralSegment"),
                Ref("PartitionSpecGrammar", optional=True),
            ),
            # SHOW TABLES
            Sequence(
                "TABLES",
                Sequence(
                    OneOf("FROM", "IN"),
                    Ref("DatabaseReferenceSegment"),
                    optional=True,
                ),
                Sequence(
                    "LIKE",
                    Ref("QuotedLiteralSegment"),
                    optional=True,
                ),
            ),
            # SHOW TBLPROPERTIES
            Sequence(
                "TBLPROPERTIES",
                Ref("TableReferenceSegment"),
                Ref("BracketedPropertyNameListGrammar", optional=True),
            ),
            # SHOW VIEWS
            Sequence(
                "VIEWS",
                Sequence(
                    OneOf("FROM", "IN"),
                    Ref("DatabaseReferenceSegment"),
                    optional=True,
                ),
                Sequence(
                    "LIKE",
                    Ref("QuotedLiteralSegment"),
                    optional=True,
                ),
            ),
        ),
    )


class UncacheTableSegment(BaseSegment):
    """AN `UNCACHE TABLE` statement.

    https://spark.apache.org/docs/latest/sql-ref-syntax-aux-cache-uncache-table.html
    """

    type = "uncache_table"

    match_grammar = Sequence(
        "UNCACHE",
        "TABLE",
        Ref("IfExistsGrammar", optional=True),
        Ref("TableReferenceSegment"),
    )


class StatementSegment(ansi.StatementSegment):
    """Overriding StatementSegment to allow for additional segment parsing."""

    match_grammar = ansi.StatementSegment.match_grammar
    parse_grammar = ansi.StatementSegment.parse_grammar.copy(
        # Segments defined in Spark3 dialect
        insert=[
            # Data Definition Statements
            Ref("AlterDatabaseStatementSegment"),
            Ref("AlterTableStatementSegment"),
            Ref("AlterViewStatementSegment"),
            Ref("CreateHiveFormatTableStatementSegment"),
            Ref("MsckRepairTableStatementSegment"),
            Ref("UseDatabaseStatementSegment"),
            # Auxiliary Statements
            Ref("AddFileSegment"),
            Ref("AddJarSegment"),
            Ref("AnalyzeTableSegment"),
            Ref("CacheTableSegment"),
            Ref("ClearCacheSegment"),
            Ref("ListFileSegment"),
            Ref("ListJarSegment"),
            Ref("RefreshStatementSegment"),
            Ref("ResetStatementSegment"),
            Ref("SetStatementSegment"),
            Ref("ShowStatement"),
            Ref("UncacheTableSegment"),
            # Data Manipulation Statements
            Ref("InsertOverwriteDirectorySegment"),
            Ref("InsertOverwriteDirectoryHiveFmtSegment"),
            Ref("LoadDataSegment"),
            # Data Retrieval Statements
            Ref("ClusterByClauseSegment"),
            Ref("DistributeByClauseSegment"),
            # Delta Lake
            Ref("VacuumStatementSegment"),
            Ref("DescribeHistoryStatementSegment"),
            Ref("DescribeDetailStatementSegment"),
            Ref("GenerateManifestFileStatementSegment"),
            Ref("ConvertToDeltaStatementSegment"),
            Ref("RestoreTableStatementSegment"),
            # Databricks - Delta Live Tables
            Ref("ConstraintStatementSegment"),
            Ref("ApplyChangesIntoStatementSegment"),
            # Databricks - widgets
            Ref("CreateWidgetStatementSegment"),
            Ref("RemoveWidgetStatementSegment"),
            Ref("ReplaceTableStatementSegment"),
        ],
        remove=[
            Ref("TransactionStatementSegment"),
            Ref("CreateSchemaStatementSegment"),
            Ref("SetSchemaStatementSegment"),
            Ref("CreateModelStatementSegment"),
            Ref("DropModelStatementSegment"),
        ],
    )


class JoinClauseSegment(ansi.JoinClauseSegment):
    """Any number of join clauses, including the `JOIN` keyword.

    https://spark.apache.org/docs/latest/sql-ref-syntax-qry-select-join.html
    """

    match_grammar = OneOf(
        # NB These qualifiers are optional
        # TODO: Allow nested joins like:
        # ....FROM S1.T1 t1 LEFT JOIN ( S2.T2 t2 JOIN S3.T3 t3 ON t2.col1=t3.col1) ON
        # tab1.col1 = tab2.col1
        Sequence(
            Ref("JoinTypeKeywords", optional=True),
            Ref("JoinKeywordsGrammar"),
            Indent,
            Ref("FromExpressionElementSegment"),
            Dedent,
            Conditional(Indent, indented_using_on=True),
            # NB: this is optional
            OneOf(
                # ON clause
                Ref("JoinOnConditionSegment"),
                # USING clause
                Sequence(
                    "USING",
                    Conditional(Indent, indented_using_on=False),
                    Bracketed(
                        # NB: We don't use BracketedColumnReferenceListGrammar
                        # here because we're just using SingleIdentifierGrammar,
                        # rather than ObjectReferenceSegment or
                        # ColumnReferenceSegment. This is a) so that we don't
                        # lint it as a reference and b) because the column will
                        # probably be returned anyway during parsing.
                        Delimited(
                            Ref("SingleIdentifierGrammar"),
                            ephemeral_name="UsingClauseContents",
                        )
                    ),
                    Conditional(Dedent, indented_using_on=False),
                ),
                # Unqualified joins *are* allowed. They just might not
                # be a good idea.
                optional=True,
            ),
            Conditional(Dedent, indented_using_on=True),
        ),
        # Note NATURAL joins do not support Join conditions
        Sequence(
            Ref("NaturalJoinKeywordsGrammar"),
            Ref("JoinKeywordsGrammar"),
            Indent,
            Ref("FromExpressionElementSegment"),
            Dedent,
        ),
    )


class AliasExpressionSegment(ansi.AliasExpressionSegment):
    """A reference to an object with an `AS` clause.

    The optional AS keyword allows both implicit and explicit aliasing.
    Note also that it's possible to specify just column aliases without aliasing the
    table as well:
    .. code-block:: sql

        SELECT * FROM VALUES (1,2) as t (a, b);
        SELECT * FROM VALUES (1,2) as (a, b);
        SELECT * FROM VALUES (1,2) as t;

    Note that in Spark SQL, identifiers are quoted using backticks (`my_table`) rather
    than double quotes ("my_table"). Quoted identifiers are allowed in aliases, but
    unlike ANSI which allows single quoted identifiers ('my_table') in aliases, this is
    not allowed in Spark and so the definition of this segment must depart from ANSI.
    """

    match_grammar = Sequence(
        Ref.keyword("AS", optional=True),
        OneOf(
            # maybe table alias and column aliases
            Sequence(
                Ref("SingleIdentifierGrammar", optional=True),
                Bracketed(Ref("SingleIdentifierListSegment")),
            ),
            # just a table alias
            Ref("SingleIdentifierGrammar"),
            exclude=OneOf(
                "LATERAL",
                Ref("JoinTypeKeywords"),
                "WINDOW",
                "PIVOT",
                "KEYS",
                "FROM",
            ),
        ),
    )


class ValuesClauseSegment(ansi.ValuesClauseSegment):
    """A `VALUES` clause, as typically used with `INSERT` or `SELECT`.

    The Spark SQL reference does not mention `VALUES` clauses except in the context
    of `INSERT` statements. However, they appear to behave much the same as in
    `postgres <https://www.postgresql.org/docs/14/sql-values.html>`.

    In short, they can appear anywhere a `SELECT` can, and also as bare `VALUES`
    statements. Here are some examples:
    .. code-block:: sql

        VALUES 1,2 LIMIT 1;
        SELECT * FROM VALUES (1,2) as t (a,b);
        SELECT * FROM (VALUES (1,2) as t (a,b));
        WITH a AS (VALUES 1,2) SELECT * FROM a;
    """

    match_grammar = Sequence(
        "VALUES",
        Delimited(
            OneOf(
                Bracketed(
                    Delimited(
                        # NULL keyword used in
                        # INSERT INTO statement.
                        "NULL",
                        Ref("ExpressionSegment"),
                        ephemeral_name="ValuesClauseElements",
                    )
                ),
                "NULL",
                Ref("ExpressionSegment"),
                exclude=OneOf("VALUES"),
            ),
        ),
        # LIMIT/ORDER are unreserved in sparksql.
        Ref(
            "AliasExpressionSegment",
            exclude=OneOf("LIMIT", "ORDER"),
            optional=True,
        ),
        Ref("OrderByClauseSegment", optional=True),
        Ref("LimitClauseSegment", optional=True),
    )


class TableExpressionSegment(ansi.TableExpressionSegment):
    """The main table expression e.g. within a FROM clause.

    Enhance to allow for additional clauses allowed in Spark and Delta Lake.
    """

    match_grammar = OneOf(
        Ref("ValuesClauseSegment"),
        Ref("BareFunctionSegment"),
        Ref("FunctionSegment"),
        Sequence(
            OneOf(
                Ref("FileReferenceSegment"),
                Ref("TableReferenceSegment"),
            ),
            OneOf(
                Ref("AtSignLiteralSegment"),
                Sequence(
                    Indent,
                    OneOf(
                        Ref("TimestampAsOfGrammar"),
                        Ref("VersionAsOfGrammar"),
                    ),
                    Dedent,
                ),
                optional=True,
            ),
        ),
        # Nested Selects
        Bracketed(Ref("SelectableGrammar")),
    )


class FileReferenceSegment(BaseSegment):
    """A reference to a file for direct query.

    https://spark.apache.org/docs/latest/sql-ref-syntax-qry-select-file.html
    """

    type = "file_reference"

    match_grammar = Sequence(
        Ref("DataSourcesV2FileTypeGrammar"),
        Ref("DotSegment"),
        # NB: Using `QuotedLiteralSegment` here causes `FileReferenceSegment`
        # to match as a `TableReferenceSegment`
        Ref("BackQuotedIdentifierSegment"),
    )


class FromExpressionElementSegment(ansi.FromExpressionElementSegment):
    """A table expression.

    Enhanced from ANSI to allow for `LATERAL VIEW` clause
    """

    match_grammar = Sequence(
        Ref("PreTableFunctionKeywordsGrammar", optional=True),
        OptionallyBracketed(Ref("TableExpressionSegment")),
        Ref(
            "AliasExpressionSegment",
            exclude=OneOf(
                Ref("FromClauseTerminatorGrammar"),
                Ref("SamplingExpressionSegment"),
            ),
            optional=True,
        ),
        Ref("SamplingExpressionSegment", optional=True),
        # NB: `LateralViewClauseSegment`, `NamedWindowSegment`,
        # and `PivotClauseSegment should come after Alias/Sampling
        # expressions so those are matched before
        AnyNumberOf(Ref("LateralViewClauseSegment")),
        Ref("NamedWindowSegment", optional=True),
        Ref("PivotClauseSegment", optional=True),
        Ref("PostTableExpressionGrammar", optional=True),
    )


class PropertyNameSegment(BaseSegment):
    """A segment for a property name to set and retrieve table and runtime properties.

    https://spark.apache.org/docs/latest/configuration.html#application-properties
    """

    type = "property_name_identifier"

    match_grammar = Sequence(
        OneOf(
            Delimited(
                Ref("PropertiesNakedIdentifierSegment"),
                delimiter=Ref("DotSegment"),
                allow_gaps=False,
            ),
            Ref("SingleIdentifierGrammar"),
        ),
    )


class GeneratedColumnDefinitionSegment(BaseSegment):
    """A generated column definition, e.g. for CREATE TABLE or ALTER TABLE.

    https://docs.delta.io/latest/delta-batch.html#use-generated-columns
    """

    type = "generated_column_definition"

    match_grammar: Matchable = Sequence(
        Ref("SingleIdentifierGrammar"),  # Column name
        Ref("DatatypeSegment"),  # Column type
        Bracketed(Anything(), optional=True),  # For types like VARCHAR(100)
        Sequence(
            "GENERATED",
            "ALWAYS",
            "AS",
            Bracketed(
                OneOf(
                    Ref("FunctionSegment"),
                    Ref("BareFunctionSegment"),
                ),
            ),
        ),
        AnyNumberOf(
            Ref("ColumnConstraintSegment", optional=True),
        ),
    )


class MergeUpdateClauseSegment(ansi.MergeUpdateClauseSegment):
    """`UPDATE` clause within the `MERGE` statement."""

    type = "merge_update_clause"
    match_grammar: Matchable = Sequence(
        "UPDATE",
        OneOf(
            Sequence("SET", Ref("WildcardIdentifierSegment")),
            Sequence(
                Indent,
                Ref("SetClauseListSegment"),
                Dedent,
            ),
        ),
    )


class MergeInsertClauseSegment(ansi.MergeInsertClauseSegment):
    """`INSERT` clause within the `MERGE` statement."""

    type = "merge_insert_clause"
    match_grammar: Matchable = Sequence(
        "INSERT",
        OneOf(
            Ref("WildcardIdentifierSegment"),
            Sequence(
                Indent,
                Ref("BracketedColumnReferenceListGrammar"),
                Dedent,
                Ref("ValuesClauseSegment"),
            ),
        ),
    )


class UpdateStatementSegment(ansi.UpdateStatementSegment):
    """An `Update` statement.

    Enhancing from ANSI dialect to be SparkSQL & Delta Lake specific.

    https://docs.delta.io/latest/delta-update.html#update-a-table
    """

    match_grammar: Matchable = Sequence(
        "UPDATE",
        OneOf(
            Ref("FileReferenceSegment"),
            Ref("TableReferenceSegment"),
        ),
        # SET is not a reserved word in all dialects (e.g. RedShift)
        # So specifically exclude as an allowed implicit alias to avoid parsing errors
        Ref(
            "AliasExpressionSegment",
            exclude=Ref.keyword("SET"),
            optional=True,
        ),
        Ref("SetClauseListSegment"),
        Ref("WhereClauseSegment"),
    )


class IntervalLiteralSegment(BaseSegment):
    """An interval literal segment.

    https://spark.apache.org/docs/latest/sql-ref-literals.html#interval-literal
    """

    type = "interval_literal"

    match_grammar: Matchable = Sequence(
        Ref("SignedSegmentGrammar", optional=True),
        OneOf(
            Ref("NumericLiteralSegment"),
            Ref("SignedQuotedLiteralSegment"),
        ),
        Ref("DatetimeUnitSegment"),
        Ref.keyword("TO", optional=True),
        Ref("DatetimeUnitSegment", optional=True),
    )


class IntervalExpressionSegment(ansi.IntervalExpressionSegment):
    """An interval expression segment.

    Redefining from ANSI dialect to allow for additional syntax.

    https://spark.apache.org/docs/latest/sql-ref-literals.html#interval-literal
    """

    match_grammar: Matchable = Sequence(
        "INTERVAL",
        OneOf(
            AnyNumberOf(
                Ref("IntervalLiteralSegment"),
            ),
            Ref("QuotedLiteralSegment"),
        ),
    )


class VacuumStatementSegment(BaseSegment):
    """A `VACUUM` statement segment.

    https://docs.delta.io/latest/delta-utility.html#remove-files-no-longer-referenced-by-a-delta-table
    """

    type = "vacuum_statement"

    match_grammar: Matchable = Sequence(
        "VACUUM",
        OneOf(
            Ref("QuotedLiteralSegment"),
            Ref("FileReferenceSegment"),
            Ref("TableReferenceSegment"),
        ),
        OneOf(
            Sequence(
                "RETAIN",
                Ref("NumericLiteralSegment"),
                Ref("DatetimeUnitSegment"),
            ),
            Sequence(
                "DRY",
                "RUN",
            ),
            optional=True,
        ),
    )


class DescribeHistoryStatementSegment(BaseSegment):
    """A `DESCRIBE HISTORY` statement segment.

    https://docs.delta.io/latest/delta-utility.html#retrieve-delta-table-history
    """

    type = "describe_history_statement"

    match_grammar: Matchable = Sequence(
        "DESCRIBE",
        "HISTORY",
        OneOf(
            Ref("QuotedLiteralSegment"),
            Ref("FileReferenceSegment"),
            Ref("TableReferenceSegment"),
        ),
        Ref("LimitClauseSegment", optional=True),
    )


class DescribeDetailStatementSegment(BaseSegment):
    """A `DESCRIBE DETAIL` statement segment.

    https://docs.delta.io/latest/delta-utility.html#retrieve-delta-table-details
    """

    type = "describe_detail_statement"

    match_grammar: Matchable = Sequence(
        "DESCRIBE",
        "DETAIL",
        OneOf(
            Ref("QuotedLiteralSegment"),
            Ref("FileReferenceSegment"),
            Ref("TableReferenceSegment"),
        ),
    )


class GenerateManifestFileStatementSegment(BaseSegment):
    """A statement to `GENERATE` manifest files for a Delta Table.

    https://docs.delta.io/latest/delta-utility.html#generate-a-manifest-file
    """

    type = "generate_manifest_file_statement"

    match_grammar: Matchable = Sequence(
        "GENERATE",
        StringParser(
            "symlink_format_manifest",
            CodeSegment,
            type="symlink_format_manifest",
        ),
        "FOR",
        "TABLE",
        OneOf(
            Ref("QuotedLiteralSegment"),
            Ref("FileReferenceSegment"),
            Ref("TableReferenceSegment"),
        ),
    )


class ConvertToDeltaStatementSegment(BaseSegment):
    """A statement to convert other file formats to Delta.

    https://docs.delta.io/latest/delta-utility.html#convert-a-parquet-table-to-a-delta-table
    https://docs.databricks.com/delta/delta-utility.html#convert-an-iceberg-table-to-a-delta-table
    """

    type = "convert_to_delta_statement"

    match_grammar: Matchable = Sequence(
        "CONVERT",
        "TO",
        "DELTA",
        Ref("FileReferenceSegment"),
        Sequence("NO", "STATISTICS", optional=True),
        Ref("PartitionSpecGrammar", optional=True),
    )


class RestoreTableStatementSegment(BaseSegment):
    """A statement to `RESTORE` a Delta Table to a previous version.

    https://docs.delta.io/latest/delta-utility.html#restore-a-delta-table-to-an-earlier-state
    """

    type = "restore_table_statement"

    match_grammar: Matchable = Sequence(
        "RESTORE",
        "TABLE",
        OneOf(
            Ref("QuotedLiteralSegment"),
            Ref("FileReferenceSegment"),
            Ref("TableReferenceSegment"),
        ),
        "TO",
        OneOf(
            Ref("TimestampAsOfGrammar"),
            Ref("VersionAsOfGrammar"),
        ),
    )


class ConstraintStatementSegment(BaseSegment):
    """A `CONSTRAINT` statement to to define data quality on data contents.

    https://docs.databricks.com/workflows/delta-live-tables/delta-live-tables-expectations.html#manage-data-quality-with-delta-live-tables
    """

    type = "constraint_statement"

    match_grammar: Matchable = Sequence(
        "CONSTRAINT",
        Ref("ObjectReferenceSegment"),
        "EXPECT",
        Bracketed(Ref("ExpressionSegment")),
        Sequence("ON", "VIOLATION", optional=True),
        OneOf(
            Sequence("FAIL", "UPDATE"),
            Sequence("DROP", "ROW"),
            optional=True,
        ),
    )


class ApplyChangesIntoStatementSegment(BaseSegment):
    """A statement ingest CDC data a target table.

    https://docs.databricks.com/workflows/delta-live-tables/delta-live-tables-cdc.html#sql
    """

    type = "apply_changes_into_statement"

    match_grammar = Sequence(
        Sequence(
            "APPLY",
            "CHANGES",
            "INTO",
        ),
        Indent,
        Ref("TableExpressionSegment"),
        Dedent,
        Ref("FromClauseSegment"),
        Sequence(
            "KEYS",
            Indent,
            Ref("BracketedColumnReferenceListGrammar"),
            Dedent,
        ),
        Sequence("IGNORE", "NULL", "UPDATES", optional=True),
        Ref("WhereClauseSegment", optional=True),
        AnyNumberOf(
            Sequence(
                "APPLY",
                "AS",
                OneOf("DELETE", "TRUNCATE"),
                "WHEN",
                Ref("ColumnReferenceSegment"),
                Ref("EqualsSegment"),
                Ref("QuotedLiteralSegment"),
            ),
            # NB: Setting max_times to allow for one instance
            #     of DELETE and TRUNCATE at most
            max_times=2,
        ),
        Sequence(
            "SEQUENCE",
            "BY",
            Ref("ColumnReferenceSegment"),
        ),
        Sequence(
            "COLUMNS",
            OneOf(
                Delimited(
                    Ref("ColumnReferenceSegment"),
                ),
                Sequence(
                    Ref("StarSegment"),
                    "EXCEPT",
                    Ref("BracketedColumnReferenceListGrammar"),
                ),
            ),
        ),
        Sequence(
            "STORED",
            "AS",
            "SCD",
            "TYPE",
            Ref("NumericLiteralSegment"),
            optional=True,
        ),
    )


class WildcardExpressionSegment(ansi.WildcardExpressionSegment):
    """An extension of the star expression for Databricks."""

    match_grammar = ansi.WildcardExpressionSegment.match_grammar.copy(
        insert=[
            # Optional EXCEPT clause
            # https://docs.databricks.com/release-notes/runtime/9.0.html#exclude-columns-in-select--public-preview
            Ref("ExceptClauseSegment", optional=True),
        ]
    )


class ExceptClauseSegment(BaseSegment):
    """SELECT * EXCEPT clause."""

    type = "select_except_clause"
    match_grammar = Sequence(
        "EXCEPT",
        Bracketed(Delimited(Ref("SingleIdentifierGrammar"))),
    )


class SelectClauseSegment(BaseSegment):
    """A group of elements in a select target statement.

    It's very similar to `SelectClauseSegment` from `dialect_ansi` except does not
    have set `SetOperatorSegment` as possible terminator - this is to avoid issues
    with wrongly recognized `EXCEPT`.
    """

    type = "select_clause"
    match_grammar: Matchable = StartsWith(
        "SELECT",
        terminator=OneOf(
            "FROM",
            "WHERE",
            "UNION",
            Sequence("ORDER", "BY"),
            "LIMIT",
            "OVERLAPS",
        ),
        enforce_whitespace_preceding_terminator=True,
    )

    parse_grammar: Matchable = Ref("SelectClauseSegmentGrammar")


class UsingClauseSegment(BaseSegment):
    """`USING` clause segment."""

    type = "using_clause"
    match_grammar = Sequence("USING", Ref("DataSourceFormatSegment"))


class DataSourceFormatSegment(BaseSegment):
    """Data source format segment."""

    type = "data_source_format"
    match_grammar = OneOf(
        Ref("FileFormatGrammar"),
        # NB: JDBC is part of DataSourceV2 but not included
        # there since there are no significant syntax changes
        "JDBC",
        Ref(
            "ObjectReferenceSegment"
        ),  # This allows for formats such as org.apache.spark.sql.jdbc
    )


class IcebergTransformationSegment(BaseSegment):
    """A Transformation expressions used in PARTITIONED BY.

    This segment is to be used in creating hidden partitions
    in the iceberg table format.
    https://iceberg.apache.org/docs/latest/spark-ddl/#partitioned-by
    """

    type = "iceberg_transformation"
    match_grammar = OneOf(
        Sequence(
            OneOf(
                "YEARS",
                "MONTHS",
                "DAYS",
                "DATE",
                "HOURS",
                "DATE_HOUR",
            ),
            Bracketed(Ref("ColumnReferenceSegment")),
        ),
        Sequence(
            OneOf("BUCKET", "TRUNCATE"),
            Bracketed(
                Sequence(
                    Ref("NumericLiteralSegment"),
                    Ref("CommaSegment"),
                    Ref("ColumnReferenceSegment"),
                )
            ),
        ),
    )


class FrameClauseSegment(ansi.FrameClauseSegment):
    """A frame clause for window functions.

    This overrides the ansi dialect frame clause segment as the sparksql
    frame clause allows for a more expressive frame syntax.
    https://spark.apache.org/docs/latest/sql-ref-syntax-qry-select-window.html
    """

    type = "frame_clause"
    _frame_extent = OneOf(
        Sequence("CURRENT", "ROW"),
        Sequence(
            OneOf(
                Ref("NumericLiteralSegment"),
                "UNBOUNDED",
                Ref("IntervalExpressionSegment"),
            ),
            OneOf("PRECEDING", "FOLLOWING"),
        ),
    )

    match_grammar: Matchable = Sequence(
        Ref("FrameClauseUnitGrammar"),
        OneOf(_frame_extent, Sequence("BETWEEN", _frame_extent, "AND", _frame_extent)),
    )<|MERGE_RESOLUTION|>--- conflicted
+++ resolved
@@ -25,10 +25,7 @@
     Dedent,
     Delimited,
     Indent,
-<<<<<<< HEAD
-=======
     KeywordSegment,
->>>>>>> 44b5bc85
     Matchable,
     MultiStringParser,
     OneOf,
@@ -43,11 +40,6 @@
     SymbolSegment,
     TypedParser,
 )
-<<<<<<< HEAD
-from sqlfluff.core.parser.segments import BracketedSegment
-from sqlfluff.core.parser.segments.raw import CodeSegment, KeywordSegment
-=======
->>>>>>> 44b5bc85
 from sqlfluff.dialects import dialect_ansi as ansi
 from sqlfluff.dialects import dialect_hive as hive
 from sqlfluff.dialects.dialect_sparksql_keywords import (
