"""The MSSQL T-SQL dialect.

https://docs.microsoft.com/en-us/sql/t-sql/language-elements/language-elements-transact-sql
"""

from sqlfluff.core.dialects import load_raw_dialect
from sqlfluff.core.parser import (
    AnyNumberOf,
    AnySetOf,
    BaseFileSegment,
    BaseSegment,
    Bracketed,
    CodeSegment,
    CommentSegment,
    Conditional,
    Dedent,
    Delimited,
    ImplicitIndent,
    Indent,
    Matchable,
    MultiStringParser,
    Nothing,
    OneOf,
    OptionallyBracketed,
    Ref,
    RegexLexer,
    RegexParser,
    SegmentGenerator,
    Sequence,
    TypedParser,
)
from sqlfluff.core.parser.segments.raw import NewlineSegment, WhitespaceSegment
from sqlfluff.dialects import dialect_ansi as ansi
from sqlfluff.dialects.dialect_tsql_keywords import (
    RESERVED_KEYWORDS,
    UNRESERVED_KEYWORDS,
)

ansi_dialect = load_raw_dialect("ansi")
tsql_dialect = ansi_dialect.copy_as("tsql")

tsql_dialect.sets("reserved_keywords").clear()
tsql_dialect.sets("unreserved_keywords").clear()
tsql_dialect.sets("reserved_keywords").update(RESERVED_KEYWORDS)
tsql_dialect.sets("unreserved_keywords").update(UNRESERVED_KEYWORDS)

# Set the datetime units
tsql_dialect.sets("datetime_units").clear()
tsql_dialect.sets("datetime_units").update(
    [
        "D",
        "DAY",
        "DAYS",
        "DAYOFYEAR",
        "DD",
        "DW",
        "DY",
        "HH",
        "HOUR",
        "INFINITE",
        "M",
        "MCS",
        "MI",
        "MICROSECOND",
        "MILLISECOND",
        "MINUTE",
        "MM",
        "MONTH",
        "MONTHS",
        "MS",
        "N",
        "NANOSECOND",
        "NS",
        "Q",
        "QQ",
        "QUARTER",
        "S",
        "SECOND",
        "SS",
        "W",
        "WEEK",
        "WEEKS",
        "WEEKDAY",
        "WK",
        "WW",
        "YEAR",
        "YEARS",
        "Y",
        "YY",
        "YYYY",
    ]
)

tsql_dialect.sets("date_part_function_name").clear()
tsql_dialect.sets("date_part_function_name").update(
    ["DATEADD", "DATEDIFF", "DATEDIFF_BIG", "DATENAME", "DATEPART"]
)

tsql_dialect.sets("bare_functions").update(
    ["system_user", "session_user", "current_user"]
)

<<<<<<< HEAD
tsql_dialect.sets("file_compression").clear()
tsql_dialect.sets("file_compression").update(
    [
        "'org.apache.hadoop.io.compress.GzipCodec'",
        "'org.apache.hadoop.io.compress.DefaultCodec'",
        "'org.apache.hadoop.io.compress.SnappyCodec'",
    ]
)

tsql_dialect.sets("file_encoding").clear()
tsql_dialect.sets("file_encoding").update(
    [
        "'UTF8'",
        "'UTF16'",
    ]
)

tsql_dialect.sets("serde_method").clear()
tsql_dialect.sets("serde_method").update(
    [
        "'org.apache.hadoop.hive.serde2.columnar.LazyBinaryColumnarSerDe'",
        "'org.apache.hadoop.hive.serde2.columnar.ColumnarSerDe'",
    ]
)
=======
tsql_dialect.sets("sqlcmd_operators").clear()
tsql_dialect.sets("sqlcmd_operators").update(["r", "setvar"])
>>>>>>> 11c2a995

tsql_dialect.insert_lexer_matchers(
    [
        RegexLexer(
            "atsign",
            r"[@][a-zA-Z0-9_]+",
            CodeSegment,
            segment_kwargs={"type": "atsign"},
        ),
        RegexLexer(
            "var_prefix",
            r"[$][a-zA-Z0-9_]+",
            CodeSegment,
            segment_kwargs={"type": "var_prefix"},
        ),
        RegexLexer(
            "square_quote",
            r"\[([^\[\]]*)*\]",
            CodeSegment,
            segment_kwargs={"type": "square_quote"},
        ),
        # T-SQL unicode strings
        RegexLexer(
            "single_quote_with_n",
            r"N'([^']|'')*'",
            CodeSegment,
            segment_kwargs={"type": "single_quote_with_n"},
        ),
        RegexLexer(
            "hash_prefix",
            r"[#][#]?[a-zA-Z0-9_]+",
            CodeSegment,
            segment_kwargs={"type": "hash_prefix"},
        ),
        RegexLexer(
            "unquoted_relative_sql_file_path",
            # currently there is no way to pass `regex.IGNORECASE` flag to `RegexLexer`
            r"[.\w\\/#-]+\.[sS][qQ][lL]",
            CodeSegment,
            segment_kwargs={"type": "unquoted_relative_sql_file_path"},
        ),
    ],
    before="back_quote",
)

tsql_dialect.patch_lexer_matchers(
    [
        # Patching single_quote to allow for TSQL-style escaped quotes
        RegexLexer(
            "single_quote",
            r"'([^']|'')*'",
            CodeSegment,
            segment_kwargs={"type": "single_quote"},
        ),
        # Patching comments to remove hash comments
        RegexLexer(
            "inline_comment",
            r"(--)[^\n]*",
            CommentSegment,
            segment_kwargs={"trim_start": ("--"), "type": "inline_comment"},
        ),
        # Patching block comments to account for nested blocks.
        # N.B. this syntax is only possible via the non-standard-library
        # (but still backwards compatible) `regex` package.
        # https://pypi.org/project/regex/
        # Pattern breakdown:
        # /\*                    Match opening slash.
        #   (?>                  Atomic grouping
        #                        (https://www.regular-expressions.info/atomic.html).
        #       [^*/]+           Non forward-slash or asterisk characters.
        #       |\*(?!\/)        Negative lookahead assertion to match
        #                        asterisks not followed by a forward-slash.
        #       |/[^*]           Match lone forward-slashes not followed by an asterisk.
        #   )*                   Match any number of the atomic group contents.
        #   (?>
        #       (?R)             Recursively match the block comment pattern
        #                        to match nested block comments.
        #       (?>
        #           [^*/]+
        #           |\*(?!\/)
        #           |/[^*]
        #       )*
        #   )*
        # \*/                    Match closing slash.
        RegexLexer(
            "block_comment",
            r"/\*(?>[^*/]+|\*(?!\/)|/[^*])*(?>(?R)(?>[^*/]+|\*(?!\/)|/[^*])*)*\*/",
            CommentSegment,
            subdivider=RegexLexer(
                "newline",
                r"\r\n|\n",
                NewlineSegment,
            ),
            trim_post_subdivide=RegexLexer(
                "whitespace",
                r"[^\S\r\n]+",
                WhitespaceSegment,
            ),
            segment_kwargs={"type": "block_comment"},
        ),
        RegexLexer(
            "code", r"[0-9a-zA-Z_#@]+", CodeSegment
        ),  # overriding to allow hash mark and at-sign in code
    ]
)

tsql_dialect.add(
    BracketedIdentifierSegment=TypedParser(
        "square_quote", ansi.IdentifierSegment, type="quoted_identifier"
    ),
    HashIdentifierSegment=TypedParser(
        "hash_prefix", ansi.IdentifierSegment, type="hash_identifier"
    ),
    VariableIdentifierSegment=TypedParser(
        "var_prefix", ansi.IdentifierSegment, type="variable_identifier"
    ),
    BatchDelimiterGrammar=Ref("GoStatementSegment"),
    QuotedLiteralSegmentWithN=TypedParser(
        "single_quote_with_n", ansi.LiteralSegment, type="quoted_literal"
    ),
    QuotedLiteralSegmentOptWithN=OneOf(
        Ref("QuotedLiteralSegment"),
        Ref("QuotedLiteralSegmentWithN"),
    ),
    TransactionGrammar=OneOf(
        "TRANSACTION",
        "TRAN",
    ),
    SystemVariableSegment=RegexParser(
        r"@@[A-Za-z0-9_]+", CodeSegment, type="system_variable"
    ),
    StatementAndDelimiterGrammar=Sequence(
        Ref("StatementSegment"),
        Ref("DelimiterGrammar", optional=True),
    ),
    OneOrMoreStatementsGrammar=AnyNumberOf(
        Ref("StatementAndDelimiterGrammar"),
        min_times=1,
    ),
    TopPercentGrammar=Sequence(
        "TOP",
        OptionallyBracketed(Ref("ExpressionSegment")),
        Ref.keyword("PERCENT", optional=True),
    ),
    CursorNameGrammar=OneOf(
        Sequence(Ref.keyword("GLOBAL", optional=True), Ref("NakedIdentifierSegment")),
        Ref("ParameterNameSegment"),
    ),
    CollationSegment=SegmentGenerator(
        # Generate the anti template from the set of reserved keywords
        lambda dialect: RegexParser(
            r"[A-Z][A-Za-z0-9_]*[A-Za-z0-9_]",
            CodeSegment,
            type="collation",
            anti_template=r"^(" + r"|".join(dialect.sets("reserved_keywords")) + r")$",
        )
    ),
<<<<<<< HEAD
    FileCompressionSegment=SegmentGenerator(
        lambda dialect: MultiStringParser(
            dialect.sets("file_compression"),
            CodeSegment,
            type="file_compression",
        )
    ),
    FileEncodingSegment=SegmentGenerator(
        lambda dialect: MultiStringParser(
            dialect.sets("file_encoding"),
            CodeSegment,
            type="file_encoding",
        )
    ),
    SerdeMethodSegment=SegmentGenerator(
        lambda dialect: MultiStringParser(
            dialect.sets("serde_method"),
            CodeSegment,
            type="serde_method",
        )
=======
    SqlcmdOperatorSegment=SegmentGenerator(
        lambda dialect: MultiStringParser(
            dialect.sets("sqlcmd_operators"),
            CodeSegment,
            type="sqlcmd_operator",
        )
    ),
    SqlcmdFilePathSegment=TypedParser(
        "unquoted_relative_sql_file_path",
        CodeSegment,
>>>>>>> 11c2a995
    ),
)

tsql_dialect.replace(
    # Overriding to cover TSQL allowed identifier name characters
    # https://docs.microsoft.com/en-us/sql/relational-databases/databases/database-identifiers?view=sql-server-ver15
    NakedIdentifierSegment=SegmentGenerator(
        # Generate the anti template from the set of reserved keywords
        lambda dialect: RegexParser(
            r"[A-Z_][A-Z0-9_@$#]*",
            ansi.IdentifierSegment,
            type="naked_identifier",
            anti_template=r"^(" + r"|".join(dialect.sets("reserved_keywords")) + r")$",
        )
    ),
    # Overring ANSI BaseExpressionElement to remove Interval Expression Segment
    BaseExpressionElementGrammar=ansi_dialect.get_grammar(
        "BaseExpressionElementGrammar"
    ).copy(
        remove=[
            Ref("IntervalExpressionSegment"),
        ]
    ),
    SingleIdentifierGrammar=OneOf(
        Ref("NakedIdentifierSegment"),
        Ref("QuotedIdentifierSegment"),
        Ref("BracketedIdentifierSegment"),
        Ref("HashIdentifierSegment"),
        Ref("ParameterNameSegment"),
        Ref("VariableIdentifierSegment"),
    ),
    LiteralGrammar=ansi_dialect.get_grammar("LiteralGrammar")
    .copy(
        insert=[
            Ref("QuotedLiteralSegmentWithN"),
        ],
        before=Ref("NumericLiteralSegment"),
        remove=[
            Ref("ArrayLiteralSegment"),
            Ref("ObjectLiteralSegment"),
        ],
    )
    .copy(
        insert=[
            Ref("ParameterNameSegment"),
            Ref("SystemVariableSegment"),
        ],
    ),
    ParameterNameSegment=RegexParser(r"@[A-Za-z0-9_]+", CodeSegment, type="parameter"),
    FunctionParameterGrammar=Sequence(
        Ref("ParameterNameSegment", optional=True),
        Sequence("AS", optional=True),
        Ref("DatatypeSegment"),
        Sequence(Ref("EqualsSegment"), Ref("ExpressionSegment"), optional=True),
    ),
    FunctionNameIdentifierSegment=SegmentGenerator(
        # Generate the anti template from the set of reserved keywords
        # minus the function names that are reserved words.
        lambda dialect: RegexParser(
            r"[A-Z][A-Z0-9_]*|\[[A-Z][A-Z0-9_]*\]",
            CodeSegment,
            type="function_name_identifier",
            anti_template=r"^(" + r"|".join(dialect.sets("reserved_keywords")) + r")$",
        )
    ),
    # Override ANSI IsClauseGrammar to remove TSQL non-keyword NAN
    IsClauseGrammar=OneOf(
        "NULL",
        Ref("BooleanLiteralGrammar"),
    ),
    DatatypeIdentifierSegment=SegmentGenerator(
        # Generate the anti template reserved keywords
        lambda dialect: RegexParser(
            r"[A-Z][A-Z0-9_]*|\[[A-Z][A-Z0-9_]*\]",
            CodeSegment,
            type="data_type_identifier",
            # anti_template=r"^(NOT)$",
            anti_template=r"^(" + r"|".join(dialect.sets("reserved_keywords")) + r")$",
            # TODO - this is a stopgap until we implement explicit data types
        ),
    ),
    PrimaryKeyGrammar=Sequence(
        OneOf(
            Sequence(
                "PRIMARY",
                "KEY",
            ),
            "UNIQUE",
        ),
        OneOf(
            "CLUSTERED",
            "NONCLUSTERED",
            optional=True,
        ),
    ),
    # Overriding SelectClauseSegmentGrammar to remove Delimited logic which assumes
    # statements have been delimited
    SelectClauseSegmentGrammar=Sequence(
        "SELECT",
        Ref("SelectClauseModifierSegment", optional=True),
        Indent,
        Delimited(
            Ref("SelectClauseElementSegment"),
        ),
        # NB: The Dedent for the indent above lives in the
        # SelectStatementSegment so that it sits in the right
        # place corresponding to the whitespace.
    ),
    FromClauseTerminatorGrammar=OneOf(
        "WHERE",
        "LIMIT",
        Sequence("GROUP", "BY"),
        Sequence("ORDER", "BY"),
        "HAVING",
        Ref("SetOperatorSegment"),
        Ref("WithNoSchemaBindingClauseSegment"),
        Ref("DelimiterGrammar"),
    ),
    # Replace ANSI LikeGrammar to remove TSQL non-keywords RLIKE and ILIKE
    LikeGrammar=Sequence(
        "LIKE",
    ),
    # Replace ANSI FunctionContentsGrammar to remove TSQL non-keyword Separator
    # TODO: fully represent TSQL functionality
    FunctionContentsGrammar=AnyNumberOf(
        Ref("ExpressionSegment"),
        # A Cast-like function
        Sequence(Ref("ExpressionSegment"), "AS", Ref("DatatypeSegment")),
        # An extract-like or substring-like function
        Sequence(
            OneOf(Ref("DatetimeUnitSegment"), Ref("ExpressionSegment")),
            "FROM",
            Ref("ExpressionSegment"),
        ),
        Sequence(
            # Allow an optional distinct keyword here.
            Ref.keyword("DISTINCT", optional=True),
            OneOf(
                # Most functions will be using the delimited route
                # but for COUNT(*) or similar we allow the star segment
                # here.
                Ref("StarSegment"),
                Delimited(Ref("FunctionContentsExpressionGrammar")),
            ),
        ),
        Ref("OrderByClauseSegment"),
        # used by string_agg (postgres), group_concat (exasol),listagg (snowflake)...
        # like a function call: POSITION ( 'QL' IN 'SQL')
        Sequence(
            OneOf(
                Ref("QuotedLiteralSegment"),
                Ref("SingleIdentifierGrammar"),
                Ref("ColumnReferenceSegment"),
            ),
            "IN",
            OneOf(
                Ref("QuotedLiteralSegment"),
                Ref("SingleIdentifierGrammar"),
                Ref("ColumnReferenceSegment"),
            ),
        ),
        Sequence(OneOf("IGNORE", "RESPECT"), "NULLS"),
    ),
    JoinTypeKeywordsGrammar=Sequence(
        OneOf(
            "INNER",
            Sequence(
                OneOf(
                    "FULL",
                    "LEFT",
                    "RIGHT",
                ),
                Ref.keyword("OUTER", optional=True),
            ),
        ),
        OneOf(
            "LOOP",
            "HASH",
            "MERGE",
            optional=True,
        ),
        optional=True,
    ),
    JoinKeywordsGrammar=OneOf("JOIN", "APPLY"),
    NaturalJoinKeywordsGrammar=Ref.keyword("CROSS"),
    ExtendedNaturalJoinKeywordsGrammar=Sequence("OUTER", "APPLY"),
    NestedJoinGrammar=Sequence(
        Indent,
        Ref("JoinClauseSegment"),
        Dedent,
    ),
    # Replace Expression_D_Grammar to remove casting syntax invalid in TSQL
    Expression_D_Grammar=Sequence(
        OneOf(
            Ref("BareFunctionSegment"),
            Ref("FunctionSegment"),
            Bracketed(
                OneOf(
                    # We're using the expression segment here rather than the grammar so
                    # that in the parsed structure we get nested elements.
                    Ref("ExpressionSegment"),
                    Ref("SelectableGrammar"),
                    Delimited(
                        Ref(
                            "ColumnReferenceSegment"
                        ),  # WHERE (a,b,c) IN (select a,b,c FROM...)
                        Ref(
                            "FunctionSegment"
                        ),  # WHERE (a, substr(b,1,3)) IN (select c,d FROM...)
                        Ref("LiteralGrammar"),  # WHERE (a, 2) IN (SELECT b, c FROM ...)
                    ),
                    ephemeral_name="BracketedExpression",
                ),
            ),
            # Allow potential select statement without brackets
            Ref("SelectStatementSegment"),
            Ref("LiteralGrammar"),
            Ref("ColumnReferenceSegment"),
            Ref("TypedArrayLiteralSegment"),
            Ref("ArrayLiteralSegment"),
        ),
        Ref("Accessor_Grammar", optional=True),
        allow_gaps=True,
    ),
    MergeIntoLiteralGrammar=Sequence(
        "MERGE",
        Ref("TopPercentGrammar", optional=True),
        Ref.keyword("INTO", optional=True),
    ),
    TrimParametersGrammar=Nothing(),
    TemporaryGrammar=Nothing(),
    JoinLikeClauseGrammar=AnySetOf(
        Ref("PivotUnpivotStatementSegment"),
        min_times=1,
    ),
    CollateGrammar=Sequence("COLLATE", Ref("CollationSegment")),
)


class StatementSegment(ansi.StatementSegment):
    """Overriding StatementSegment to allow for additional segment parsing."""

    match_grammar = ansi.StatementSegment.parse_grammar.copy(
        insert=[
            Ref("IfExpressionStatement"),
            Ref("DeclareStatementSegment"),
            Ref("DeclareCursorStatementSegment"),
            Ref("SetStatementSegment"),
            Ref("AlterTableSwitchStatementSegment"),
            Ref("PrintStatementSegment"),
            Ref(
                "CreateTableAsSelectStatementSegment"
            ),  # Azure Synapse Analytics specific
            Ref("RenameStatementSegment"),  # Azure Synapse Analytics specific
            Ref("ExecuteScriptSegment"),
            Ref("DropStatisticsStatementSegment"),
            Ref("DropProcedureStatementSegment"),
            Ref("UpdateStatisticsStatementSegment"),
            Ref("BeginEndSegment"),
            Ref("TryCatchSegment"),
            Ref("MergeStatementSegment"),
            Ref("ThrowStatementSegment"),
            Ref("RaiserrorStatementSegment"),
            Ref("ReturnStatementSegment"),
            Ref("GotoStatement"),
            Ref("LabelStatementSegment"),
            Ref("DisableTriggerStatementSegment"),
            Ref("WhileExpressionStatement"),
            Ref("BreakStatement"),
            Ref("ContinueStatement"),
            Ref("WaitForStatementSegment"),
            Ref("OpenCursorStatementSegment"),
            Ref("CloseCursorStatementSegment"),
            Ref("DeallocateCursorStatementSegment"),
            Ref("FetchCursorStatementSegment"),
            Ref("CreateTypeStatementSegment"),
            Ref("CreateSynonymStatementSegment"),
            Ref("DropSynonymStatementSegment"),
            Ref("BulkInsertStatementSegment"),
            Ref("AlterIndexStatementSegment"),
            Ref("CreateDatabaseScopedCredentialStatementSegment"),
            Ref("CreateExternalDataSourceStatementSegment"),
<<<<<<< HEAD
            Ref("CreateExternalFileFormat"),
=======
            Ref("SqlcmdCommandSegment"),
>>>>>>> 11c2a995
        ],
        remove=[
            Ref("CreateModelStatementSegment"),
            Ref("DropModelStatementSegment"),
            Ref("DescribeStatementSegment"),
        ],
    )

    parse_grammar = match_grammar


class GreaterThanOrEqualToSegment(ansi.CompositeComparisonOperatorSegment):
    """Greater than or equal to operator.

    N.B. Patching to add !< and
    to allow spaces between operators.
    """

    match_grammar = OneOf(
        Sequence(
            Ref("RawGreaterThanSegment"),
            Ref("RawEqualsSegment"),
        ),
        Sequence(
            Ref("RawNotSegment"),
            Ref("RawLessThanSegment"),
        ),
    )


class LessThanOrEqualToSegment(ansi.CompositeComparisonOperatorSegment):
    """Greater than or equal to operator.

    N.B. Patching to add !> and
    to allow spaces between operators.
    """

    match_grammar = OneOf(
        Sequence(
            Ref("RawLessThanSegment"),
            Ref("RawEqualsSegment"),
        ),
        Sequence(
            Ref("RawNotSegment"),
            Ref("RawGreaterThanSegment"),
        ),
    )


class NotEqualToSegment(ansi.CompositeComparisonOperatorSegment):
    """Not equal to operator.

    N.B. Patching to allow spaces between operators.
    """

    match_grammar = OneOf(
        Sequence(Ref("RawNotSegment"), Ref("RawEqualsSegment")),
        Sequence(Ref("RawLessThanSegment"), Ref("RawGreaterThanSegment")),
    )


class SelectClauseElementSegment(ansi.SelectClauseElementSegment):
    """An element in the targets of a select statement.

    Overriding ANSI to remove GreedyUntil logic which assumes statements have been
    delimited
    """

    # Important to split elements before parsing, otherwise debugging is really hard.
    match_grammar = OneOf(
        # *, blah.*, blah.blah.*, etc.
        Ref("WildcardExpressionSegment"),
        Sequence(
            Ref("AltAliasExpressionSegment"),
            Ref("BaseExpressionElementGrammar"),
        ),
        Sequence(
            Ref("BaseExpressionElementGrammar"),
            Ref("AliasExpressionSegment", optional=True),
        ),
    )

    parse_grammar = None


class AltAliasExpressionSegment(BaseSegment):
    """An alternative alias clause as used by tsql using `=`."""

    type = "alias_expression"
    match_grammar = Sequence(
        OneOf(
            Ref("SingleIdentifierGrammar"),
            Ref("SingleQuotedIdentifierSegment"),
        ),
        Ref("RawEqualsSegment"),
    )


class SelectClauseModifierSegment(BaseSegment):
    """Things that come after SELECT but before the columns."""

    type = "select_clause_modifier"
    match_grammar = OneOf(
        "DISTINCT",
        "ALL",
        Sequence(
            # https://docs.microsoft.com/en-us/sql/t-sql/queries/top-transact-sql?view=sql-server-ver15
            "TOP",
            OptionallyBracketed(Ref("ExpressionSegment")),
            Sequence("PERCENT", optional=True),
            Sequence("WITH", "TIES", optional=True),
        ),
    )


class SelectClauseSegment(BaseSegment):
    """A group of elements in a select target statement.

    Overriding ANSI to remove StartsWith logic which assumes statements have been
    delimited
    """

    type = "select_clause"
    match_grammar = Ref("SelectClauseSegmentGrammar")


class UnorderedSelectStatementSegment(BaseSegment):
    """A `SELECT` statement without any ORDER clauses or later.

    We need to change ANSI slightly to remove LimitClauseSegment
    and NamedWindowSegment which don't exist in T-SQL.

    We also need to get away from ANSI's use of StartsWith.
    There's not a clean list of terminators that can be used
    to identify the end of a TSQL select statement.  Semi-colon is optional.
    """

    type = "select_statement"
    match_grammar = Sequence(
        Ref("SelectClauseSegment"),
        # Dedent for the indent in the select clause.
        # It's here so that it can come AFTER any whitespace.
        Dedent,
        Ref("IntoTableSegment", optional=True),
        Ref("FromClauseSegment", optional=True),
        Ref("WhereClauseSegment", optional=True),
        Ref("GroupByClauseSegment", optional=True),
        Ref("HavingClauseSegment", optional=True),
    )


class InsertStatementSegment(BaseSegment):
    """An `INSERT` statement.

    Overriding ANSI definition to remove StartsWith logic that doesn't handle optional
    delimitation well.
    """

    type = "insert_statement"
    match_grammar = Sequence(
        "INSERT",
        Ref.keyword("INTO", optional=True),
        Ref("TableReferenceSegment"),
        Ref("PostTableExpressionGrammar", optional=True),
        Ref("BracketedColumnReferenceListGrammar", optional=True),
        Ref("OutputClauseSegment", optional=True),
        OneOf(
            Ref("SelectableGrammar"),
            Ref("ExecuteScriptSegment"),
            Ref("DefaultValuesGrammar"),
        ),
    )


class BulkInsertStatementSegment(BaseSegment):
    """A `BULK INSERT` statement.

    https://learn.microsoft.com/en-us/sql/t-sql/statements/bulk-insert-transact-sql?view=sql-server-ver16
    """

    type = "bulk_insert_statement"
    match_grammar = Sequence(
        "BULK",
        "INSERT",
        Ref("TableReferenceSegment"),
        "FROM",
        Ref("QuotedLiteralSegment"),
        Ref("BulkInsertStatementWithSegment", optional=True),
    )


class BulkInsertStatementWithSegment(BaseSegment):
    """A `WITH` segment in the BULK INSERT statement.

    https://learn.microsoft.com/en-us/sql/t-sql/statements/bulk-insert-transact-sql?view=sql-server-ver16
    """

    type = "bulk_insert_with_segment"
    match_grammar = Sequence(
        "WITH",
        Bracketed(
            Delimited(
                AnyNumberOf(
                    Sequence(
                        OneOf(
                            "BATCHSIZE",
                            "FIRSTROW",
                            "KILOBYTES_PER_BATCH",
                            "LASTROW",
                            "MAXERRORS",
                            "ROWS_PER_BATCH",
                        ),
                        Ref("EqualsSegment"),
                        Ref("NumericLiteralSegment"),
                    ),
                    Sequence(
                        OneOf(
                            "CODEPAGE",
                            "DATAFILETYPE",
                            "DATA_SOURCE",
                            "ERRORFILE",
                            "ERRORFILE_DATA_SOURCE",
                            "FORMATFILE_DATA_SOURCE",
                            "ROWTERMINATOR",
                            "FORMAT",
                            "FIELDQUOTE",
                            "FORMATFILE",
                            "FIELDTERMINATOR",
                        ),
                        Ref("EqualsSegment"),
                        Ref("QuotedLiteralSegment"),
                    ),
                    Sequence(
                        "ORDER",
                        Bracketed(
                            Delimited(
                                Sequence(
                                    Ref("ColumnReferenceSegment"),
                                    OneOf("ASC", "DESC", optional=True),
                                ),
                            ),
                        ),
                    ),
                    "CHECK_CONSTRAINTS",
                    "FIRE_TRIGGERS",
                    "KEEPIDENTITY",
                    "KEEPNULLS",
                    "TABLOCK",
                )
            )
        ),
    )


class WithCompoundStatementSegment(BaseSegment):
    """A `SELECT` statement preceded by a selection of `WITH` clauses.

    `WITH tab (col1,col2) AS (SELECT a,b FROM x)`

    Overriding ANSI to remove the greedy matching of StartsWith().
    """

    type = "with_compound_statement"
    # match grammar
    match_grammar = Sequence(
        "WITH",
        Ref.keyword("RECURSIVE", optional=True),
        Conditional(Indent, indented_ctes=True),
        Delimited(
            Ref("CTEDefinitionSegment"),
            terminator=Ref.keyword("SELECT"),
        ),
        Conditional(Dedent, indented_ctes=True),
        OneOf(
            Ref("NonWithSelectableGrammar"),
            Ref("NonWithNonSelectableGrammar"),
            Ref("MergeStatementSegment"),
        ),
    )


class SelectStatementSegment(BaseSegment):
    """A `SELECT` statement.

    We need to change ANSI slightly to remove LimitClauseSegment
    and NamedWindowSegment which don't exist in T-SQL.

    We also need to get away from ANSI's use of StartsWith.
    There's not a clean list of terminators that can be used
    to identify the end of a TSQL select statement.  Semi-colon is optional.
    """

    type = "select_statement"
    # Remove the Limit and Window statements from ANSI
    match_grammar = UnorderedSelectStatementSegment.match_grammar.copy(
        insert=[
            Ref("OrderByClauseSegment", optional=True),
            Ref("OptionClauseSegment", optional=True),
            Ref("DelimiterGrammar", optional=True),
            Ref("ForClauseSegment", optional=True),
        ]
    )


class IntoTableSegment(BaseSegment):
    """`INTO` clause within `SELECT`.

    https://docs.microsoft.com/en-us/sql/t-sql/queries/select-into-clause-transact-sql?view=sql-server-ver15
    """

    type = "into_table_clause"
    match_grammar = Sequence("INTO", Ref("ObjectReferenceSegment"))


class WhereClauseSegment(BaseSegment):
    """A `WHERE` clause like in `SELECT` or `INSERT`.

    Overriding ANSI in order to get away from the use of
    StartsWith. There's not a clean list of terminators that can be used
    to identify the end of a TSQL select statement.  Semi-colon is optional.
    """

    type = "where_clause"
    match_grammar = Sequence(
        "WHERE",
        ImplicitIndent,
        OptionallyBracketed(Ref("ExpressionSegment")),
        Dedent,
    )


class CreateIndexStatementSegment(BaseSegment):
    """A `CREATE INDEX` or `CREATE STATISTICS` statement.

    https://docs.microsoft.com/en-us/sql/t-sql/statements/create-index-transact-sql?view=sql-server-ver15
    https://docs.microsoft.com/en-us/sql/t-sql/statements/create-statistics-transact-sql?view=sql-server-ver15
    """

    type = "create_index_statement"
    match_grammar = Sequence(
        "CREATE",
        Ref("OrReplaceGrammar", optional=True),
        Sequence("UNIQUE", optional=True),
        OneOf("CLUSTERED", "NONCLUSTERED", optional=True),
        OneOf("INDEX", "STATISTICS"),
        Ref("IfNotExistsGrammar", optional=True),
        Ref("IndexReferenceSegment"),
        Indent,
        "ON",
        Ref("TableReferenceSegment"),
        Ref("BracketedIndexColumnListGrammar"),
        Sequence(
            "INCLUDE",
            Ref("BracketedColumnReferenceListGrammar"),
            optional=True,
        ),
        Ref("WhereClauseSegment", optional=True),
        Ref("RelationalIndexOptionsSegment", optional=True),
        Ref("OnPartitionOrFilegroupOptionSegment", optional=True),
        Ref("FilestreamOnOptionSegment", optional=True),
        Ref("DelimiterGrammar", optional=True),
        Dedent,
    )


class AlterIndexStatementSegment(BaseSegment):
    """An ALTER INDEX statement.

    As per.
    https://learn.microsoft.com/en-us/sql/t-sql/statements/alter-index-transact-sql?view=sql-server-ver15
    """

    type = "alter_index_statement"

    _low_priority_lock_wait = Sequence(
        "WAIT_AT_LOW_PRIORITY",
        Bracketed(
            Sequence(
                "MAX_DURATION",
                Ref("EqualsSegment"),
                Ref("NumericLiteralSegment"),
                Ref.keyword("MINUTES", optional=True),
            ),
            Ref("CommaSegment"),
            Sequence(
                "ABORT_AFTER_WAIT",
                Ref("EqualsSegment"),
                OneOf(
                    "NONE",
                    "SELF",
                    "BLOCKERS",
                ),
            ),
        ),
    )

    _on_partitions = Sequence(
        Sequence(
            "ON",
            "PARTITIONS",
        ),
        Bracketed(
            Delimited(
                Ref("NumericLiteralSegment"),
            ),
            Sequence(
                "TO",
                Ref("NumericLiteralSegment"),
                optional=True,
            ),
        ),
        optional=True,
    )

    _rebuild_index_option = AnyNumberOf(
        Sequence(
            OneOf(
                "PAD_INDEX",
                "SORT_IN_TEMPDB",
                "IGNORE_DUP_KEY",
                "STATISTICS_NORECOMPUTE",
                "STATISTICS_INCREMENTAL",
                "RESUMABLE",
                "ALLOW_ROW_LOCKS",
                "ALLOW_PAGE_LOCKS",
            ),
            Ref("EqualsSegment"),
            OneOf(
                "ON",
                "OFF",
            ),
        ),
        Sequence(
            OneOf(
                "MAXDOP",
                "FILLFACTOR",
                "MAX_DURATION",
            ),
            Ref("EqualsSegment"),
            Ref("NumericLiteralSegment"),
            Ref.keyword("MINUTES", optional=True),
        ),
        Sequence(
            "ONLINE",
            Ref("EqualsSegment"),
            OneOf(
                Sequence(
                    "ON",
                    Bracketed(
                        _low_priority_lock_wait,
                        optional=True,
                    ),
                ),
                "OFF",
            ),
        ),
        Sequence(
            "DATA_COMPRESSION",
            Ref("EqualsSegment"),
            OneOf(
                "NONE",
                "ROW",
                "PAGE",
                "COLUMNSTORE",
                "COLUMNSTORE_ARCHIVE",
            ),
            _on_partitions,
        ),
        Sequence(
            "XML_COMPRESSION",
            Ref("EqualsSegment"),
            OneOf(
                "ON",
                "OFF",
            ),
            _on_partitions,
        ),
    )

    _single_partition_rebuild_index_option = AnyNumberOf(
        Sequence(
            OneOf(
                "XML_COMPRESSION",
                "SORT_IN_TEMPDB",
                "RESUMABLE",
            ),
            Ref("EqualsSegment"),
            OneOf(
                "ON",
                "OFF",
            ),
        ),
        Sequence(
            OneOf(
                "MAXDOP",
                "MAX_DURATION",
            ),
            Ref("EqualsSegment"),
            Ref("NumericLiteralSegment"),
            Ref.keyword("MINUTES", optional=True),
        ),
        Sequence(
            "DATA_COMPRESSION",
            Ref("EqualsSegment"),
            OneOf(
                "NONE",
                "ROW",
                "PAGE",
                "COLUMNSTORE",
                "COLUMNSTORE_ARCHIVE",
            ),
        ),
        Sequence(
            "ONLINE",
            Ref("EqualsSegment"),
            OneOf(
                Sequence(
                    "ON",
                    Bracketed(
                        _low_priority_lock_wait,
                        optional=True,
                    ),
                ),
                "OFF",
            ),
        ),
    )

    match_grammar = Sequence(
        "ALTER",
        "INDEX",
        OneOf(
            Ref("ObjectReferenceSegment"),
            "ALL",
        ),
        "ON",
        Ref("TableReferenceSegment"),
        OneOf(
            Sequence(
                "REBUILD",
                OneOf(
                    Sequence(
                        Sequence(
                            "PARTITION",
                            Ref("EqualsSegment"),
                            "ALL",
                            optional=True,
                        ),
                        Sequence(
                            "WITH",
                            Bracketed(
                                Delimited(
                                    _rebuild_index_option,
                                )
                            ),
                            optional=True,
                        ),
                    ),
                    Sequence(
                        Sequence(
                            "PARTITION",
                            Ref("EqualsSegment"),
                            Ref("NumericLiteralSegment"),
                            optional=True,
                        ),
                        Sequence(
                            "WITH",
                            Bracketed(
                                Delimited(
                                    _single_partition_rebuild_index_option,
                                ),
                            ),
                            optional=True,
                        ),
                    ),
                    optional=True,
                ),
            ),
            "DISABLE",
            Sequence(
                "REORGANIZE",
                Sequence(
                    "PARTITION",
                    Ref("EqualsSegment"),
                    Ref("NumericLiteralSegment"),
                    optional=True,
                ),
                Sequence(
                    "WITH",
                    Bracketed(
                        Sequence(
                            OneOf(
                                "LOB_COMPACTION",
                                "COMPRESS_ALL_ROW_GROUPS",
                            ),
                            Ref("EqualsSegment"),
                            OneOf(
                                "ON",
                                "OFF",
                            ),
                        ),
                    ),
                    optional=True,
                ),
            ),
            Sequence(
                "SET",
                Bracketed(
                    Delimited(
                        AnyNumberOf(
                            Sequence(
                                OneOf(
                                    "ALLOW_ROW_LOCKS",
                                    "ALLOW_PAGE_LOCKS",
                                    "OPTIMIZE_FOR_SEQUENTIAL_KEY",
                                    "IGNORE_DUP_KEY",
                                    "STATISTICS_NORECOMPUTE",
                                ),
                                Ref("EqualsSegment"),
                                OneOf(
                                    "ON",
                                    "OFF",
                                ),
                            ),
                            Sequence(
                                "COMPRESSION_DELAY",
                                Ref("EqualsSegment"),
                                Ref("NumericLiteralSegment"),
                                Ref.keyword("MINUTES", optional=True),
                            ),
                        ),
                    ),
                ),
            ),
            Sequence(
                "RESUME",
                Sequence(
                    "WITH",
                    Bracketed(
                        Delimited(
                            Sequence(
                                OneOf(
                                    "MAX_DURATION",
                                    "MAXDOP",
                                ),
                                Ref("EqualsSegment"),
                                Ref("NumericLiteralSegment"),
                                Ref.keyword("MINUTES", optional=True),
                            ),
                            _low_priority_lock_wait,
                        ),
                    ),
                    optional=True,
                ),
            ),
            "PAUSE",
            "ABORT",
        ),
    )


class OnPartitionOrFilegroupOptionSegment(BaseSegment):
    """ON partition scheme or filegroup option.

    https://docs.microsoft.com/en-us/sql/t-sql/statements/create-index-transact-sql?view=sql-server-ver15
    https://docs.microsoft.com/en-us/sql/t-sql/statements/create-table-transact-sql?view=sql-server-ver15
    """

    type = "on_partition_or_filegroup_statement"
    match_grammar = OneOf(
        Ref("PartitionSchemeClause"),
        Ref("FilegroupClause"),
        Ref("LiteralGrammar"),  # for "default" value
    )


class FilestreamOnOptionSegment(BaseSegment):
    """FILESTREAM_ON index option in `CREATE INDEX` and 'CREATE TABLE' statements.

    https://docs.microsoft.com/en-us/sql/t-sql/statements/create-index-transact-sql?view=sql-server-ver15
    https://docs.microsoft.com/en-us/sql/t-sql/statements/create-table-transact-sql?view=sql-server-ver15
    """

    type = "filestream_on_option_statement"
    match_grammar = Sequence(
        "FILESTREAM_ON",
        OneOf(
            Ref("FilegroupNameSegment"),
            Ref("PartitionSchemeNameSegment"),
            OneOf(
                "NULL",
                Ref("LiteralGrammar"),  # for "default" value
            ),
        ),
    )


class TextimageOnOptionSegment(BaseSegment):
    """TEXTIMAGE ON option in `CREATE TABLE` statement.

    https://docs.microsoft.com/en-us/sql/t-sql/statements/create-table-transact-sql?view=sql-server-ver15
    """

    type = "textimage_on_option_statement"
    match_grammar = Sequence(
        "TEXTIMAGE_ON",
        OneOf(
            Ref("FilegroupNameSegment"),
            Ref("LiteralGrammar"),  # for "default" value
        ),
    )


class TableOptionSegment(BaseSegment):
    """TABLE option in `CREATE TABLE` statement.

    https://learn.microsoft.com/en-us/sql/t-sql/statements/create-table-transact-sql?view=sql-server-ver15
    """

    _ledger_view_option = Delimited(
        Sequence(
            OneOf(
                "TRANSACTION_ID_COLUMN_NAME",
                "SEQUENCE_NUMBER_COLUMN_NAME",
                "OPERATION_TYPE_COLUMN_NAME",
                "OPERATION_TYPE_DESC_COLUMN_NAME",
            ),
            Ref("EqualsSegment"),
            Ref("ColumnReferenceSegment"),
            optional=True,
        ),
    )

    _on_partitions = Sequence(
        Sequence(
            "ON",
            "PARTITIONS",
        ),
        Bracketed(
            Delimited(
                Ref("NumericLiteralSegment"),
            ),
            Sequence(
                "TO",
                Ref("NumericLiteralSegment"),
                optional=True,
            ),
        ),
        optional=True,
    )

    type = "table_option_statement"

    match_grammar = Sequence(
        "WITH",
        Bracketed(
            Delimited(
                AnyNumberOf(
                    Sequence("MEMORY_OPTIMIZED", Ref("EqualsSegment"), "ON"),
                    Sequence(
                        "DURABILITY",
                        Ref("EqualsSegment"),
                        OneOf("SCHEMA_ONLY", "SCHEMA_AND_DATA"),
                    ),
                    Sequence(
                        "SYSTEM_VERSIONING",
                        Ref("EqualsSegment"),
                        "ON",
                        Sequence(
                            Bracketed(
                                "HISTORY_TABLE",
                                Ref("EqualsSegment"),
                                Ref("TableReferenceSegment"),
                                Sequence(
                                    Ref("CommaSegment"),
                                    "DATA_CONSISTENCY_CHECK",
                                    Ref("EqualsSegment"),
                                    OneOf("ON", "OFF"),
                                    optional=True,
                                ),
                            ),
                            optional=True,
                        ),
                    ),
                    Sequence(
                        "DATA_COMPRESSION",
                        Ref("EqualsSegment"),
                        OneOf(
                            "NONE",
                            "ROW",
                            "PAGE",
                        ),
                        _on_partitions,
                    ),
                    Sequence(
                        "XML_COMPRESSION",
                        Ref("EqualsSegment"),
                        OneOf("ON", "OFF"),
                        _on_partitions,
                    ),
                    Sequence(
                        "FILETABLE_DIRECTORY",
                        Ref("EqualsSegment"),
                        Ref("LiteralGrammar"),
                    ),
                    Sequence(
                        OneOf(
                            "FILETABLE_COLLATE_FILENAME",
                            "FILETABLE_PRIMARY_KEY_CONSTRAINT_NAME",
                            "FILETABLE_STREAMID_UNIQUE_CONSTRAINT_NAME",
                            "FILETABLE_FULLPATH_UNIQUE_CONSTRAINT_NAME",
                        ),
                        Ref("EqualsSegment"),
                        Ref("ObjectReferenceSegment"),
                    ),
                    Sequence(
                        "REMOTE_DATA_ARCHIVE",
                        Ref("EqualsSegment"),
                        OneOf(
                            Sequence(
                                "ON",
                                Bracketed(
                                    Delimited(
                                        Sequence(
                                            "FILTER_PREDICATE",
                                            Ref("EqualsSegment"),
                                            OneOf(
                                                "NULL",
                                                Ref("FunctionNameSegment"),
                                            ),
                                            optional=True,
                                        ),
                                        Sequence(
                                            "MIGRATION_STATE",
                                            Ref("EqualsSegment"),
                                            OneOf("OUTBOUND", "INBOUND", "PAUSED"),
                                        ),
                                    ),
                                    optional=True,
                                ),
                            ),
                            Sequence(
                                "OFF",
                                Bracketed(
                                    "MIGRATION_STATE",
                                    Ref("EqualsSegment"),
                                    "PAUSED",
                                ),
                            ),
                        ),
                    ),
                    Sequence(
                        "DATA_DELETION",
                        Ref("EqualsSegment"),
                        "ON",
                        Bracketed(
                            "FILTER_COLUMN",
                            Ref("EqualsSegment"),
                            Ref("ColumnReferenceSegment"),
                            Ref("CommaSegment"),
                            "RETENTION_PERIOD",
                            Ref("EqualsSegment"),
                            Ref("NumericLiteralSegment", optional=True),
                            Ref("DatetimeUnitSegment"),
                        ),
                    ),
                    Sequence(
                        "LEDGER",
                        Ref("EqualsSegment"),
                        OneOf(
                            Sequence(
                                "ON",
                                Bracketed(
                                    Delimited(
                                        Sequence(
                                            "LEDGER_VIEW",
                                            Ref("EqualsSegment"),
                                            Ref("TableReferenceSegment"),
                                            Bracketed(
                                                _ledger_view_option, optional=True
                                            ),
                                            optional=True,
                                        ),
                                        Sequence(
                                            "APPEND_ONLY",
                                            Ref("EqualsSegment"),
                                            OneOf("ON", "OFF"),
                                            optional=True,
                                        ),
                                    ),
                                    optional=True,
                                ),
                            ),
                            "OFF",
                        ),
                    ),
                )
            )
        ),
    )


class ReferencesConstraintGrammar(BaseSegment):
    """REFERENCES constraint option in `CREATE TABLE` statement.

    https://docs.microsoft.com/en-us/sql/t-sql/statements/create-table-transact-sql?view=sql-server-ver15
    """

    type = "references_constraint_grammar"
    match_grammar = Sequence(
        # REFERENCES reftable [ ( refcolumn) ]
        "REFERENCES",
        Ref("TableReferenceSegment"),
        # Foreign columns making up FOREIGN KEY constraint
        Ref("BracketedColumnReferenceListGrammar", optional=True),
        Sequence(
            "ON",
            "DELETE",
            OneOf(
                Sequence("NO", "ACTION"),
                "CASCADE",
                Sequence("SET", "NULL"),
                Sequence("SET", "DEFAULT"),
            ),
            optional=True,
        ),
        Sequence(
            "ON",
            "UPDATE",
            OneOf(
                Sequence("NO", "ACTION"),
                "CASCADE",
                Sequence("SET", "NULL"),
                Sequence("SET", "DEFAULT"),
            ),
            optional=True,
        ),
        Sequence("NOT", "FOR", "REPLICATION", optional=True),
    )


class CheckConstraintGrammar(BaseSegment):
    """CHECK constraint option in `CREATE TABLE` statement.

    https://docs.microsoft.com/en-us/sql/t-sql/statements/create-table-transact-sql?view=sql-server-ver15
    """

    type = "check_constraint_grammar"
    match_grammar = Sequence(
        "CHECK",
        Sequence("NOT", "FOR", "REPLICATION", optional=True),
        Bracketed(
            Ref("ExpressionSegment"),
        ),
    )


class RelationalIndexOptionsSegment(BaseSegment):
    """A relational index options in `CREATE INDEX` statement.

    https://docs.microsoft.com/en-us/sql/t-sql/statements/create-index-transact-sql?view=sql-server-ver15
    """

    type = "relational_index_options"
    match_grammar = Sequence(
        "WITH",
        OptionallyBracketed(
            Delimited(
                AnyNumberOf(
                    Sequence(
                        OneOf(
                            "PAD_INDEX",
                            "FILLFACTOR",
                            "SORT_IN_TEMPDB",
                            "IGNORE_DUP_KEY",
                            "STATISTICS_NORECOMPUTE",
                            "STATISTICS_INCREMENTAL",
                            "DROP_EXISTING",
                            "RESUMABLE",
                            "ALLOW_ROW_LOCKS",
                            "ALLOW_PAGE_LOCKS",
                            "OPTIMIZE_FOR_SEQUENTIAL_KEY",
                            "MAXDOP",
                        ),
                        Ref("EqualsSegment"),
                        OneOf(
                            "ON",
                            "OFF",
                            Ref("LiteralGrammar"),
                        ),
                    ),
                    Ref("MaxDurationSegment"),
                    Sequence(
                        "ONLINE",
                        Ref("EqualsSegment"),
                        OneOf(
                            "OFF",
                            Sequence(
                                "ON",
                                Bracketed(
                                    Sequence(
                                        "WAIT_AT_LOW_PRIORITY",
                                        Bracketed(
                                            Delimited(
                                                Ref("MaxDurationSegment"),
                                                Sequence(
                                                    "ABORT_AFTER_WAIT",
                                                    Ref("EqualsSegment"),
                                                    OneOf(
                                                        "NONE",
                                                        "SELF",
                                                        "BLOCKERS",
                                                    ),
                                                ),
                                            ),
                                        ),
                                    ),
                                    optional=True,
                                ),
                            ),
                        ),
                    ),
                    # for table constrains
                    Sequence(
                        "COMPRESSION_DELAY",
                        Ref("EqualsSegment"),
                        Ref("NumericLiteralSegment"),
                        Sequence(
                            "MINUTES",
                            optional=True,
                        ),
                    ),
                    Sequence(
                        "DATA_COMPRESSION",
                        Ref("EqualsSegment"),
                        OneOf(
                            "NONE",
                            "ROW",
                            "PAGE",
                            "COLUMNSTORE",  # for table constrains
                            "COLUMNSTORE_ARCHIVE",  # for table constrains
                        ),
                        Ref("OnPartitionsSegment", optional=True),
                    ),
                    min_times=1,
                ),
            ),
        ),
    )


class MaxDurationSegment(BaseSegment):
    """A `MAX DURATION` clause.

    https://docs.microsoft.com/en-us/sql/t-sql/statements/create-index-transact-sql?view=sql-server-ver15
    """

    type = "max_duration"
    match_grammar = Sequence(
        "MAX_DURATION",
        Ref("EqualsSegment"),
        Ref("NumericLiteralSegment"),
        Sequence(
            "MINUTES",
            optional=True,
        ),
    )


class DropIndexStatementSegment(ansi.DropIndexStatementSegment):
    """A `DROP INDEX` statement.

    Overriding ANSI to include required ON clause.
    """

    match_grammar = Sequence(
        "DROP",
        "INDEX",
        Ref("IfExistsGrammar", optional=True),
        Ref("IndexReferenceSegment"),
        "ON",
        Ref("TableReferenceSegment"),
        Ref("DelimiterGrammar", optional=True),
    )


class DropStatisticsStatementSegment(BaseSegment):
    """A `DROP STATISTICS` statement."""

    type = "drop_statement"
    # DROP INDEX <Index name> [CONCURRENTLY] [IF EXISTS] {RESTRICT | CASCADE}
    match_grammar = Sequence(
        "DROP",
        OneOf("STATISTICS"),
        Ref("IndexReferenceSegment"),
        Ref("DelimiterGrammar", optional=True),
    )


class UpdateStatisticsStatementSegment(BaseSegment):
    """An `UPDATE STATISTICS` statement.

    https://docs.microsoft.com/en-us/sql/t-sql/statements/update-statistics-transact-sql?view=sql-server-ver15
    """

    type = "update_statistics_statement"
    match_grammar = Sequence(
        "UPDATE",
        "STATISTICS",
        Ref("ObjectReferenceSegment"),
        OneOf(
            Ref("SingleIdentifierGrammar"),
            Bracketed(
                Delimited(
                    Ref("SingleIdentifierGrammar"),
                ),
            ),
            optional=True,
        ),
        Ref("DelimiterGrammar", optional=True),
        Sequence("WITH", OneOf("FULLSCAN", "RESAMPLE"), optional=True),
    )


class ObjectReferenceSegment(ansi.ObjectReferenceSegment):
    """A reference to an object.

    Update ObjectReferenceSegment to only allow dot separated SingleIdentifierGrammar
    So Square Bracketed identifiers can be matched.
    """

    # match grammar (allow whitespace)
    match_grammar: Matchable = Sequence(
        Ref("SingleIdentifierGrammar"),
        AnyNumberOf(
            Sequence(
                Ref("DotSegment"),
                Ref("SingleIdentifierGrammar", optional=True),
            ),
            min_times=0,
            max_times=3,
        ),
    )


class TableReferenceSegment(ObjectReferenceSegment):
    """A reference to an table, CTE, subquery or alias.

    Overriding to capture TSQL's override of ObjectReferenceSegment
    """

    type = "table_reference"


class SchemaReferenceSegment(ObjectReferenceSegment):
    """A reference to a schema.

    Overriding to capture TSQL's override of ObjectReferenceSegment
    """

    type = "schema_reference"


class DatabaseReferenceSegment(ObjectReferenceSegment):
    """A reference to a database.

    Overriding to capture TSQL's override of ObjectReferenceSegment
    """

    type = "database_reference"


class IndexReferenceSegment(ObjectReferenceSegment):
    """A reference to an index.

    Overriding to capture TSQL's override of ObjectReferenceSegment
    """

    type = "index_reference"


class ExtensionReferenceSegment(ObjectReferenceSegment):
    """A reference to an extension.

    Overriding to capture TSQL's override of ObjectReferenceSegment
    """

    type = "extension_reference"


class ColumnReferenceSegment(ObjectReferenceSegment):
    """A reference to column, field or alias.

    Overriding to capture TSQL's override of ObjectReferenceSegment
    """

    type = "column_reference"


class SequenceReferenceSegment(ObjectReferenceSegment):
    """A reference to a sequence.

    Overriding to capture TSQL's override of ObjectReferenceSegment
    """

    type = "sequence_reference"


class PivotColumnReferenceSegment(ObjectReferenceSegment):
    """A reference to a PIVOT column.

    Used to differentiate it from a regular column reference.
    """

    type = "pivot_column_reference"


class PivotUnpivotStatementSegment(BaseSegment):
    """Declaration of a variable.

    https://docs.microsoft.com/en-us/sql/t-sql/queries/from-using-pivot-and-unpivot?view=sql-server-ver15
    """

    type = "from_pivot_expression"
    match_grammar = Sequence(
        OneOf(
            Sequence(
                "PIVOT",
                OptionallyBracketed(
                    Sequence(
                        OptionallyBracketed(Ref("FunctionSegment")),
                        "FOR",
                        Ref("ColumnReferenceSegment"),
                        "IN",
                        Bracketed(Delimited(Ref("PivotColumnReferenceSegment"))),
                    )
                ),
            ),
            Sequence(
                "UNPIVOT",
                OptionallyBracketed(
                    Sequence(
                        OptionallyBracketed(Ref("ColumnReferenceSegment")),
                        "FOR",
                        Ref("ColumnReferenceSegment"),
                        "IN",
                        Bracketed(Delimited(Ref("PivotColumnReferenceSegment"))),
                    )
                ),
            ),
        ),
        Sequence("AS", optional=True),
        Ref("TableReferenceSegment"),
    )


class DeclareStatementSegment(BaseSegment):
    """Declaration of a variable.

    https://docs.microsoft.com/en-us/sql/t-sql/language-elements/declare-local-variable-transact-sql?view=sql-server-ver15
    """

    type = "declare_segment"
    match_grammar = Sequence(
        "DECLARE",
        Indent,
        Delimited(
            Sequence(
                Ref("ParameterNameSegment"),
                Sequence("AS", optional=True),
                OneOf(
                    Sequence(
                        Ref("DatatypeSegment"),
                        Sequence(
                            Ref("EqualsSegment"),
                            Ref("ExpressionSegment"),
                            optional=True,
                        ),
                    ),
                    Sequence(
                        "TABLE",
                        Bracketed(
                            Delimited(
                                OneOf(
                                    Ref("TableConstraintSegment"),
                                    Ref("ColumnDefinitionSegment"),
                                ),
                                allow_trailing=True,
                            )
                        ),
                    ),
                ),
            ),
        ),
        Dedent,
        Ref("DelimiterGrammar", optional=True),
    )


class DeclareCursorStatementSegment(BaseSegment):
    """Declaration of a cursor.

    https://docs.microsoft.com/en-us/sql/t-sql/language-elements/declare-cursor-transact-sql?view=sql-server-ver15
    """

    type = "declare_segment"
    match_grammar = Sequence(
        "DECLARE",
        Ref("NakedIdentifierSegment"),
        "CURSOR",
        OneOf("LOCAL", "GLOBAL", optional=True),
        OneOf("FORWARD_ONLY", "SCROLL", optional=True),
        OneOf("STATIC", "KEYSET", "DYNAMIC", "FAST_FORWARD", optional=True),
        OneOf("READ_ONLY", "SCROLL_LOCKS", "OPTIMISTIC", optional=True),
        Sequence("TYPE_WARNING", optional=True),
        "FOR",
        Ref("SelectStatementSegment"),
    )


class GoStatementSegment(BaseSegment):
    """GO signals the end of a batch of Transact-SQL statements.

    GO statements are not part of the TSQL language. They are used to signal batch
    statements so that clients know in how batches of statements can be executed.
    """

    type = "go_statement"
    match_grammar = Ref.keyword("GO")


class BracketedArguments(ansi.BracketedArguments):
    """A series of bracketed arguments.

    e.g. the bracketed part of numeric(1, 3)
    """

    match_grammar = Bracketed(
        Delimited(
            OneOf(
                # TSQL allows optional MAX in some data types
                "MAX",
                Ref("ExpressionSegment"),
            ),
            # The brackets might be empty for some cases...
            optional=True,
        ),
    )


class DatatypeSegment(BaseSegment):
    """A data type segment.

    Updated for Transact-SQL to allow bracketed data types with bracketed schemas.
    """

    type = "data_type"
    match_grammar = Sequence(
        # Some dialects allow optional qualification of data types with schemas
        Sequence(
            Ref("SingleIdentifierGrammar"),
            Ref("DotSegment"),
            allow_gaps=False,
            optional=True,
        ),
        OneOf(
            Ref("DatatypeIdentifierSegment"),
            Bracketed(Ref("DatatypeIdentifierSegment"), bracket_type="square"),
        ),
        # Stop Gap until explicit Data Types as only relevent for character
        Ref.keyword("VARYING", optional=True),
        Ref("BracketedArguments", optional=True),
        Ref("CharCharacterSetGrammar", optional=True),
    )


class CreateSequenceOptionsSegment(BaseSegment):
    """Options for Create Sequence statement.

    https://docs.microsoft.com/en-us/sql/t-sql/statements/create-sequence-transact-sql?view=sql-server-ver15
    """

    type = "create_sequence_options_segment"

    match_grammar = OneOf(
        Sequence(
            "AS",
            Ref("DatatypeSegment"),
        ),
        Sequence("START", "WITH", Ref("NumericLiteralSegment")),
        Sequence("INCREMENT", "BY", Ref("NumericLiteralSegment")),
        Sequence("MINVALUE", Ref("NumericLiteralSegment")),
        Sequence("NO", "MINVALUE"),
        Sequence("MAXVALUE", Ref("NumericLiteralSegment")),
        Sequence("NO", "MAXVALUE"),
        Sequence(
            Sequence("NO", optional=True),
            "CYCLE",
        ),
        Sequence(
            "CACHE",
            Ref("NumericLiteralSegment"),
        ),
        Sequence(
            "NO",
            "CACHE",
        ),
    )


class NextValueSequenceSegment(BaseSegment):
    """Segment to get next value from a sequence."""

    type = "sequence_next_value"
    match_grammar = Sequence(
        "NEXT",
        "VALUE",
        "FOR",
        Ref("ObjectReferenceSegment"),
    )


class IfExpressionStatement(BaseSegment):
    """IF-ELSE statement.

    https://docs.microsoft.com/en-us/sql/t-sql/language-elements/if-else-transact-sql?view=sql-server-ver15
    """

    type = "if_then_statement"

    match_grammar = Sequence(
        Ref("IfClauseSegment"),
        Indent,
        Ref("StatementAndDelimiterGrammar"),
        Dedent,
        AnyNumberOf(
            # ELSE IF included explicitly to allow for correct indentation
            Sequence(
                "ELSE",
                Ref("IfClauseSegment"),
                Indent,
                Ref("StatementAndDelimiterGrammar"),
                Dedent,
            ),
        ),
        Sequence(
            "ELSE",
            Indent,
            Ref("StatementAndDelimiterGrammar"),
            Dedent,
            optional=True,
        ),
    )


class IfClauseSegment(BaseSegment):
    """IF clause."""

    type = "if_clause"

    match_grammar = Sequence(
        "IF",
        Indent,
        Ref("ExpressionSegment"),
        Dedent,
    )


class WhileExpressionStatement(BaseSegment):
    """WHILE statement.

    https://docs.microsoft.com/en-us/sql/t-sql/language-elements/while-transact-sql?view=sql-server-ver15
    """

    type = "while_statement"

    match_grammar = Sequence(
        "WHILE",
        Ref("ExpressionSegment"),
        Indent,
        Ref("StatementAndDelimiterGrammar"),
        Dedent,
    )


class BreakStatement(BaseSegment):
    """BREAK statement.

    https://docs.microsoft.com/en-us/sql/t-sql/language-elements/break-transact-sql?view=sql-server-ver15
    """

    type = "break_statement"

    match_grammar = Sequence(
        "BREAK",
    )


class ContinueStatement(BaseSegment):
    """CONTINUE statement.

    https://docs.microsoft.com/en-us/sql/t-sql/language-elements/continue-transact-sql?view=sql-server-ver15
    """

    type = "continue_statement"

    match_grammar = Sequence(
        "CONTINUE",
    )


class WaitForStatementSegment(BaseSegment):
    """WAITFOR statement.

    https://docs.microsoft.com/en-us/sql/t-sql/language-elements/waitfor-transact-sql?view=sql-server-ver15
    Partially implemented, lacking Receive and Get Conversation Group statements for
    now.
    """

    type = "waitfor_statement"

    match_grammar = Sequence(
        "WAITFOR",
        OneOf(
            Sequence("DELAY", Ref("ExpressionSegment")),
            Sequence("TIME", Ref("ExpressionSegment")),
        ),
        Sequence("TIMEOUT", Ref("NumericLiteralSegment"), optional=True),
    )


class ColumnConstraintSegment(BaseSegment):
    """A column option; each CREATE TABLE column can have 0 or more."""

    type = "column_constraint_segment"
    # Column constraint from
    # https://docs.microsoft.com/en-us/sql/t-sql/statements/create-table-transact-sql?view=sql-server-ver15
    match_grammar = Sequence(
        Sequence(
            "CONSTRAINT",
            Ref("ObjectReferenceSegment"),  # Constraint name
            optional=True,
        ),
        OneOf(
            "FILESTREAM",
            Sequence(
                "COLLATE", Ref("ObjectReferenceSegment")
            ),  # [COLLATE collation_name]
            "SPARSE",
            Sequence(
                "MASKED",
                "WITH",
                Bracketed("FUNCTION", Ref("EqualsSegment"), Ref("LiteralGrammar")),
            ),
            Sequence(
                Sequence(
                    "CONSTRAINT",
                    Ref("ObjectReferenceSegment"),  # Constraint name
                    optional=True,
                ),
                # DEFAULT <value>
                "DEFAULT",
                OptionallyBracketed(
                    OneOf(
                        OptionallyBracketed(Ref("LiteralGrammar")),  # ((-1))
                        Ref("FunctionSegment"),
                        Ref("NextValueSequenceSegment"),
                    ),
                ),
            ),
            Ref("IdentityGrammar"),
            Sequence("NOT", "FOR", "REPLICATION"),
            Sequence(
                Sequence("GENERATED", "ALWAYS", "AS"),
                OneOf("ROW", "TRANSACTION_ID", "SEQUENCE_NUMBER"),
                OneOf("START", "END"),
                Ref.keyword("HIDDEN", optional=True),
            ),
            Sequence(Ref.keyword("NOT", optional=True), "NULL"),  # NOT NULL or NULL
            "ROWGUIDCOL",
            Ref("EncryptedWithGrammar"),
            Ref("PrimaryKeyGrammar"),
            Ref("RelationalIndexOptionsSegment"),
            Ref("OnPartitionOrFilegroupOptionSegment"),
            "UNIQUE",  # UNIQUE #can be removed as included in PrimaryKeyGrammar?
            Ref("ForeignKeyGrammar"),
            Ref("ReferencesConstraintGrammar"),
            Ref("CheckConstraintGrammar"),
            Ref("FilestreamOnOptionSegment", optional=True),
            # column_index
            Sequence(
                "INDEX",
                Ref("ObjectReferenceSegment"),  # index name
                OneOf("CLUSTERED", "NONCLUSTERED", optional=True),
                # other optional blocks (RelationalIndexOptionsSegment,
                # OnIndexOptionSegment,FilestreamOnOptionSegment) are mentioned above
            ),
            # computed_column_definition
            Sequence("AS", Ref("ExpressionSegment")),
            Sequence("PERSISTED", Sequence("NOT", "NULL", optional=True))
            # other optional blocks (RelationalIndexOptionsSegment,
            # OnIndexOptionSegment, ReferencesConstraintGrammar, CheckConstraintGrammar)
            # are mentioned above
        ),
    )


class FunctionParameterListGrammar(BaseSegment):
    """The parameters for a function ie.

    `(@city_name NVARCHAR(30), @postal_code NVARCHAR(15))`.

    Overriding ANSI (1) to optionally bracket and (2) remove Delimited
    """

    type = "function_parameter_list"
    # Function parameter list
    match_grammar = Bracketed(
        Delimited(
            Sequence(
                Ref("FunctionParameterGrammar"),
                Sequence("READONLY", optional=True),
            ),
            optional=True,
        ),
    )


class CreateFunctionStatementSegment(BaseSegment):
    """A `CREATE FUNCTION` statement.

    This version in the TSQL dialect should be a "common subset" of the
    structure of the code for those dialects.

    Updated to include AS after declaration of RETURNS. Might be integrated in ANSI
    though.

    https://www.postgresql.org/docs/9.1/sql-createfunction.html
    https://docs.snowflake.com/en/sql-reference/sql/create-function.html
    https://cloud.google.com/bigquery/docs/reference/standard-sql/user-defined-functions
    https://docs.microsoft.com/en-us/sql/t-sql/statements/create-function-transact-sql?view=sql-server-ver15
    https://learn.microsoft.com/en-us/sql/t-sql/statements/alter-function-transact-sql?view=sql-server-ver15
    """

    type = "create_function_statement"

    match_grammar = Sequence(
        OneOf("CREATE", "ALTER", Sequence("CREATE", "OR", "ALTER")),
        "FUNCTION",
        Ref("ObjectReferenceSegment"),
        Ref("FunctionParameterListGrammar"),
        Sequence(  # Optional function return type
            "RETURNS",
            OneOf(
                Ref("DatatypeSegment"),
                "TABLE",
                Sequence(
                    Ref("ParameterNameSegment"),
                    "TABLE",
                    Bracketed(
                        Delimited(
                            OneOf(
                                Ref("TableConstraintSegment"),
                                Ref("ColumnDefinitionSegment"),
                            ),
                        ),
                    ),
                ),
            ),
            optional=True,
        ),
        Ref("FunctionOptionSegment", optional=True),
        "AS",
        Ref("ProcedureDefinitionGrammar"),
    )


class FunctionOptionSegment(BaseSegment):
    """A function option segment."""

    type = "function_option_segment"
    match_grammar = Sequence(
        "WITH",
        AnyNumberOf(
            "ENCRYPTION",
            "SCHEMABINDING",
            Sequence(
                OneOf(
                    Sequence(
                        "RETURNS",
                        "NULL",
                    ),
                    "CALLED",
                ),
                "ON",
                "NULL",
                "INPUT",
            ),
            Ref("ExecuteAsClauseSegment"),
            Sequence(
                "INLINE",
                Ref("EqualsSegment"),
                OneOf(
                    "ON",
                    "OFF",
                ),
            ),
            min_times=1,
        ),
    )


class DropFunctionStatementSegment(BaseSegment):
    """A `DROP FUNCTION` statement.

    https://docs.microsoft.com/en-us/sql/t-sql/statements/drop-function-transact-sql?view=sql-server-ver15
    """

    type = "drop_function_statement"

    match_grammar = Sequence(
        "DROP",
        "FUNCTION",
        Ref("IfExistsGrammar", optional=True),
        Delimited(Ref("FunctionNameSegment")),
        Ref("DelimiterGrammar", optional=True),
    )


class ReturnStatementSegment(BaseSegment):
    """A RETURN statement."""

    type = "return_segment"
    match_grammar = Sequence(
        "RETURN",
        Ref("ExpressionSegment", optional=True),
        Ref("DelimiterGrammar", optional=True),
    )


class ExecuteAsClauseSegment(BaseSegment):
    """An EXECUTE AS clause.

    https://docs.microsoft.com/en-us/sql/t-sql/statements/execute-as-clause-transact-sql?view=sql-server-ver15
    """

    type = "execute_as_clause"
    match_grammar = Sequence(
        OneOf("EXEC", "EXECUTE"),
        "AS",
        OneOf(
            "CALLER",
            "SELF",
            "OWNER",
            Ref("QuotedLiteralSegment"),
        ),
    )


class SetStatementSegment(BaseSegment):
    """A Set statement.

    Setting an already declared variable or global variable.
    https://docs.microsoft.com/en-us/sql/t-sql/statements/set-statements-transact-sql?view=sql-server-ver15

    https://docs.microsoft.com/en-us/sql/t-sql/language-elements/set-local-variable-transact-sql?view=sql-server-ver15
    """

    type = "set_segment"
    match_grammar = Sequence(
        "SET",
        Indent,
        Delimited(
            OneOf(
                Sequence(
                    "TRANSACTION",
                    "ISOLATION",
                    "LEVEL",
                    OneOf(
                        "SNAPSHOT",
                        "SERIALIZABLE",
                        Sequence(
                            "REPEATABLE",
                            "READ",
                        ),
                        Sequence(
                            "READ",
                            OneOf(
                                "COMMITTED",
                                "UNCOMMITTED",
                            ),
                        ),
                    ),
                ),
                Sequence(
                    OneOf(
                        "DATEFIRST",
                        "DATEFORMAT",
                        "DEADLOCK_PRIORITY",
                        "LOCK_TIMEOUT",
                        "CONCAT_NULL_YIELDS_NULL",
                        "CURSOR_CLOSE_ON_COMMIT",
                        "FIPS_FLAGGER",
                        Sequence("IDENTITY_INSERT", Ref("TableReferenceSegment")),
                        "LANGUAGE",
                        "OFFSETS",
                        "QUOTED_IDENTIFIER",
                        "ARITHABORT",
                        "ARITHIGNORE",
                        "FMTONLY",
                        "NOCOUNT",
                        "NOEXEC",
                        "NUMERIC_ROUNDABORT",
                        "PARSEONLY",
                        "QUERY_GOVERNOR_COST_LIMIT",
                        "RESULT_SET_CACHING",  # Azure Synapse Analytics specific
                        "ROWCOUNT",
                        "TEXTSIZE",
                        "ANSI_DEFAULTS",
                        "ANSI_NULL_DFLT_OFF",
                        "ANSI_NULL_DFLT_ON",
                        "ANSI_NULLS",
                        "ANSI_PADDING",
                        "ANSI_WARNINGS",
                        "FORCEPLAN",
                        "SHOWPLAN_ALL",
                        "SHOWPLAN_TEXT",
                        "SHOWPLAN_XML",
                        Sequence(
                            "STATISTICS",
                            OneOf(
                                "IO",
                                "PROFILE",
                                "TIME",
                                "XML",
                            ),
                        ),
                        "IMPLICIT_TRANSACTIONS",
                        "REMOTE_PROC_TRANSACTIONS",
                        "XACT_ABORT",
                    ),
                    OneOf(
                        "ON",
                        "OFF",
                        Sequence(
                            Ref("EqualsSegment"),
                            Ref("ExpressionSegment"),
                        ),
                    ),
                ),
                Sequence(
                    Ref("ParameterNameSegment"),
                    Ref("AssignmentOperatorSegment"),
                    Ref("ExpressionSegment"),
                ),
            ),
        ),
        Dedent,
        Ref("DelimiterGrammar", optional=True),
    )


class AssignmentOperatorSegment(BaseSegment):
    """One of the assignment operators.

    Includes simpler equals but also +=, -=, etc.
    """

    type = "assignment_operator"
    match_grammar = OneOf(
        Ref("RawEqualsSegment"),
        Sequence(
            OneOf(
                Ref("PlusSegment"),
                Ref("MinusSegment"),
                Ref("DivideSegment"),
                Ref("MultiplySegment"),
                Ref("ModuloSegment"),
                Ref("BitwiseAndSegment"),
                Ref("BitwiseOrSegment"),
                Ref("BitwiseXorSegment"),
            ),
            Ref("RawEqualsSegment"),
            allow_gaps=False,
        ),
    )


class ProcedureParameterListGrammar(BaseSegment):
    """The parameters for a procedure ie.

    `@city_name NVARCHAR(30), @postal_code NVARCHAR(15)`.
    """

    type = "procedure_parameter_list"
    # Function parameter list
    match_grammar = OptionallyBracketed(
        Delimited(
            Sequence(
                Ref("FunctionParameterGrammar"),
                OneOf("OUT", "OUTPUT", "READONLY", optional=True),
            ),
            optional=True,
        ),
    )


class CreateProcedureStatementSegment(BaseSegment):
    """A `CREATE OR ALTER PROCEDURE` statement.

    https://docs.microsoft.com/en-us/sql/t-sql/statements/create-procedure-transact-sql?view=sql-server-ver15
    https://learn.microsoft.com/en-us/sql/t-sql/statements/alter-procedure-transact-sql?view=sql-server-ver15
    """

    type = "create_procedure_statement"

    match_grammar = Sequence(
        OneOf("CREATE", "ALTER", Sequence("CREATE", "OR", "ALTER")),
        OneOf("PROCEDURE", "PROC"),
        Ref("ObjectReferenceSegment"),
        Indent,
        Ref("ProcedureParameterListGrammar", optional=True),
        Dedent,
        "AS",
        Ref("ProcedureDefinitionGrammar"),
    )


class DropProcedureStatementSegment(BaseSegment):
    """A `DROP PROCEDURE` statement.

    https://docs.microsoft.com/en-us/sql/t-sql/statements/drop-procedure-transact-sql?view=sql-server-ver15
    """

    type = "drop_procedure_statement"

    match_grammar = Sequence(
        "DROP",
        OneOf("PROCEDURE", "PROC"),
        Ref("IfExistsGrammar", optional=True),
        Delimited(Ref("ObjectReferenceSegment")),
        Ref("DelimiterGrammar", optional=True),
    )


class ProcedureDefinitionGrammar(BaseSegment):
    """This is the body of a `CREATE OR ALTER PROCEDURE AS` statement.

    This also handles the body of a `CREATE FUNCTION AS` statement.
    """

    type = "procedure_statement"
    name = "procedure_statement"

    match_grammar = Ref("OneOrMoreStatementsGrammar")


class CreateViewStatementSegment(BaseSegment):
    """A `CREATE VIEW` statement.

    Adjusted to allow CREATE OR ALTER instead of CREATE OR REPLACE.
    https://docs.microsoft.com/en-us/sql/t-sql/statements/create-view-transact-sql?view=sql-server-ver15#examples
    https://learn.microsoft.com/en-us/sql/t-sql/statements/alter-view-transact-sql?view=sql-server-ver15#examples
    """

    type = "create_view_statement"
    match_grammar = Sequence(
        OneOf("CREATE", "ALTER", Sequence("CREATE", "OR", "ALTER")),
        "VIEW",
        Ref("ObjectReferenceSegment"),
        Bracketed(
            Delimited(
                Ref("IndexColumnDefinitionSegment"),
            ),
            optional=True,
        ),
        Sequence(
            "WITH",
            Delimited("ENCRYPTION", "SCHEMABINDING", "VIEW_METADATA"),
            optional=True,
        ),
        "AS",
        OptionallyBracketed(Ref("SelectableGrammar")),
        Sequence("WITH", "CHECK", "OPTION", optional=True),
        Ref("DelimiterGrammar", optional=True),
    )


class MLTableExpressionSegment(BaseSegment):
    """An ML table expression.

    Not present in T-SQL.
    TODO: Consider whether this segment can be used to represent a PREDICT statement.
    """

    type = "ml_table_expression"
    match_grammar = Nothing()


class ConvertFunctionNameSegment(BaseSegment):
    """CONVERT function name segment.

    Need to be able to specify this as type function_name
    so that linting rules identify it properly
    """

    type = "function_name"
    match_grammar = OneOf("CONVERT", "TRY_CONVERT")


class CastFunctionNameSegment(BaseSegment):
    """CAST function name segment.

    Need to be able to specify this as type function_name
    so that linting rules identify it properly
    """

    type = "function_name"
    match_grammar = Sequence("CAST")


class RankFunctionNameSegment(BaseSegment):
    """Rank function name segment.

    Need to be able to specify this as type function_name
    so that linting rules identify it properly
    """

    type = "function_name"
    match_grammar = OneOf("DENSE_RANK", "NTILE", "RANK", "ROW_NUMBER")


class ReservedKeywordFunctionNameSegment(BaseSegment):
    """Reserved keywords that are also functions.

    Need to be able to specify this as type function_name
    so that linting rules identify it properly
    """

    type = "function_name"
    match_grammar = OneOf(
        "COALESCE",
        "LEFT",
        "NULLIF",
        "RIGHT",
    )


class ReservedKeywordBareFunctionNameSegment(BaseSegment):
    """Reserved keywords that are functions without parentheses.

    Need to be able to specify this as type function_name
    so that linting rules identify it properly
    """

    type = "function_name"
    match_grammar = OneOf(
        "CURRENT_TIMESTAMP",
        "CURRENT_USER",
        "SESSION_USER",
        "SYSTEM_USER",
    )


class WithinGroupFunctionNameSegment(BaseSegment):
    """WITHIN GROUP function name segment.

    For aggregation functions that use the WITHIN GROUP clause.
    https://docs.microsoft.com/en-us/sql/t-sql/functions/string-agg-transact-sql?view=sql-server-ver15
    https://docs.microsoft.com/en-us/sql/t-sql/functions/percentile-cont-transact-sql?view=sql-server-ver15
    https://docs.microsoft.com/en-us/sql/t-sql/functions/percentile-disc-transact-sql?view=sql-server-ver15

    Need to be able to specify this as type function_name
    so that linting rules identify it properly
    """

    type = "function_name"
    match_grammar = OneOf(
        "STRING_AGG",
        "PERCENTILE_CONT",
        "PERCENTILE_DISC",
    )


class WithinGroupClause(BaseSegment):
    """WITHIN GROUP clause.

    For a small set of aggregation functions.
    https://docs.microsoft.com/en-us/sql/t-sql/functions/string-agg-transact-sql?view=sql-server-ver15
    https://docs.microsoft.com/en-us/sql/t-sql/functions/percentile-cont-transact-sql?view=sql-server-ver15
    """

    type = "within_group_clause"
    match_grammar = Sequence(
        "WITHIN",
        "GROUP",
        Bracketed(
            Ref("OrderByClauseSegment"),
        ),
        Sequence(
            "OVER",
            Bracketed(Ref("PartitionClauseSegment")),
            optional=True,
        ),
    )


class PartitionClauseSegment(ansi.PartitionClauseSegment):
    """PARTITION BY clause.

    https://docs.microsoft.com/en-us/sql/t-sql/queries/select-over-clause-transact-sql?view=sql-server-ver15#partition-by
    """

    type = "partitionby_clause"
    match_grammar = Sequence(
        "PARTITION",
        "BY",
        Delimited(
            OptionallyBracketed(
                OneOf(
                    Ref("ColumnReferenceSegment"),
                    Ref("ExpressionSegment"),
                )
            )
        ),
    )
    parse_grammar = None


class OnPartitionsSegment(BaseSegment):
    """ON PARTITIONS clause.

    https://docs.microsoft.com/en-us/sql/t-sql/statements/create-index-transact-sql?view=sql-server-ver15
    """

    type = "on_partitions_clause"
    match_grammar = Sequence(
        "ON",
        "PARTITIONS",
        Bracketed(
            Delimited(
                OneOf(
                    Ref("NumericLiteralSegment"),
                    Sequence(
                        Ref("NumericLiteralSegment"), "TO", Ref("NumericLiteralSegment")
                    ),
                )
            )
        ),
    )


class PartitionSchemeNameSegment(BaseSegment):
    """Partition Scheme Name."""

    type = "partition_scheme_name"
    match_grammar = Ref("SingleIdentifierGrammar")


class PartitionSchemeClause(BaseSegment):
    """Partition Scheme Clause segment.

    https://docs.microsoft.com/en-us/sql/t-sql/statements/create-index-transact-sql?view=sql-server-ver15
    """

    type = "partition_scheme_clause"
    match_grammar = Sequence(
        "ON",
        Ref("PartitionSchemeNameSegment"),
        Bracketed(Ref("ColumnReferenceSegment")),
    )


class FunctionSegment(BaseSegment):
    """A scalar or aggregate function.

    Maybe in the future we should distinguish between
    aggregate functions and other functions. For now
    we treat them the same because they look the same
    for our purposes.
    """

    type = "function"
    match_grammar = OneOf(
        Ref("ReservedKeywordBareFunctionNameSegment"),
        Sequence(
            # Treat functions which take date parts separately
            # So those functions parse date parts as DatetimeUnitSegment
            # rather than identifiers.
            Ref("DatePartFunctionNameSegment"),
            Bracketed(
                Delimited(
                    Ref("DatetimeUnitSegment"),
                    Ref(
                        "FunctionContentsGrammar",
                        # The brackets might be empty for some functions...
                        optional=True,
                        ephemeral_name="FunctionContentsGrammar",
                    ),
                )
            ),
        ),
        Sequence(
            Ref("RankFunctionNameSegment"),
            Bracketed(
                Ref("NumericLiteralSegment", optional=True),
            ),
            "OVER",
            Bracketed(
                Ref("PartitionClauseSegment", optional=True),
                Ref("OrderByClauseSegment"),
            ),
        ),
        Sequence(
            # https://docs.microsoft.com/en-us/sql/t-sql/functions/cast-and-convert-transact-sql?view=sql-server-ver15
            Ref("ConvertFunctionNameSegment"),
            Bracketed(
                Ref("DatatypeSegment"),
                Bracketed(Ref("NumericLiteralSegment"), optional=True),
                Ref("CommaSegment"),
                Ref("ExpressionSegment"),
                Sequence(
                    Ref("CommaSegment"), Ref("NumericLiteralSegment"), optional=True
                ),
            ),
        ),
        Sequence(
            # https://docs.microsoft.com/en-us/sql/t-sql/functions/cast-and-convert-transact-sql?view=sql-server-ver15
            Ref("CastFunctionNameSegment"),
            Bracketed(
                Ref("ExpressionSegment"),
                "AS",
                Ref("DatatypeSegment"),
            ),
        ),
        Sequence(
            Ref("WithinGroupFunctionNameSegment"),
            Bracketed(
                Delimited(
                    Ref(
                        "FunctionContentsGrammar",
                        # The brackets might be empty for some functions...
                        optional=True,
                        ephemeral_name="FunctionContentsGrammar",
                    ),
                ),
            ),
            Ref("WithinGroupClause", optional=True),
        ),
        Sequence(
            OneOf(
                Ref(
                    "FunctionNameSegment",
                    exclude=OneOf(
                        Ref("ValuesClauseSegment"),
                        # List of special functions handled differently
                        Ref("CastFunctionNameSegment"),
                        Ref("ConvertFunctionNameSegment"),
                        Ref("DatePartFunctionNameSegment"),
                        Ref("WithinGroupFunctionNameSegment"),
                        Ref("RankFunctionNameSegment"),
                    ),
                ),
                Ref("ReservedKeywordFunctionNameSegment"),
            ),
            Bracketed(
                Ref(
                    "FunctionContentsGrammar",
                    # The brackets might be empty for some functions...
                    optional=True,
                    ephemeral_name="FunctionContentsGrammar",
                )
            ),
            Ref("PostFunctionGrammar", optional=True),
        ),
    )


class CreateTableStatementSegment(BaseSegment):
    """A `CREATE TABLE` statement."""

    type = "create_table_statement"
    # https://docs.microsoft.com/en-us/sql/t-sql/statements/create-table-transact-sql?view=sql-server-ver15
    # https://docs.microsoft.com/en-us/sql/t-sql/statements/create-table-azure-sql-data-warehouse?view=aps-pdw-2016-au7
    match_grammar = Sequence(
        "CREATE",
        "TABLE",
        Ref("TableReferenceSegment"),
        OneOf(
            # Columns and comment syntax:
            Sequence(
                Bracketed(
                    Delimited(
                        OneOf(
                            Ref("TableConstraintSegment"),
                            Ref("ColumnDefinitionSegment"),
                            Ref("TableIndexSegment"),
                            Ref("PeriodSegment"),
                        ),
                        allow_trailing=True,
                    )
                ),
            ),
            # Create AS syntax:
            Sequence(
                "AS",
                OptionallyBracketed(Ref("SelectableGrammar")),
            ),
            # Create like syntax
            Sequence("LIKE", Ref("TableReferenceSegment")),
        ),
        Ref(
            "TableDistributionIndexClause", optional=True
        ),  # Azure Synapse Analytics specific
        Ref("OnPartitionOrFilegroupOptionSegment", optional=True),
        Ref("FilestreamOnOptionSegment", optional=True),
        Ref("TextimageOnOptionSegment", optional=True),
        Ref("TableOptionSegment", optional=True),
        Ref("DelimiterGrammar", optional=True),
    )

    parse_grammar = match_grammar


class AlterTableStatementSegment(BaseSegment):
    """An `ALTER TABLE` statement.

    https://docs.microsoft.com/en-us/sql/t-sql/statements/alter-table-transact-sql?view=sql-server-ver15
    Overriding ANSI to remove TSQL non-keywords MODIFY, FIRST
    TODO: Flesh out TSQL-specific functionality
    """

    type = "alter_table_statement"
    match_grammar = Sequence(
        "ALTER",
        "TABLE",
        Ref("TableReferenceSegment"),
        Delimited(
            OneOf(
                # Table options
                Sequence(
                    Ref("ParameterNameSegment"),
                    Ref("EqualsSegment", optional=True),
                    OneOf(Ref("LiteralGrammar"), Ref("NakedIdentifierSegment")),
                ),
                Sequence(
                    "ALTER",
                    "COLUMN",
                    Ref("ColumnDefinitionSegment"),
                ),
                Sequence(
                    "ADD",
                    Delimited(
                        Ref("ColumnDefinitionSegment"),
                    ),
                ),
                Sequence(
                    "DROP",
                    "COLUMN",
                    Ref("IfExistsGrammar", optional=True),
                    Ref("ColumnReferenceSegment"),
                ),
                Sequence(
                    "ADD",
                    Ref("ColumnConstraintSegment"),
                    "FOR",
                    Ref("ColumnReferenceSegment"),
                ),
                Sequence(
                    Sequence(
                        "WITH",
                        "CHECK",
                        optional=True,
                    ),
                    "ADD",
                    Ref("TableConstraintSegment"),
                ),
                Sequence(
                    OneOf(
                        "CHECK",
                        "DROP",
                    ),
                    "CONSTRAINT",
                    Ref("ObjectReferenceSegment"),
                ),
                # Rename
                Sequence(
                    "RENAME",
                    OneOf("AS", "TO", optional=True),
                    Ref("TableReferenceSegment"),
                ),
                Sequence(
                    "SET",
                    OneOf(
                        Bracketed(
                            Sequence(
                                "FILESTREAM_ON",
                                Ref("EqualsSegment"),
                                OneOf(
                                    Ref("FilegroupNameSegment"),
                                    Ref("PartitionSchemeNameSegment"),
                                    OneOf(
                                        "NULL",
                                        Ref("LiteralGrammar"),  # for "default" value
                                    ),
                                ),
                            )
                        ),
                        Bracketed(
                            Sequence(
                                "SYSTEM_VERSIONING",
                                Ref("EqualsSegment"),
                                OneOf("ON", "OFF"),
                                Sequence(
                                    Bracketed(
                                        "HISTORY_TABLE",
                                        Ref("EqualsSegment"),
                                        Ref("TableReferenceSegment"),
                                        Sequence(
                                            Ref("CommaSegment"),
                                            "DATA_CONSISTENCY_CHECK",
                                            Ref("EqualsSegment"),
                                            OneOf("ON", "OFF"),
                                            optional=True,
                                        ),
                                        Sequence(
                                            Ref("CommaSegment"),
                                            "HISTORY_RETENTION_PERIOD",
                                            Ref("EqualsSegment"),
                                            Ref("NumericLiteralSegment", optional=True),
                                            Ref("DatetimeUnitSegment"),
                                            optional=True,
                                        ),
                                    ),
                                    optional=True,
                                ),
                            )
                        ),
                        Bracketed(
                            Sequence(
                                "DATA_DELETION",
                                Ref("EqualsSegment"),
                                OneOf("ON", "OFF"),
                                Sequence(
                                    Bracketed(
                                        "FILTER_COLUMN",
                                        Ref("EqualsSegment"),
                                        Ref("ColumnReferenceSegment"),
                                        Sequence(
                                            Ref("CommaSegment"),
                                            "RETENTION_PERIOD",
                                            Ref("EqualsSegment"),
                                            Ref("NumericLiteralSegment", optional=True),
                                            Ref("DatetimeUnitSegment"),
                                            optional=True,
                                        ),
                                    ),
                                    optional=True,
                                ),
                            ),
                        ),
                    ),
                ),
            )
        ),
    )


class TableConstraintSegment(BaseSegment):
    """A table constraint, e.g. for CREATE TABLE."""

    # https://docs.microsoft.com/en-us/sql/t-sql/statements/create-table-transact-sql?view=sql-server-ver15

    type = "table_constraint"
    match_grammar = Sequence(
        Sequence(  # [ CONSTRAINT <Constraint name> ]
            "CONSTRAINT", Ref("ObjectReferenceSegment"), optional=True
        ),
        OneOf(
            Sequence(
                Ref("PrimaryKeyGrammar"),
                Ref("BracketedIndexColumnListGrammar"),
                Ref("RelationalIndexOptionsSegment", optional=True),
                Ref("OnPartitionOrFilegroupOptionSegment", optional=True),
            ),
            Sequence(  # FOREIGN KEY ( column_name [, ... ] )
                # REFERENCES reftable [ ( refcolumn [, ... ] ) ]
                Ref("ForeignKeyGrammar"),
                # Local columns making up FOREIGN KEY constraint
                Ref("BracketedColumnReferenceListGrammar"),
                # REFERENCES reftable [ ( refcolumn) ] + ON DELETE/ON UPDATE
                Ref("ReferencesConstraintGrammar"),
            ),
            Ref("CheckConstraintGrammar", optional=True),
        ),
    )


class TableIndexSegment(BaseSegment):
    """A table index, e.g. for CREATE TABLE."""

    # https://docs.microsoft.com/en-us/sql/t-sql/statements/create-table-transact-sql?view=sql-server-ver15

    type = "table_index_segment"
    match_grammar = Sequence(
        Sequence("INDEX", Ref("ObjectReferenceSegment"), optional=True),
        OneOf(
            Sequence(
                Sequence("UNIQUE", optional=True),
                OneOf("CLUSTERED", "NONCLUSTERED", optional=True),
                Ref("BracketedIndexColumnListGrammar"),
            ),
            Sequence("CLUSTERED", "COLUMNSTORE"),
            Sequence(
                Sequence("NONCLUSTERED", optional=True),
                "COLUMNSTORE",
                Ref("BracketedColumnReferenceListGrammar"),
            ),
        ),
        Ref("RelationalIndexOptionsSegment", optional=True),
        Ref("OnPartitionOrFilegroupOptionSegment", optional=True),
        Ref("FilestreamOnOptionSegment", optional=True),
    )


class BracketedIndexColumnListGrammar(BaseSegment):
    """list of columns used for CREATE INDEX, constraints."""

    type = "bracketed_index_column_list_grammar"
    match_grammar = Sequence(
        Bracketed(
            Delimited(
                Ref("IndexColumnDefinitionSegment"),
            )
        )
    )


class FilegroupNameSegment(BaseSegment):
    """Filegroup Name Segment."""

    type = "filegroup_name"
    match_grammar = Ref("SingleIdentifierGrammar")


class FilegroupClause(BaseSegment):
    """Filegroup Clause segment.

    https://docs.microsoft.com/en-us/sql/relational-databases/databases/database-files-and-filegroups?view=sql-server-ver15
    """

    type = "filegroup_clause"
    match_grammar = Sequence(
        "ON",
        Ref("FilegroupNameSegment"),
    )


class IdentityGrammar(BaseSegment):
    """`IDENTITY (1,1)` in table schemas.

    https://docs.microsoft.com/en-us/sql/t-sql/statements/create-table-transact-sql-identity-property?view=sql-server-ver15
    """

    type = "identity_grammar"
    match_grammar = Sequence(
        "IDENTITY",
        # optional (seed, increment) e.g. (1, 1)
        Bracketed(
            Sequence(
                Ref("NumericLiteralSegment"),
                Ref("CommaSegment"),
                Ref("NumericLiteralSegment"),
            ),
            optional=True,
        ),
    )


class EncryptedWithGrammar(BaseSegment):
    """ENCRYPTED WITH in table schemas.

    https://docs.microsoft.com/en-us/sql/t-sql/statements/create-table-transact-sql-identity-property?view=sql-server-ver15
    """

    type = "encrypted_with_grammar"
    match_grammar = Sequence(
        "ENCRYPTED",
        "WITH",
        Bracketed(
            Delimited(
                Sequence(
                    "COLUMN_ENCRYPTION_KEY",
                    Ref("EqualsSegment"),
                    Ref("SingleIdentifierGrammar"),
                ),
                Sequence(
                    "ENCRYPTION_TYPE",
                    Ref("EqualsSegment"),
                    OneOf("DETERMINISTIC", "RANDOMIZED"),
                ),
                Sequence(
                    "ALGORITHM",
                    Ref("EqualsSegment"),
                    Ref("QuotedLiteralSegment"),
                ),
            )
        ),
    )


class TableDistributionIndexClause(BaseSegment):
    """`CREATE TABLE` distribution / index clause.

    This is specific to Azure Synapse Analytics.
    """

    type = "table_distribution_index_clause"

    match_grammar = Sequence(
        "WITH",
        Bracketed(
            Delimited(
                Ref("TableDistributionClause"),
                Ref("TableIndexClause"),
                Ref("TableLocationClause"),
            ),
        ),
    )


class TableDistributionClause(BaseSegment):
    """`CREATE TABLE` distribution clause.

    This is specific to Azure Synapse Analytics.
    """

    type = "table_distribution_clause"

    match_grammar = Sequence(
        "DISTRIBUTION",
        Ref("EqualsSegment"),
        OneOf(
            "REPLICATE",
            "ROUND_ROBIN",
            Sequence(
                "HASH",
                Bracketed(Ref("ColumnReferenceSegment")),
            ),
        ),
    )


class TableIndexClause(BaseSegment):
    """`CREATE TABLE` table index clause.

    This is specific to Azure Synapse Analytics.
    https://docs.microsoft.com/en-us/sql/t-sql/statements/create-table-azure-sql-data-warehouse?view=aps-pdw-2016-au7#TableOptions
    """

    type = "table_index_clause"

    match_grammar = Sequence(
        OneOf(
            "HEAP",
            Sequence(
                "CLUSTERED",
                "COLUMNSTORE",
                "INDEX",
                Sequence(
                    "ORDER",
                    Bracketed(
                        Delimited(
                            Ref("ColumnReferenceSegment"),
                        ),
                    ),
                    optional=True,
                ),
            ),
            Sequence(
                "CLUSTERED",
                "INDEX",
                Bracketed(
                    Delimited(
                        Ref("ColumnReferenceSegment"),
                        OneOf(
                            "ASC",
                            "DESC",
                            optional=True,
                        ),
                    ),
                ),
            ),
        ),
    )


class TableLocationClause(BaseSegment):
    """`CREATE TABLE` location clause.

    This is specific to Azure Synapse Analytics (deprecated) or to an external table.
    """

    type = "table_location_clause"

    match_grammar = Sequence(
        "LOCATION",
        Ref("EqualsSegment"),
        OneOf(
            "USER_DB",  # Azure Synapse Analytics specific
            Ref("QuotedLiteralSegmentOptWithN"),  # External Table
        ),
    )


class AlterTableSwitchStatementSegment(BaseSegment):
    """An `ALTER TABLE SWITCH` statement."""

    type = "alter_table_switch_statement"
    # https://docs.microsoft.com/en-us/sql/t-sql/statements/alter-table-transact-sql?view=sql-server-ver15
    # T-SQL's ALTER TABLE SWITCH grammar is different enough to core ALTER TABLE grammar
    # to merit its own definition
    match_grammar = Sequence(
        "ALTER",
        "TABLE",
        Ref("ObjectReferenceSegment"),
        "SWITCH",
        Sequence("PARTITION", Ref("NumericLiteralSegment"), optional=True),
        "TO",
        Ref("ObjectReferenceSegment"),
        Sequence(  # Azure Synapse Analytics specific
            "WITH",
            Bracketed("TRUNCATE_TARGET", Ref("EqualsSegment"), OneOf("ON", "OFF")),
            optional=True,
        ),
        Ref("DelimiterGrammar", optional=True),
    )


class CreateTableAsSelectStatementSegment(BaseSegment):
    """A `CREATE TABLE AS SELECT` statement.

    This is specific to Azure Synapse Analytics.
    """

    type = "create_table_as_select_statement"
    # https://docs.microsoft.com/en-us/sql/t-sql/statements/create-table-as-select-azure-sql-data-warehouse?toc=/azure/synapse-analytics/sql-data-warehouse/toc.json&bc=/azure/synapse-analytics/sql-data-warehouse/breadcrumb/toc.json&view=azure-sqldw-latest&preserve-view=true
    match_grammar = Sequence(
        "CREATE",
        "TABLE",
        Ref("TableReferenceSegment"),
        Ref("TableDistributionIndexClause"),
        "AS",
        OptionallyBracketed(Ref("SelectableGrammar")),
        Ref("OptionClauseSegment", optional=True),
        Ref("DelimiterGrammar", optional=True),
    )


class TransactionStatementSegment(BaseSegment):
    """A `COMMIT`, `ROLLBACK` or `TRANSACTION` statement."""

    type = "transaction_statement"
    match_grammar = OneOf(
        # [ BEGIN | SAVE ] [ TRANSACTION | TRAN ] [ <Name> | <Variable> ]
        # COMMIT [ TRANSACTION | TRAN | WORK ]
        # ROLLBACK [ TRANSACTION | TRAN | WORK ] [ <Name> | <Variable> ]
        # https://docs.microsoft.com/en-us/sql/t-sql/language-elements/begin-transaction-transact-sql?view=sql-server-ver15
        Sequence(
            "BEGIN",
            Sequence("DISTRIBUTED", optional=True),
            Ref("TransactionGrammar"),
            Ref("SingleIdentifierGrammar", optional=True),
            Sequence("WITH", "MARK", Ref("QuotedIdentifierSegment"), optional=True),
            Ref("DelimiterGrammar", optional=True),
        ),
        Sequence(
            OneOf("COMMIT", "ROLLBACK"),
            Ref("TransactionGrammar", optional=True),
            OneOf(
                Ref("SingleIdentifierGrammar"),
                Ref("VariableIdentifierSegment"),
                optional=True,
            ),
            Ref("DelimiterGrammar", optional=True),
        ),
        Sequence(
            OneOf("COMMIT", "ROLLBACK"),
            Sequence("WORK", optional=True),
            Ref("DelimiterGrammar", optional=True),
        ),
        Sequence(
            "SAVE",
            Ref("TransactionGrammar"),
            OneOf(
                Ref("SingleIdentifierGrammar"),
                Ref("VariableIdentifierSegment"),
                optional=True,
            ),
            Ref("DelimiterGrammar", optional=True),
        ),
    )


class BeginEndSegment(BaseSegment):
    """A `BEGIN/END` block.

    Encloses multiple statements into a single statement object.
    https://docs.microsoft.com/en-us/sql/t-sql/language-elements/begin-end-transact-sql?view=sql-server-ver15
    """

    type = "begin_end_block"
    match_grammar = Sequence(
        "BEGIN",
        Ref("DelimiterGrammar", optional=True),
        Indent,
        Ref("OneOrMoreStatementsGrammar"),
        Dedent,
        "END",
    )


class TryCatchSegment(BaseSegment):
    """A `TRY/CATCH` block pair.

    https://docs.microsoft.com/en-us/sql/t-sql/language-elements/try-catch-transact-sql?view=sql-server-ver15
    """

    type = "try_catch"
    match_grammar = Sequence(
        "BEGIN",
        "TRY",
        Ref("DelimiterGrammar", optional=True),
        Indent,
        Ref("OneOrMoreStatementsGrammar"),
        Dedent,
        "END",
        "TRY",
        "BEGIN",
        "CATCH",
        Ref("DelimiterGrammar", optional=True),
        Indent,
        Ref("OneOrMoreStatementsGrammar"),
        Dedent,
        "END",
        "CATCH",
    )


class BatchSegment(BaseSegment):
    """A segment representing a GO batch within a file or script."""

    type = "batch"
    match_grammar = OneOf(
        # Things that can be bundled
        Ref("OneOrMoreStatementsGrammar"),
        # Things that can't be bundled
        Ref("CreateProcedureStatementSegment"),
    )


class FileSegment(BaseFileSegment):
    """A segment representing a whole file or script.

    We override default as T-SQL allows concept of several
    batches of commands separated by GO as well as usual
    semicolon-separated statement lines.

    This is also the default "root" segment of the dialect,
    and so is usually instantiated directly. It therefore
    has no match_grammar.
    """

    # NB: We don't need a match_grammar here because we're
    # going straight into instantiating it directly usually.
    parse_grammar = Sequence(
        AnyNumberOf(Ref("BatchDelimiterGrammar")),
        Delimited(
            Ref("BatchSegment"),
            delimiter=AnyNumberOf(
                Sequence(
                    Ref("DelimiterGrammar", optional=True), Ref("BatchDelimiterGrammar")
                ),
                min_times=1,
            ),
            allow_gaps=True,
            allow_trailing=True,
        ),
    )


class OpenRowSetSegment(BaseSegment):
    """A `OPENROWSET` segment.

    https://docs.microsoft.com/en-us/sql/t-sql/functions/openrowset-transact-sql?view=sql-server-ver15
    """

    type = "openrowset_segment"
    match_grammar = Sequence(
        "OPENROWSET",
        Bracketed(
            OneOf(
                Sequence(
                    Ref("QuotedLiteralSegment"),
                    Ref("CommaSegment"),
                    OneOf(
                        Sequence(
                            Ref("QuotedLiteralSegment"),
                            Ref("DelimiterGrammar"),
                            Ref("QuotedLiteralSegment"),
                            Ref("DelimiterGrammar"),
                            Ref("QuotedLiteralSegment"),
                        ),
                        Ref("QuotedLiteralSegment"),
                    ),
                    Ref("CommaSegment"),
                    OneOf(
                        Ref("TableReferenceSegment"),
                        Ref("QuotedLiteralSegment"),
                    ),
                ),
                Sequence(
                    "BULK",
                    Ref("QuotedLiteralSegmentOptWithN"),
                    Ref("CommaSegment"),
                    OneOf(
                        Sequence(
                            "FORMATFILE",
                            Ref("EqualsSegment"),
                            Ref("QuotedLiteralSegmentOptWithN"),
                            Ref("CommaSegment"),
                            Delimited(
                                AnyNumberOf(
                                    Sequence(
                                        "DATASOURCE",
                                        Ref("EqualsSegment"),
                                        Ref("QuotedLiteralSegmentOptWithN"),
                                    ),
                                    Sequence(
                                        "ERRORFILE",
                                        Ref("EqualsSegment"),
                                        Ref("QuotedLiteralSegmentOptWithN"),
                                    ),
                                    Sequence(
                                        "ERRORFILE_DATA_SOURCE",
                                        Ref("EqualsSegment"),
                                        Ref("QuotedLiteralSegmentOptWithN"),
                                    ),
                                    Sequence(
                                        "MAXERRORS",
                                        Ref("EqualsSegment"),
                                        Ref("NumericLiteralSegment"),
                                    ),
                                    Sequence(
                                        "FIRSTROW",
                                        Ref("EqualsSegment"),
                                        Ref("NumericLiteralSegment"),
                                    ),
                                    Sequence(
                                        "LASTROW",
                                        Ref("EqualsSegment"),
                                        Ref("NumericLiteralSegment"),
                                    ),
                                    Sequence(
                                        "CODEPAGE",
                                        Ref("EqualsSegment"),
                                        Ref("QuotedLiteralSegment"),
                                    ),
                                    Sequence(
                                        "FORMAT",
                                        Ref("EqualsSegment"),
                                        Ref("QuotedLiteralSegment"),
                                    ),
                                    Sequence(
                                        "FIELDQUOTE",
                                        Ref("EqualsSegment"),
                                        Ref("QuotedLiteralSegmentOptWithN"),
                                    ),
                                    Sequence(
                                        "FORMATFILE",
                                        Ref("EqualsSegment"),
                                        Ref("QuotedLiteralSegmentOptWithN"),
                                    ),
                                    Sequence(
                                        "FORMATFILE_DATA_SOURCE",
                                        Ref("EqualsSegment"),
                                        Ref("QuotedLiteralSegmentOptWithN"),
                                    ),
                                ),
                                optional=True,
                            ),
                        ),
                        "SINGLE_BLOB",
                        "SINGLE_CLOB",
                        "SINGLE_NCLOB",
                    ),
                ),
            ),
        ),
    )


class DeleteStatementSegment(BaseSegment):
    """A `DELETE` statement.

    https://docs.microsoft.com/en-us/sql/t-sql/statements/delete-transact-sql?view=sql-server-ver15
    Overriding ANSI to remove StartsWith logic which assumes statements have been
    delimited and to allow for Azure Synapse Analytics-specific DELETE statements
    """

    type = "delete_statement"
    # match grammar. This one makes sense in the context of knowing that it's
    # definitely a statement, we just don't know what type yet.
    match_grammar = Sequence(
        "DELETE",
        OneOf(
            Sequence(
                Ref("TopPercentGrammar", optional=True),
                Ref.keyword("FROM", optional=True),
                OneOf(
                    Sequence(
                        Sequence(
                            "OPENDATASOURCE",
                            Bracketed(
                                Ref("QuotedLiteralSegment"),
                                Ref("CommaSegment"),
                                Ref("QuotedLiteralSegment"),
                            ),
                            Ref("DotSegment"),
                            optional=True,
                        ),
                        Ref("TableReferenceSegment"),
                        Ref("PostTableExpressionGrammar", optional=True),
                    ),
                    Sequence(
                        "OPENQUERY",
                        Bracketed(
                            Ref("NakedIdentifierSegment"),
                            Ref("CommaSegment"),
                            Ref("QuotedLiteralSegment"),
                        ),
                    ),
                    Ref("OpenRowSetSegment"),
                ),
                Ref("OutputClauseSegment", optional=True),
                Ref("FromClauseSegment", optional=True),
                OneOf(
                    Ref("WhereClauseSegment"),
                    Sequence(
                        "WHERE",
                        "CURRENT",
                        "OF",
                        Ref("CursorNameGrammar"),
                    ),
                    optional=True,
                ),
            ),
            # Azure Synapse Analytics-specific
            Sequence(
                "FROM",
                Ref("TableReferenceSegment"),
                "JOIN",
                Ref("TableReferenceSegment"),
                Ref("JoinOnConditionSegment"),
                Ref("WhereClauseSegment", optional=True),
            ),
        ),
        Ref("OptionClauseSegment", optional=True),
        Ref("DelimiterGrammar", optional=True),
    )


class FromClauseSegment(BaseSegment):
    """A `FROM` clause like in `SELECT`.

    NOTE: this is a delimited set of table expressions, with a variable
    number of optional join clauses with those table expressions. The
    delmited aspect is the higher of the two such that the following is
    valid (albeit unusual):

    ```
    SELECT *
    FROM a JOIN b, c JOIN d
    ```

    Overriding ANSI to remove Delimited logic which assumes statements have been
    delimited
    """

    type = "from_clause"
    match_grammar = Sequence(
        "FROM",
        Delimited(Ref("FromExpressionSegment")),
        Ref("DelimiterGrammar", optional=True),
    )

    get_eventual_aliases = ansi.FromClauseSegment.get_eventual_aliases


class FromExpressionElementSegment(ansi.FromExpressionElementSegment):
    """FROM Expression Element Segment.

    Overriding ANSI to add Temporal Query.
    """

    match_grammar = ansi.FromExpressionElementSegment.match_grammar.copy(
        insert=[
            Ref("TemporalQuerySegment", optional=True),
        ],
        before=Ref(
            "AliasExpressionSegment",
            exclude=OneOf(
                Ref("SamplingExpressionSegment"),
                Ref("JoinLikeClauseGrammar"),
            ),
            optional=True,
        ),
    )


class TableExpressionSegment(BaseSegment):
    """The main table expression e.g. within a FROM clause.

    In SQL standard, as well as T-SQL, table expressions (`table reference` in SQL
    standard) can also be join tables, optionally bracketed, allowing for nested joins.
    """

    type = "table_expression"
    match_grammar: Matchable = OneOf(
        Ref("ValuesClauseSegment"),
        Ref("BareFunctionSegment"),
        Ref("FunctionSegment"),
        Ref("OpenRowSetSegment"),
        Ref("TableReferenceSegment"),
        # Nested Selects
        Bracketed(Ref("SelectableGrammar")),
        Bracketed(Ref("MergeStatementSegment")),
        Bracketed(
            Sequence(
                Ref("TableExpressionSegment"),
                # TODO: Revisit this to make sure it's sensible.
                Conditional(Dedent, indented_joins=False),
                Conditional(Indent, indented_joins=True),
                OneOf(Ref("JoinClauseSegment"), Ref("JoinLikeClauseGrammar")),
                Conditional(Dedent, indented_joins=True),
                Conditional(Indent, indented_joins=True),
            )
        ),
    )


class GroupByClauseSegment(BaseSegment):
    """A `GROUP BY` clause like in `SELECT`.

    Overriding ANSI to remove Delimited logic which assumes statements have been
    delimited
    """

    type = "groupby_clause"
    match_grammar = Sequence(
        "GROUP",
        "BY",
        Indent,
        OneOf(
            Ref("ColumnReferenceSegment"),
            # Can `GROUP BY 1`
            Ref("NumericLiteralSegment"),
            # Can `GROUP BY coalesce(col, 1)`
            Ref("ExpressionSegment"),
        ),
        AnyNumberOf(
            Ref("CommaSegment"),
            OneOf(
                Ref("ColumnReferenceSegment"),
                # Can `GROUP BY 1`
                Ref("NumericLiteralSegment"),
                # Can `GROUP BY coalesce(col, 1)`
                Ref("ExpressionSegment"),
            ),
        ),
        Dedent,
    )


class HavingClauseSegment(BaseSegment):
    """A `HAVING` clause like in `SELECT`.

    Overriding ANSI to remove StartsWith with greedy terminator
    """

    type = "having_clause"
    match_grammar = Sequence(
        "HAVING",
        Indent,
        OptionallyBracketed(Ref("ExpressionSegment")),
        Dedent,
    )


class OrderByClauseSegment(BaseSegment):
    """A `ORDER BY` clause like in `SELECT`.

    Overriding ANSI to remove StartsWith logic which assumes statements have been
    delimited
    """

    type = "orderby_clause"
    match_grammar = Sequence(
        "ORDER",
        "BY",
        Indent,
        Delimited(
            Sequence(
                OneOf(
                    Ref("ColumnReferenceSegment"),
                    # Can `ORDER BY 1`
                    Ref("NumericLiteralSegment"),
                    # Can order by an expression
                    Ref("ExpressionSegment"),
                ),
                OneOf("ASC", "DESC", optional=True),
            ),
        ),
        Dedent,
    )


class RenameStatementSegment(BaseSegment):
    """`RENAME` statement.

    https://docs.microsoft.com/en-us/sql/t-sql/statements/rename-transact-sql?view=aps-pdw-2016-au7
    Azure Synapse Analytics-specific.
    """

    type = "rename_statement"
    match_grammar = Sequence(
        "RENAME",
        "OBJECT",
        Ref("ObjectReferenceSegment"),
        "TO",
        Ref("SingleIdentifierGrammar"),
        Ref("DelimiterGrammar", optional=True),
    )


class DropTableStatementSegment(ansi.DropTableStatementSegment):
    """A `DROP TABLE` statement.

    Overriding ANSI to add optional delimiter.
    """

    match_grammar = ansi.DropTableStatementSegment.match_grammar.copy(
        insert=[
            Ref("DelimiterGrammar", optional=True),
        ],
    )


class DropViewStatementSegment(ansi.DropViewStatementSegment):
    """A `DROP VIEW` statement.

    Overriding ANSI to add optional delimiter.
    """

    match_grammar = ansi.DropViewStatementSegment.match_grammar.copy(
        insert=[
            Ref("DelimiterGrammar", optional=True),
        ],
    )


class DropUserStatementSegment(ansi.DropUserStatementSegment):
    """A `DROP USER` statement.

    Overriding ANSI to add optional delimiter.
    """

    match_grammar = ansi.DropUserStatementSegment.match_grammar.copy(
        insert=[
            Ref("DelimiterGrammar", optional=True),
        ],
    )


class UpdateStatementSegment(BaseSegment):
    """An `Update` statement.

    UPDATE <table name> SET <set clause list> [ WHERE <search condition> ]
    Overriding ANSI in order to allow for PostTableExpressionGrammar (table hints)
    """

    type = "update_statement"
    match_grammar = Sequence(
        "UPDATE",
        OneOf(Ref("TableReferenceSegment"), Ref("AliasedTableReferenceGrammar")),
        Ref("PostTableExpressionGrammar", optional=True),
        Ref("SetClauseListSegment"),
        Ref("OutputClauseSegment", optional=True),
        Ref("FromClauseSegment", optional=True),
        Ref("WhereClauseSegment", optional=True),
        Ref("OptionClauseSegment", optional=True),
        Ref("DelimiterGrammar", optional=True),
    )


class SetClauseListSegment(BaseSegment):
    """set clause list.

    Overriding ANSI to remove Delimited
    """

    type = "set_clause_list"
    match_grammar = Sequence(
        "SET",
        Indent,
        Ref("SetClauseSegment"),
        AnyNumberOf(
            Ref("CommaSegment"),
            Ref("SetClauseSegment"),
        ),
        Dedent,
    )


class SetClauseSegment(BaseSegment):
    """Set clause.

    Overriding ANSI to allow for ExpressionSegment on the right
    """

    type = "set_clause"

    match_grammar = Sequence(
        Ref("ColumnReferenceSegment"),
        Ref("AssignmentOperatorSegment"),
        Ref("ExpressionSegment"),
    )


class PrintStatementSegment(BaseSegment):
    """PRINT statement segment."""

    type = "print_statement"
    match_grammar = Sequence(
        "PRINT",
        Ref("ExpressionSegment"),
        Ref("DelimiterGrammar", optional=True),
    )


class OptionClauseSegment(BaseSegment):
    """Query Hint clause.

    https://docs.microsoft.com/en-us/sql/t-sql/queries/hints-transact-sql-query?view=sql-server-ver15
    """

    type = "option_clause"
    match_grammar = Sequence(
        "OPTION",
        Bracketed(
            Delimited(Ref("QueryHintSegment")),
        ),
    )


class QueryHintSegment(BaseSegment):
    """Query Hint segment.

    https://docs.microsoft.com/en-us/sql/t-sql/queries/hints-transact-sql-query?view=sql-server-ver15
    """

    type = "query_hint_segment"
    match_grammar = OneOf(
        Sequence(  # Azure Synapse Analytics specific
            "LABEL",
            Ref("EqualsSegment"),
            Ref("QuotedLiteralSegmentOptWithN"),
        ),
        Sequence(
            OneOf("HASH", "ORDER"),
            "GROUP",
        ),
        Sequence(OneOf("MERGE", "HASH", "CONCAT"), "UNION"),
        Sequence(OneOf("LOOP", "MERGE", "HASH"), "JOIN"),
        Sequence("EXPAND", "VIEWS"),
        Sequence(
            OneOf(
                "FAST",
                "MAXDOP",
                "MAXRECURSION",
                "QUERYTRACEON",
                Sequence(
                    OneOf(
                        "MAX_GRANT_PERCENT",
                        "MIN_GRANT_PERCENT",
                    ),
                    Ref("EqualsSegment"),
                ),
            ),
            Ref("NumericLiteralSegment"),
        ),
        Sequence("FORCE", "ORDER"),
        Sequence(
            OneOf("FORCE", "DISABLE"),
            OneOf("EXTERNALPUSHDOWN", "SCALEOUTEXECUTION"),
        ),
        Sequence(
            OneOf(
                "KEEP",
                "KEEPFIXED",
                "ROBUST",
            ),
            "PLAN",
        ),
        "IGNORE_NONCLUSTERED_COLUMNSTORE_INDEX",
        "NO_PERFORMANCE_SPOOL",
        Sequence(
            "OPTIMIZE",
            "FOR",
            OneOf(
                "UNKNOWN",
                Bracketed(
                    Ref("ParameterNameSegment"),
                    OneOf(
                        "UNKNOWN", Sequence(Ref("EqualsSegment"), Ref("LiteralGrammar"))
                    ),
                    AnyNumberOf(
                        Ref("CommaSegment"),
                        Ref("ParameterNameSegment"),
                        OneOf(
                            "UNKNOWN",
                            Sequence(Ref("EqualsSegment"), Ref("LiteralGrammar")),
                        ),
                    ),
                ),
            ),
        ),
        Sequence("PARAMETERIZATION", OneOf("SIMPLE", "FORCED")),
        "RECOMPILE",
        Sequence(
            "USE",
            "HINT",
            Bracketed(
                Ref("QuotedLiteralSegment"),
                AnyNumberOf(Ref("CommaSegment"), Ref("QuotedLiteralSegment")),
            ),
        ),
        Sequence(
            "USE",
            "PLAN",
            Ref("QuotedLiteralSegmentOptWithN"),
        ),
        Sequence(
            "TABLE",
            "HINT",
            Ref("ObjectReferenceSegment"),
            Delimited(Ref("TableHintSegment")),
        ),
    )


class PostTableExpressionGrammar(BaseSegment):
    """Table Hint clause.  Overloading the PostTableExpressionGrammar to implement.

    https://docs.microsoft.com/en-us/sql/t-sql/queries/hints-transact-sql-table?view=sql-server-ver15
    """

    type = "post_table_expression"
    match_grammar = Sequence(
        Sequence("WITH", optional=True),
        Bracketed(
            Ref("TableHintSegment"),
            AnyNumberOf(
                Ref("CommaSegment"),
                Ref("TableHintSegment"),
            ),
        ),
    )


class TableHintSegment(BaseSegment):
    """Table Hint segment.

    https://docs.microsoft.com/en-us/sql/t-sql/queries/hints-transact-sql-table?view=sql-server-ver15
    """

    type = "query_hint_segment"
    match_grammar = OneOf(
        "NOEXPAND",
        Sequence(
            "INDEX",
            Bracketed(
                Delimited(
                    OneOf(Ref("IndexReferenceSegment"), Ref("NumericLiteralSegment")),
                ),
            ),
        ),
        Sequence(
            "INDEX",
            Ref("EqualsSegment"),
            Bracketed(
                OneOf(Ref("IndexReferenceSegment"), Ref("NumericLiteralSegment")),
            ),
        ),
        "KEEPIDENTITY",
        "KEEPDEFAULTS",
        Sequence(
            "FORCESEEK",
            Bracketed(
                Ref("IndexReferenceSegment"),
                Bracketed(
                    Ref("SingleIdentifierGrammar"),
                    AnyNumberOf(Ref("CommaSegment"), Ref("SingleIdentifierGrammar")),
                ),
                optional=True,
            ),
        ),
        "FORCESCAN",
        "HOLDLOCK",
        "IGNORE_CONSTRAINTS",
        "IGNORE_TRIGGERS",
        "NOLOCK",
        "NOWAIT",
        "PAGLOCK",
        "READCOMMITTED",
        "READCOMMITTEDLOCK",
        "READPAST",
        "READUNCOMMITTED",
        "REPEATABLEREAD",
        "ROWLOCK",
        "SERIALIZABLE",
        "SNAPSHOT",
        Sequence(
            "SPATIAL_WINDOW_MAX_CELLS",
            Ref("EqualsSegment"),
            Ref("NumericLiteralSegment"),
        ),
        "TABLOCK",
        "TABLOCKX",
        "UPDLOCK",
        "XLOCK",
    )


class SetOperatorSegment(BaseSegment):
    """A set operator such as Union, Except or Intersect.

    Override ANSI to remove TSQL non-keyword MINUS.
    """

    type = "set_operator"
    match_grammar = OneOf(
        Sequence("UNION", OneOf("DISTINCT", "ALL", optional=True)),
        "INTERSECT",
        "EXCEPT",
    )


class SetExpressionSegment(BaseSegment):
    """A set expression with either Union, Minus, Except or Intersect.

    Overriding ANSI to include OPTION clause.
    """

    type = "set_expression"
    # match grammar
    match_grammar = Sequence(
        Ref("NonSetSelectableGrammar"),
        AnyNumberOf(
            Sequence(
                Ref("SetOperatorSegment"),
                Ref("NonSetSelectableGrammar"),
            ),
            min_times=1,
        ),
        Ref("OrderByClauseSegment", optional=True),
        Ref("OptionClauseSegment", optional=True),
        Ref("DelimiterGrammar", optional=True),
    )


class ForClauseSegment(BaseSegment):
    """A For Clause segment for TSQL.

    This is used to format results into XML or JSON
    """

    type = "for_clause"

    _common_directives_for_xml = Sequence(
        Sequence(
            "BINARY",
            "BASE64",
        ),
        "TYPE",
        Sequence(
            "ROOT",
            Bracketed(
                Ref("LiteralGrammar"),
                optional=True,
            ),
        ),
        optional=True,
    )

    _elements = Sequence("ELEMENTS", OneOf("XSINIL", "ABSENT", optional=True))

    match_grammar = Sequence(
        "FOR",
        OneOf(
            "BROWSE",
            Sequence(
                "JSON",
                Delimited(
                    OneOf(
                        "AUTO",
                        "PATH",
                    ),
                    Sequence(
                        "ROOT",
                        Bracketed(
                            Ref("LiteralGrammar"),
                            optional=True,
                        ),
                        optional=True,
                    ),
                    Ref.keyword("INCLUDE_NULL_VALUES", optional=True),
                    Ref.keyword("WITHOUT_ARRAY_WRAPPER", optional=True),
                ),
            ),
            Sequence(
                "XML",
                OneOf(
                    Delimited(
                        Sequence(
                            "PATH",
                            Bracketed(
                                Ref("LiteralGrammar"),
                                optional=True,
                            ),
                        ),
                        _common_directives_for_xml,
                        _elements,
                    ),
                    Delimited(
                        "EXPLICIT",
                        _common_directives_for_xml,
                        Ref.keyword("XMLDATA", optional=True),
                    ),
                    Delimited(
                        OneOf(
                            "AUTO",
                            Sequence(
                                "RAW",
                                Bracketed(
                                    Ref("LiteralGrammar"),
                                    optional=True,
                                ),
                            ),
                        ),
                        _common_directives_for_xml,
                        _elements,
                        Sequence(
                            OneOf(
                                "XMLDATA",
                                Sequence(
                                    "XMLSCHEMA",
                                    Bracketed(
                                        Ref("LiteralGrammar"),
                                        optional=True,
                                    ),
                                ),
                            ),
                            optional=True,
                        ),
                    ),
                ),
            ),
        ),
    )


class ExecuteScriptSegment(BaseSegment):
    """`EXECUTE` statement.

    Matching segment name and type from exasol.
    https://docs.microsoft.com/en-us/sql/t-sql/language-elements/execute-transact-sql?view=sql-server-ver15
    """

    type = "execute_script_statement"
    match_grammar = Sequence(
        OneOf("EXEC", "EXECUTE"),
        Sequence(Ref("ParameterNameSegment"), Ref("EqualsSegment"), optional=True),
        OptionallyBracketed(
            OneOf(Ref("ObjectReferenceSegment"), Ref("QuotedLiteralSegment"))
        ),
        Indent,
        Sequence(
            Sequence(Ref("ParameterNameSegment"), Ref("EqualsSegment"), optional=True),
            OneOf(
                "DEFAULT",
                Ref("LiteralGrammar"),
                Ref("ParameterNameSegment"),
                Ref("SingleIdentifierGrammar"),
            ),
            Sequence("OUTPUT", optional=True),
            AnyNumberOf(
                Ref("CommaSegment"),
                Sequence(
                    Ref("ParameterNameSegment"), Ref("EqualsSegment"), optional=True
                ),
                OneOf(
                    "DEFAULT",
                    Ref("LiteralGrammar"),
                    Ref("ParameterNameSegment"),
                    Ref("SingleIdentifierGrammar"),
                ),
                Sequence("OUTPUT", optional=True),
            ),
            optional=True,
        ),
        Dedent,
        Ref("DelimiterGrammar", optional=True),
    )


class CreateSchemaStatementSegment(BaseSegment):
    """A `CREATE SCHEMA` statement.

    Overriding ANSI to allow for AUTHORIZATION clause
    https://docs.microsoft.com/en-us/sql/t-sql/statements/create-schema-transact-sql?view=sql-server-ver15

    Not yet implemented: proper schema_element parsing.
    Once we have an AccessStatementSegment that works for TSQL, this definition should
    be tweaked to include schema elements.
    """

    type = "create_schema_statement"
    match_grammar = Sequence(
        "CREATE",
        "SCHEMA",
        Ref("SchemaReferenceSegment"),
        Sequence(
            "AUTHORIZATION",
            Ref("SingleIdentifierGrammar"),
            optional=True,
        ),
        Ref(
            "DelimiterGrammar",
            optional=True,
        ),
    )


class MergeStatementSegment(ansi.MergeStatementSegment):
    """Contains dialect specific `MERGE` statement."""

    type = "merge_statement"

    match_grammar = Sequence(
        Ref("MergeIntoLiteralGrammar"),
        Indent,
        Ref("TableReferenceSegment"),
        Sequence(
            "WITH",
            Bracketed(
                Delimited(
                    Ref("TableHintSegment", optional=True),
                )
            ),
            optional=True,
        ),
        Ref("AliasExpressionSegment", optional=True),
        Dedent,
        "USING",
        Indent,
        OneOf(
            Ref("TableReferenceSegment"),
            Ref("AliasedTableReferenceGrammar"),
            Sequence(
                Bracketed(
                    Ref("SelectableGrammar"),
                ),
                Ref("AliasExpressionSegment", optional=True),
            ),
        ),
        Dedent,
        Conditional(Indent, indented_using_on=True),
        Ref("JoinOnConditionSegment"),
        Conditional(Dedent, indented_using_on=True),
        Ref("MergeMatchSegment"),
    )


class MergeMatchSegment(BaseSegment):
    """Contains dialect specific merge operations."""

    type = "merge_match"
    match_grammar = Sequence(
        AnyNumberOf(
            Ref("MergeMatchedClauseSegment"),
            Ref("MergeNotMatchedClauseSegment"),
            min_times=1,
        ),
        Ref("OutputClauseSegment", optional=True),
        Ref("OptionClauseSegment", optional=True),
    )


class MergeMatchedClauseSegment(BaseSegment):
    """The `WHEN MATCHED` clause within a `MERGE` statement."""

    type = "merge_when_matched_clause"

    match_grammar = Sequence(
        "WHEN",
        "MATCHED",
        Sequence(
            "AND",
            Ref("ExpressionSegment"),
            optional=True,
        ),
        Indent,
        "THEN",
        OneOf(
            Ref("MergeUpdateClauseSegment"),
            Ref("MergeDeleteClauseSegment"),
        ),
        Dedent,
    )


class MergeNotMatchedClauseSegment(BaseSegment):
    """The `WHEN NOT MATCHED` clause within a `MERGE` statement."""

    type = "merge_when_not_matched_clause"

    match_grammar = OneOf(
        Sequence(
            "WHEN",
            "NOT",
            "MATCHED",
            Sequence("BY", "TARGET", optional=True),
            Sequence("AND", Ref("ExpressionSegment"), optional=True),
            Indent,
            "THEN",
            Ref("MergeInsertClauseSegment"),
            Dedent,
        ),
        Sequence(
            "WHEN",
            "NOT",
            "MATCHED",
            "BY",
            "SOURCE",
            Sequence("AND", Ref("ExpressionSegment"), optional=True),
            Indent,
            "THEN",
            OneOf(
                Ref("MergeUpdateClauseSegment"),
                Ref("MergeDeleteClauseSegment"),
            ),
            Dedent,
        ),
    )


class MergeInsertClauseSegment(BaseSegment):
    """`INSERT` clause within the `MERGE` statement."""

    type = "merge_insert_clause"
    match_grammar = Sequence(
        "INSERT",
        Indent,
        Ref("BracketedColumnReferenceListGrammar", optional=True),
        Dedent,
        "VALUES",
        Indent,
        OneOf(
            Bracketed(
                Delimited(
                    AnyNumberOf(
                        Ref("ExpressionSegment"),
                    ),
                ),
            ),
            Sequence(
                "DEFAULT",
                "VALUES",
            ),
        ),
        Dedent,
    )


class OutputClauseSegment(BaseSegment):
    """OUTPUT Clause used within DELETE, INSERT, UPDATE, MERGE.

    https://docs.microsoft.com/en-us/sql/t-sql/queries/output-clause-transact-sql?view=sql-server-ver15
    """

    type = "output_clause"
    match_grammar = AnyNumberOf(
        Sequence(
            "OUTPUT",
            Indent,
            Delimited(
                AnyNumberOf(
                    Ref("WildcardExpressionSegment"),
                    Sequence(
                        Ref("BaseExpressionElementGrammar"),
                        Ref("AliasExpressionSegment", optional=True),
                    ),
                    Ref("SingleIdentifierGrammar"),
                ),
            ),
            Dedent,
            Sequence(
                "INTO",
                Indent,
                Ref("TableReferenceSegment"),
                Bracketed(
                    Delimited(
                        Ref("ColumnReferenceSegment"),
                    ),
                    optional=True,
                ),
                Dedent,
                optional=True,
            ),
        ),
    )


class ThrowStatementSegment(BaseSegment):
    """A THROW statement.

    https://docs.microsoft.com/en-us/sql/t-sql/language-elements/throw-transact-sql?view=sql-server-ver15
    """

    type = "throw_statement"
    match_grammar = Sequence(
        "THROW",
        Sequence(
            OneOf(
                # error_number
                Ref("NumericLiteralSegment"),
                Ref("ParameterNameSegment"),
            ),
            Ref("CommaSegment"),
            OneOf(
                # message
                Ref("QuotedLiteralSegment"),
                Ref("QuotedLiteralSegmentWithN"),
                Ref("ParameterNameSegment"),
            ),
            Ref("CommaSegment"),
            OneOf(
                # state
                Ref("NumericLiteralSegment"),
                Ref("ParameterNameSegment"),
            ),
            optional=True,
        ),
    )


class RaiserrorStatementSegment(BaseSegment):
    """RAISERROR statement.

    https://docs.microsoft.com/en-us/sql/t-sql/language-elements/raiserror-transact-sql?view=sql-server-ver15
    """

    type = "raiserror_statement"
    match_grammar = Sequence(
        "RAISERROR",
        Bracketed(
            Delimited(
                OneOf(
                    Ref("NumericLiteralSegment"),
                    Ref("QuotedLiteralSegment"),
                    Ref("QuotedLiteralSegmentWithN"),
                    Ref("ParameterNameSegment"),
                ),
                OneOf(
                    Ref("NumericLiteralSegment"),
                    Ref("QualifiedNumericLiteralSegment"),
                    Ref("ParameterNameSegment"),
                ),
                OneOf(
                    Ref("NumericLiteralSegment"),
                    Ref("QualifiedNumericLiteralSegment"),
                    Ref("ParameterNameSegment"),
                ),
                AnyNumberOf(
                    Ref("LiteralGrammar"),
                    Ref("ParameterNameSegment"),
                    min_times=0,
                    max_times=20,
                ),
            ),
        ),
        Sequence(
            "WITH",
            Delimited(
                "LOG",
                "NOWAIT",
                "SETERROR",
            ),
            optional=True,
        ),
    )


class WindowSpecificationSegment(BaseSegment):
    """Window specification within OVER(...).

    Overriding ANSI to remove window name option not supported by TSQL
    """

    type = "window_specification"
    match_grammar = Sequence(
        Ref("PartitionClauseSegment", optional=True),
        Ref("OrderByClauseSegment", optional=True),
        Ref("FrameClauseSegment", optional=True),
        optional=True,
        ephemeral_name="OverClauseContent",
    )


class GotoStatement(BaseSegment):
    """GOTO statement.

    https://docs.microsoft.com/en-us/sql/t-sql/language-elements/goto-transact-sql?view=sql-server-ver15
    """

    type = "goto_statement"
    match_grammar = Sequence("GOTO", Ref("SingleIdentifierGrammar"))


class CreateTriggerStatementSegment(BaseSegment):
    """Create Trigger Statement.

    https://docs.microsoft.com/en-us/sql/t-sql/statements/create-trigger-transact-sql?view=sql-server-ver15
    """

    type = "create_trigger"

    match_grammar: Matchable = Sequence(
        "CREATE",
        "TRIGGER",
        Ref("TriggerReferenceSegment"),
        "ON",
        OneOf(
            Ref("TableReferenceSegment"),
            Sequence("ALL", "SERVER"),
            "DATABASE",
        ),
        Sequence(
            "WITH",
            OneOf(
                Sequence(
                    Ref.keyword("ENCRYPTION", optional=True),
                    Sequence(
                        "EXECUTE",
                        "AS",
                        Ref("SingleQuotedIdentifierSegment"),
                        optional=True,
                    ),
                ),
                Sequence(
                    Ref.keyword("NATIVE_COMPILATION", optional=True),
                    Ref.keyword("SCHEMABINDING", optional=True),
                    Sequence(
                        "EXECUTE",
                        "AS",
                        Ref("SingleQuotedIdentifierSegment"),
                        optional=True,
                    ),
                ),
                Sequence(
                    Ref.keyword("ENCRYPTION", optional=True),
                    Sequence(
                        "EXECUTE",
                        "AS",
                        Ref("SingleQuotedIdentifierSegment"),
                        optional=True,
                    ),
                ),
            ),
            optional=True,
        ),
        OneOf(
            Sequence("FOR", Delimited(Ref("SingleIdentifierGrammar"), optional=True)),
            "AFTER",
            Sequence("INSTEAD", "OF"),
            optional=True,
        ),
        Delimited(
            "INSERT",
            "UPDATE",
            "DELETE",
            optional=True,
        ),
        Sequence("WITH", "APPEND", optional=True),
        Sequence("NOT", "FOR", "REPLICATION", optional=True),
        "AS",
        Ref("OneOrMoreStatementsGrammar"),
        # TODO: EXTERNAL NAME
    )


class DropTriggerStatementSegment(BaseSegment):
    """Drop Trigger Statement.

    https://docs.microsoft.com/en-us/sql/t-sql/statements/drop-trigger-transact-sql?view=sql-server-ver15
    """

    type = "drop_trigger"

    match_grammar: Matchable = Sequence(
        "DROP",
        "TRIGGER",
        Ref("IfExistsGrammar", optional=True),
        Delimited(Ref("TriggerReferenceSegment")),
        Sequence("ON", OneOf("DATABASE", Sequence("ALL", "SERVER")), optional=True),
    )


class DisableTriggerStatementSegment(BaseSegment):
    """Disable Trigger Statement.

    https://docs.microsoft.com/en-us/sql/t-sql/statements/disable-trigger-transact-sql?view=sql-server-ver15
    """

    type = "disable_trigger"

    match_grammar: Matchable = Sequence(
        "DISABLE",
        "TRIGGER",
        OneOf(
            Delimited(Ref("TriggerReferenceSegment")),
            "ALL",
        ),
        Sequence(
            "ON",
            OneOf(Ref("ObjectReferenceSegment"), "DATABASE", Sequence("ALL", "SERVER")),
            optional=True,
        ),
    )


class LabelStatementSegment(BaseSegment):
    """Label Statement, for a GOTO statement.

    https://docs.microsoft.com/en-us/sql/t-sql/language-elements/goto-transact-sql?view=sql-server-ver15
    """

    type = "label_segment"

    match_grammar: Matchable = Sequence(
        Ref("NakedIdentifierSegment"), Ref("ColonSegment"), allow_gaps=False
    )


class AccessStatementSegment(BaseSegment):
    """A `GRANT` or `REVOKE` statement.

    https://docs.microsoft.com/en-us/sql/t-sql/statements/grant-transact-sql?view=sql-server-ver15
    https://docs.microsoft.com/en-us/sql/t-sql/statements/deny-transact-sql?view=sql-server-ver15
    https://docs.microsoft.com/en-us/sql/t-sql/statements/revoke-transact-sql?view=sql-server-ver15
    """

    type = "access_statement"

    # Privileges that can be set on the account (specific to snowflake)
    _global_permissions = OneOf(
        Sequence(
            "CREATE",
            OneOf(
                "ROLE",
                "USER",
                "WAREHOUSE",
                "DATABASE",
                "INTEGRATION",
            ),
        ),
        Sequence("APPLY", "MASKING", "POLICY"),
        "EXECUTE",
    )

    _schema_object_names = [
        "TABLE",
        "VIEW",
        "FUNCTION",
        "PROCEDURE",
        "SEQUENCE",
    ]

    _schema_object_types = OneOf(
        *_schema_object_names,
        Sequence("EXTERNAL", "TABLE"),
        Sequence("FILE", "FORMAT"),
    )

    # We reuse the object names above and simply append an `S` to the end of them to get
    # plurals
    _schema_object_types_plural = OneOf(
        *[f"{object_name}S" for object_name in _schema_object_names]
    )

    _permissions = Sequence(
        OneOf(
            "ALTER",
            "CONTROL",
            "DELETE",
            "EXECUTE",
            "INSERT",
            "RECEIVE",
            "REFERENCES",
            "SELECT",
            Sequence("TAKE", "OWNERSHIP"),
            "UPDATE",
            Sequence("VIEW", "CHANGE", "TRACKING"),
            Sequence("VIEW", "DEFINITION"),
        ),
        Ref("BracketedColumnReferenceListGrammar", optional=True),
    )

    # All of the object types that we can grant permissions on.
    # This list will contain ansi sql objects as well as dialect specific ones.
    _objects = Sequence(
        OneOf(
            "DATABASE",
            "LANGUAGE",
            "SCHEMA",
            "ROLE",
            "TYPE",
            Sequence(
                "FOREIGN",
                OneOf("SERVER", Sequence("DATA", "WRAPPER")),
            ),
            Sequence("ALL", "SCHEMAS", "IN", "DATABASE"),
            _schema_object_types,
            Sequence("ALL", _schema_object_types_plural, "IN", "SCHEMA"),
            optional=True,
        ),
        Delimited(Ref("ObjectReferenceSegment"), terminator=OneOf("TO", "FROM")),
        Ref("FunctionParameterListGrammar", optional=True),
    )

    match_grammar: Matchable = OneOf(
        # Based on https://www.postgresql.org/docs/13/sql-grant.html
        # and https://docs.snowflake.com/en/sql-reference/sql/grant-privilege.html
        Sequence(
            "GRANT",
            OneOf(
                Sequence(
                    Delimited(
                        OneOf(_global_permissions, _permissions),
                        terminator="ON",
                    ),
                ),
                Sequence("ALL", Ref.keyword("PRIVILEGES", optional=True)),
            ),
            "ON",
            Sequence(
                OneOf("LOGIN", "DATABASE", "OBJECT", "ROLE", "SCHEMA", "USER"),
                Ref("CastOperatorSegment"),
                optional=True,
            ),
            _objects,
            "TO",
            Delimited(
                OneOf(Ref("RoleReferenceSegment"), Ref("FunctionSegment")),
            ),
            OneOf(
                Sequence("WITH", "GRANT", "OPTION"),
                optional=True,
            ),
            Sequence(
                "AS",
                Ref("ObjectReferenceSegment"),
                optional=True,
            ),
        ),
        Sequence(
            "DENY",
            OneOf(
                Delimited(
                    OneOf(_global_permissions, _permissions),
                    terminator="ON",
                ),
                Sequence("ALL", Ref.keyword("PRIVILEGES", optional=True)),
            ),
            "ON",
            Sequence(
                OneOf("LOGIN", "DATABASE", "OBJECT", "ROLE", "SCHEMA", "USER"),
                Ref("CastOperatorSegment"),
                optional=True,
            ),
            _objects,
            OneOf("TO"),
            Delimited(
                Ref("RoleReferenceSegment"),
            ),
            Sequence(
                Ref.keyword("CASCADE", optional=True),
                Ref("ObjectReferenceSegment", optional=True),
                optional=True,
            ),
        ),
        Sequence(
            "REVOKE",
            Sequence("GRANT", "OPTION", "FOR", optional=True),
            OneOf(
                Delimited(
                    OneOf(_global_permissions, _permissions),
                    terminator="ON",
                ),
                Sequence("ALL", Ref.keyword("PRIVILEGES", optional=True)),
            ),
            "ON",
            Sequence(
                OneOf("LOGIN", "DATABASE", "OBJECT", "ROLE", "SCHEMA", "USER"),
                Ref("CastOperatorSegment"),
                optional=True,
            ),
            _objects,
            OneOf("TO", "FROM"),
            Delimited(
                Ref("RoleReferenceSegment"),
            ),
            Sequence(
                Ref.keyword("CASCADE", optional=True),
                Ref("ObjectReferenceSegment", optional=True),
                optional=True,
            ),
        ),
    )


class CreateTypeStatementSegment(BaseSegment):
    """A `CREATE TYPE` statement.

    https://docs.microsoft.com/en-us/sql/t-sql/statements/create-type-transact-sql?view=sql-server-ver15
    """

    type = "create_type_statement"
    match_grammar: Matchable = Sequence(
        "CREATE",
        "TYPE",
        Ref("ObjectReferenceSegment"),
        OneOf(
            Sequence("FROM", Ref("ObjectReferenceSegment")),
            Sequence(
                "AS",
                "TABLE",
                Sequence(
                    Bracketed(
                        Delimited(
                            OneOf(
                                Ref("TableConstraintSegment"),
                                Ref("ColumnDefinitionSegment"),
                                Ref("TableIndexSegment"),
                            ),
                            allow_trailing=True,
                        )
                    ),
                ),
            ),
        ),
    )


class OpenCursorStatementSegment(BaseSegment):
    """An `OPEN` cursor statement.

    https://docs.microsoft.com/en-us/sql/t-sql/language-elements/open-transact-sql?view=sql-server-ver15
    """

    type = "open_cursor_statement"
    match_grammar: Matchable = Sequence(
        "OPEN",
        Ref("CursorNameGrammar"),
    )


class CloseCursorStatementSegment(BaseSegment):
    """A `CLOSE` cursor statement.

    https://docs.microsoft.com/en-us/sql/t-sql/language-elements/close-transact-sql?view=sql-server-ver15
    """

    type = "close_cursor_statement"
    match_grammar: Matchable = Sequence(
        "CLOSE",
        Ref("CursorNameGrammar"),
    )


class DeallocateCursorStatementSegment(BaseSegment):
    """A `DEALLOCATE` cursor statement.

    https://docs.microsoft.com/en-us/sql/t-sql/language-elements/deallocate-transact-sql?view=sql-server-ver15
    """

    type = "deallocate_cursor_statement"
    match_grammar: Matchable = Sequence(
        "DEALLOCATE",
        Ref("CursorNameGrammar"),
    )


class FetchCursorStatementSegment(BaseSegment):
    """A `FETCH` cursor statement.

    https://docs.microsoft.com/en-us/sql/t-sql/language-elements/fetch-transact-sql?view=sql-server-ver15
    """

    type = "fetch_cursor_statement"
    match_grammar: Matchable = Sequence(
        "FETCH",
        OneOf("NEXT", "PRIOR", "FIRST", "LAST", optional=True),
        "FROM",
        Ref("CursorNameGrammar"),
        Sequence("INTO", Delimited(Ref("ParameterNameSegment")), optional=True),
    )


class ConcatSegment(ansi.CompositeBinaryOperatorSegment):
    """Concat operator."""

    match_grammar: Matchable = Ref("PlusSegment")


class CreateSynonymStatementSegment(BaseSegment):
    """A `CREATE SYNONYM` statement."""

    type = "create_synonym_statement"
    # https://learn.microsoft.com/en-us/sql/t-sql/statements/create-synonym-transact-sql
    match_grammar: Matchable = Sequence(
        "CREATE",
        "SYNONYM",
        Ref("SynonymReferenceSegment"),
        "FOR",
        Ref("ObjectReferenceSegment"),
    )


class DropSynonymStatementSegment(BaseSegment):
    """A `DROP SYNONYM` statement."""

    type = "drop_synonym_statement"
    # https://learn.microsoft.com/en-us/sql/t-sql/statements/drop-synonym-transact-sql
    match_grammar: Matchable = Sequence(
        "DROP",
        "SYNONYM",
        Ref("IfExistsGrammar", optional=True),
        Ref("SynonymReferenceSegment"),
    )


class SynonymReferenceSegment(ansi.ObjectReferenceSegment):
    """A reference to a synonym.

    A synonym may only (optionally) specify a schema. It may not specify a server
    or database name.
    """

    type = "synonym_reference"
    # match grammar (allow whitespace)
    match_grammar: Matchable = Sequence(
        Ref("SingleIdentifierGrammar"),
        AnyNumberOf(
            Sequence(
                Ref("DotSegment"),
                Ref("SingleIdentifierGrammar", optional=True),
            ),
            min_times=0,
            max_times=1,
        ),
    )


class SamplingExpressionSegment(ansi.SamplingExpressionSegment):
    """Override ANSI to use TSQL TABLESAMPLE expression."""

    type = "sample_expression"
    match_grammar: Matchable = Sequence(
        "TABLESAMPLE",
        Sequence("SYSTEM", optional=True),
        Bracketed(
            Sequence(
                Ref("NumericLiteralSegment"), OneOf("PERCENT", "ROWS", optional=True)
            )
        ),
        Sequence(
            OneOf("REPEATABLE"),
            Bracketed(Ref("NumericLiteralSegment")),
            optional=True,
        ),
    )


class TemporalQuerySegment(BaseSegment):
    """A segment that allows Temporal Queries to be run.

    https://learn.microsoft.com/en-us/sql/relational-databases/tables/temporal-tables?view=sql-server-ver16
    """

    type = "temporal_query"

    match_grammar: Matchable = Sequence(
        "FOR",
        "SYSTEM_TIME",
        OneOf(
            "ALL",
            Sequence(
                "AS",
                "OF",
                Ref("QuotedLiteralSegment"),
            ),
            Sequence(
                "FROM",
                Ref("QuotedLiteralSegment"),
                "TO",
                Ref("QuotedLiteralSegment"),
            ),
            Sequence(
                "BETWEEN",
                Ref("QuotedLiteralSegment"),
                "AND",
                Ref("QuotedLiteralSegment"),
            ),
            Sequence(
                "CONTAINED",
                "IN",
                Bracketed(
                    Delimited(
                        Ref("QuotedLiteralSegment"),
                    )
                ),
            ),
        ),
    )


class CreateDatabaseScopedCredentialStatementSegment(BaseSegment):
    """A statement to create a database scoped credential.

    https://learn.microsoft.com/en-us/sql/t-sql/statements/create-database-scoped-credential-transact-sql?view=sql-server-ver16
    """

    type = "create_database_scoped_credential_statement"

    match_grammar: Matchable = Sequence(
        "CREATE",
        "DATABASE",
        "SCOPED",
        "CREDENTIAL",
        Ref("ObjectReferenceSegment"),
        "WITH",
        "IDENTITY",
        Ref("EqualsSegment"),
        Ref("QuotedLiteralSegment"),
        Sequence(
            Ref("CommaSegment"),
            "SECRET",
            Ref("EqualsSegment"),
            Ref("QuotedLiteralSegment"),
            optional=True,
        ),
    )


class CreateExternalDataSourceStatementSegment(BaseSegment):
    """A statement to create an external data source.

    https://learn.microsoft.com/en-us/sql/t-sql/statements/create-external-data-source-transact-sql?view=sql-server-ver16&tabs=dedicated#syntax
    """

    type = "create_external_data_source_statement"

    match_grammar: Matchable = Sequence(
        "CREATE",
        "EXTERNAL",
        "DATA",
        "SOURCE",
        Ref("ObjectReferenceSegment"),
        "WITH",
        Bracketed(
            Delimited(
                Ref("TableLocationClause"),
                Sequence(
                    "CONNECTION_OPTIONS",
                    Ref("EqualsSegment"),
                    AnyNumberOf(Ref("QuotedLiteralSegmentOptWithN")),
                ),
                Sequence(
                    "CREDENTIAL",
                    Ref("EqualsSegment"),
                    Ref("ObjectReferenceSegment"),
                ),
                Sequence(
                    "PUSHDOWN",
                    Ref("EqualsSegment"),
                    OneOf("ON", "OFF"),
                ),
            ),
        ),
    )


class PeriodSegment(BaseSegment):
    """A `PERIOD FOR SYSTEM_TIME` for `CREATE TABLE` of temporal tables.

    https://docs.microsoft.com/en-us/sql/t-sql/statements/create-table-transact-sql?view=sql-server-ver15
    https://learn.microsoft.com/en-us/sql/t-sql/statements/create-table-transact-sql?view=sql-server-ver16#generated-always-as--row--transaction_id--sequence_number----start--end---hidden---not-null-
    """

    type = "period_segment"
    match_grammar = Sequence(
        "PERIOD",
        "FOR",
        "SYSTEM_TIME",
        Bracketed(
            Delimited(
                Ref("ColumnReferenceSegment"),
                Ref("ColumnReferenceSegment"),
            ),
        ),
    )


<<<<<<< HEAD
class ExternalFileFormatDelimitedTextFormatOptionClause(BaseSegment):
    """`CREATE EXTERNAL FILE FORMAT` Delimited text `FORMAT_OPTIONS` clause."""

    type = "external_file_delimited_text_format_options_clause"

    match_grammar = OneOf(
        Sequence(
            OneOf(
                "FIELD_TERMINATOR", "STRING_DELIMITER", "DATE_FORMAT", "PARSER_VERSION"
            ),
            Ref("EqualsSegment"),
            Ref("QuotedLiteralSegment"),
        ),
        Sequence(
            "FIRST_ROW",
            Ref("EqualsSegment"),
            Ref("NumericLiteralSegment"),
        ),
        Sequence(
            "USE_TYPE_DEFAULT",
            Ref("EqualsSegment"),
            Ref("BooleanLiteralGrammar"),
        ),
        Sequence(
            "ENCODING",
            Ref("EqualsSegment"),
            Ref("FileEncodingSegment"),
        ),
    )


class ExternalFileFormatDelimitedTextClause(BaseSegment):
    """`CREATE EXTERNAL FILE FORMAT` *Delimited text* clause.

    https://learn.microsoft.com/en-us/sql/t-sql/statements/create-external-file-format-transact-sql?view=sql-server-ver16&tabs=delimited#syntax
    """

    type = "external_file_delimited_text_clause"

    match_grammar = Delimited(
        Sequence(
            "FORMAT_TYPE",
            Ref("EqualsSegment"),
            "DELIMITEDTEXT",
        ),
        Sequence(
            "FORMAT_OPTIONS",
            Bracketed(
                Delimited(
                    Ref("ExternalFileFormatDelimitedTextFormatOptionClause"),
                ),
            ),
            optional=True,
        ),
        Sequence(
            "DATA_COMPRESSION",
            Ref("EqualsSegment"),
            Ref("FileCompressionSegment"),
            optional=True,
        ),
    )


class ExternalFileFormatRcClause(BaseSegment):
    """`CREATE EXTERNAL FILE FORMAT` *Record Columnar file format (RcFile)* clause.

    https://learn.microsoft.com/en-us/sql/t-sql/statements/create-external-file-format-transact-sql?view=sql-server-ver16&tabs=rc#syntax
    """

    type = "external_file_rc_clause"

    match_grammar = Delimited(
        Sequence(
            "FORMAT_TYPE",
            Ref("EqualsSegment"),
            "RCFILE",
        ),
        Sequence(
            "SERDE_METHOD",
            Ref("EqualsSegment"),
            Ref("SerdeMethodSegment"),
        ),
        Sequence(
            "DATA_COMPRESSION",
            Ref("EqualsSegment"),
            Ref("FileCompressionSegment"),
            optional=True,
        ),
    )


class ExternalFileFormatOrcClause(BaseSegment):
    """`CREATE EXTERNAL FILE FORMAT` *Optimized Row Columnar (ORC)* format clause.

    https://learn.microsoft.com/en-us/sql/t-sql/statements/create-external-file-format-transact-sql?view=sql-server-ver16&tabs=orc#syntax
    """

    type = "external_file_orc_clause"

    match_grammar = Delimited(
        Sequence(
            "FORMAT_TYPE",
            Ref("EqualsSegment"),
            "ORC",
        ),
        Sequence(
            "DATA_COMPRESSION",
            Ref("EqualsSegment"),
            Ref("FileCompressionSegment"),
            optional=True,
        ),
    )


class ExternalFileFormatParquetClause(BaseSegment):
    """`CREATE EXTERNAL FILE FORMAT` *PARQUET* format clause.

    https://learn.microsoft.com/en-us/sql/t-sql/statements/create-external-file-format-transact-sql?view=sql-server-ver16&tabs=parquet#syntax
    """

    type = "external_file_parquet_clause"

    match_grammar = Delimited(
        Sequence(
            "FORMAT_TYPE",
            Ref("EqualsSegment"),
            "PARQUET",
        ),
        Sequence(
            "DATA_COMPRESSION",
            Ref("EqualsSegment"),
            Ref("FileCompressionSegment"),
            optional=True,
        ),
    )


class ExternalFileFormatJsonClause(BaseSegment):
    """`CREATE EXTERNAL FILE FORMAT` *JSON* format clause.

    https://learn.microsoft.com/en-us/sql/t-sql/statements/create-external-file-format-transact-sql?view=sql-server-ver16&tabs=json#syntax
    """

    type = "external_file_json_clause"

    match_grammar = Delimited(
        Sequence(
            "FORMAT_TYPE",
            Ref("EqualsSegment"),
            "JSON",
        ),
        Sequence(
            "DATA_COMPRESSION",
            Ref("EqualsSegment"),
            Ref("FileCompressionSegment"),
            optional=True,
        ),
    )


class ExternalFileFormatDeltaClause(BaseSegment):
    """`CREATE EXTERNAL FILE FORMAT` *Delta Lake* format clause.

    https://learn.microsoft.com/en-us/sql/t-sql/statements/create-external-file-format-transact-sql?view=sql-server-ver16&tabs=delta#syntax
    """

    type = "external_file_delta_clause"

    match_grammar = Sequence(
        "FORMAT_TYPE",
        Ref("EqualsSegment"),
        "DELTA",
    )


class CreateExternalFileFormat(BaseSegment):
    """A statement to create an `EXTERNAL FILE FORMAT` object.

    https://learn.microsoft.com/en-us/sql/t-sql/statements/create-external-file-format-transact-sql?view=sql-server-ver16&tabs=delta#syntax
    """

    type = "create_external_file_format"

    match_grammar: Matchable = Sequence(
        "CREATE",
        "EXTERNAL",
        "FILE",
        "FORMAT",
        Ref("ObjectReferenceSegment"),
        "WITH",
        Bracketed(
            OneOf(
                Ref("ExternalFileFormatDelimitedTextClause"),
                Ref("ExternalFileFormatRcClause"),
                Ref("ExternalFileFormatOrcClause"),
                Ref("ExternalFileFormatParquetClause"),
                Ref("ExternalFileFormatJsonClause"),
                Ref("ExternalFileFormatDeltaClause"),
            ),
=======
class SqlcmdCommandSegment(BaseSegment):
    """A `sqlcmd` command.

    Microsoft allows professional CI/CD deployment through so called 'SQL Database
    Projects'.
    There are propietary `sqlcmd Commands` that can be part of an SQL file.
    https://learn.microsoft.com/en-us/sql/tools/sqlcmd/sqlcmd-utility?view=sql-server-ver16#sqlcmd-commands
    """

    type = "sqlcmd_command_segment"

    match_grammar: Matchable = OneOf(
        Sequence(
            Sequence(
                Ref("ColonSegment"),
                Ref("SqlcmdOperatorSegment"),  # `:r`
                allow_gaps=False,
            ),
            Ref("SqlcmdFilePathSegment"),
        ),
        Sequence(
            Sequence(
                Ref("ColonSegment"),
                Ref("SqlcmdOperatorSegment"),  # `:setvar`
                allow_gaps=False,
            ),
            Ref("ObjectReferenceSegment"),
            Ref("CodeSegment"),
>>>>>>> 11c2a995
        ),
    )<|MERGE_RESOLUTION|>--- conflicted
+++ resolved
@@ -100,7 +100,9 @@
     ["system_user", "session_user", "current_user"]
 )
 
-<<<<<<< HEAD
+tsql_dialect.sets("sqlcmd_operators").clear()
+tsql_dialect.sets("sqlcmd_operators").update(["r", "setvar"])
+
 tsql_dialect.sets("file_compression").clear()
 tsql_dialect.sets("file_compression").update(
     [
@@ -125,10 +127,6 @@
         "'org.apache.hadoop.hive.serde2.columnar.ColumnarSerDe'",
     ]
 )
-=======
-tsql_dialect.sets("sqlcmd_operators").clear()
-tsql_dialect.sets("sqlcmd_operators").update(["r", "setvar"])
->>>>>>> 11c2a995
 
 tsql_dialect.insert_lexer_matchers(
     [
@@ -286,7 +284,17 @@
             anti_template=r"^(" + r"|".join(dialect.sets("reserved_keywords")) + r")$",
         )
     ),
-<<<<<<< HEAD
+    SqlcmdOperatorSegment=SegmentGenerator(
+        lambda dialect: MultiStringParser(
+            dialect.sets("sqlcmd_operators"),
+            CodeSegment,
+            type="sqlcmd_operator",
+        )
+    ),
+    SqlcmdFilePathSegment=TypedParser(
+        "unquoted_relative_sql_file_path",
+        CodeSegment,
+    ),
     FileCompressionSegment=SegmentGenerator(
         lambda dialect: MultiStringParser(
             dialect.sets("file_compression"),
@@ -307,18 +315,6 @@
             CodeSegment,
             type="serde_method",
         )
-=======
-    SqlcmdOperatorSegment=SegmentGenerator(
-        lambda dialect: MultiStringParser(
-            dialect.sets("sqlcmd_operators"),
-            CodeSegment,
-            type="sqlcmd_operator",
-        )
-    ),
-    SqlcmdFilePathSegment=TypedParser(
-        "unquoted_relative_sql_file_path",
-        CodeSegment,
->>>>>>> 11c2a995
     ),
 )
 
@@ -601,11 +597,8 @@
             Ref("AlterIndexStatementSegment"),
             Ref("CreateDatabaseScopedCredentialStatementSegment"),
             Ref("CreateExternalDataSourceStatementSegment"),
-<<<<<<< HEAD
+            Ref("SqlcmdCommandSegment"),
             Ref("CreateExternalFileFormat"),
-=======
-            Ref("SqlcmdCommandSegment"),
->>>>>>> 11c2a995
         ],
         remove=[
             Ref("CreateModelStatementSegment"),
@@ -5241,7 +5234,38 @@
     )
 
 
-<<<<<<< HEAD
+class SqlcmdCommandSegment(BaseSegment):
+    """A `sqlcmd` command.
+
+    Microsoft allows professional CI/CD deployment through so called 'SQL Database
+    Projects'.
+    There are propietary `sqlcmd Commands` that can be part of an SQL file.
+    https://learn.microsoft.com/en-us/sql/tools/sqlcmd/sqlcmd-utility?view=sql-server-ver16#sqlcmd-commands
+    """
+
+    type = "sqlcmd_command_segment"
+
+    match_grammar: Matchable = OneOf(
+        Sequence(
+            Sequence(
+                Ref("ColonSegment"),
+                Ref("SqlcmdOperatorSegment"),  # `:r`
+                allow_gaps=False,
+            ),
+            Ref("SqlcmdFilePathSegment"),
+        ),
+        Sequence(
+            Sequence(
+                Ref("ColonSegment"),
+                Ref("SqlcmdOperatorSegment"),  # `:setvar`
+                allow_gaps=False,
+            ),
+            Ref("ObjectReferenceSegment"),
+            Ref("CodeSegment"),
+        ),
+    )
+
+
 class ExternalFileFormatDelimitedTextFormatOptionClause(BaseSegment):
     """`CREATE EXTERNAL FILE FORMAT` Delimited text `FORMAT_OPTIONS` clause."""
 
@@ -5441,35 +5465,5 @@
                 Ref("ExternalFileFormatJsonClause"),
                 Ref("ExternalFileFormatDeltaClause"),
             ),
-=======
-class SqlcmdCommandSegment(BaseSegment):
-    """A `sqlcmd` command.
-
-    Microsoft allows professional CI/CD deployment through so called 'SQL Database
-    Projects'.
-    There are propietary `sqlcmd Commands` that can be part of an SQL file.
-    https://learn.microsoft.com/en-us/sql/tools/sqlcmd/sqlcmd-utility?view=sql-server-ver16#sqlcmd-commands
-    """
-
-    type = "sqlcmd_command_segment"
-
-    match_grammar: Matchable = OneOf(
-        Sequence(
-            Sequence(
-                Ref("ColonSegment"),
-                Ref("SqlcmdOperatorSegment"),  # `:r`
-                allow_gaps=False,
-            ),
-            Ref("SqlcmdFilePathSegment"),
-        ),
-        Sequence(
-            Sequence(
-                Ref("ColonSegment"),
-                Ref("SqlcmdOperatorSegment"),  # `:setvar`
-                allow_gaps=False,
-            ),
-            Ref("ObjectReferenceSegment"),
-            Ref("CodeSegment"),
->>>>>>> 11c2a995
         ),
     )