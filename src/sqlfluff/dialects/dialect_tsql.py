--- conflicted
+++ resolved
@@ -667,7 +667,227 @@
     match_grammar = Nothing()
 
 
-<<<<<<< HEAD
+@tsql_dialect.segment()
+class ConvertFunctionNameSegment(BaseSegment):
+    """CONVERT function name segment.
+
+    Need to be able to specify this as type function_name
+    so that linting rules identify it properly
+    """
+
+    type = "function_name"
+    match_grammar = Sequence("CONVERT")
+
+
+@tsql_dialect.segment(replace=True)
+class FunctionSegment(BaseSegment):
+    """A scalar or aggregate function.
+
+    Maybe in the future we should distinguish between
+    aggregate functions and other functions. For now
+    we treat them the same because they look the same
+    for our purposes.
+    """
+
+    type = "function"
+    match_grammar = OneOf(
+        Sequence(
+            Sequence(
+                Ref("ConvertFunctionNameSegment"),
+                Bracketed(
+                    Delimited(
+                        Ref("DatatypeSegment"),
+                        Ref(
+                            "FunctionContentsGrammar",
+                            # The brackets might be empty for some functions...
+                            optional=True,
+                            ephemeral_name="FunctionContentsGrammar",
+                        ),
+                    )
+                ),
+            )
+        ),
+        Sequence(
+            Sequence(
+                AnyNumberOf(
+                    Ref("FunctionNameSegment"),
+                    max_times=1,
+                    min_times=1,
+                    exclude=OneOf(
+                    	Ref("ConvertFunctionNameSegment"),
+                    	Ref("DateAddFunctionNameSegment")
+                    ),
+                ),
+                Bracketed(
+                    Ref(
+                        "FunctionContentsGrammar",
+                        # The brackets might be empty for some functions...
+                        optional=True,
+                        ephemeral_name="FunctionContentsGrammar",
+                    )
+                ),
+            ),
+            Ref("PostFunctionGrammar", optional=True),
+        ),
+    )
+
+
+@tsql_dialect.segment(replace=True)
+class CreateTableStatementSegment(BaseSegment):
+    """A `CREATE TABLE` statement."""
+
+    type = "create_table_statement"
+    # https://docs.microsoft.com/en-us/sql/t-sql/statements/create-table-transact-sql?view=sql-server-ver15
+    # https://docs.microsoft.com/en-us/sql/t-sql/statements/create-table-azure-sql-data-warehouse?view=aps-pdw-2016-au7
+    match_grammar = Sequence(
+        "CREATE",
+        "TABLE",
+        Ref("TableReferenceSegment"),
+        OneOf(
+            # Columns and comment syntax:
+            Sequence(
+                Bracketed(
+                    Delimited(
+                        OneOf(
+                            Ref("TableConstraintSegment"),
+                            Ref("ColumnDefinitionSegment"),
+                        ),
+                    )
+                ),
+                Ref("CommentClauseSegment", optional=True),
+            ),
+            # Create AS syntax:
+            Sequence(
+                "AS",
+                OptionallyBracketed(Ref("SelectableGrammar")),
+            ),
+            # Create like syntax
+            Sequence("LIKE", Ref("TableReferenceSegment")),
+        ),
+        Ref(
+            "TableDistributionIndexClause", optional=True
+        ),  # Azure Synapse Analytics specific
+    )
+
+    parse_grammar = match_grammar
+
+
+@tsql_dialect.segment()
+class TableDistributionIndexClause(BaseSegment):
+    """`CREATE TABLE` distribution / index clause.
+
+    This is specific to Azure Synapse Analytics.
+    """
+
+    type = "table_distribution_index_clause"
+
+    match_grammar = Sequence(
+        "WITH",
+        Bracketed(
+            OneOf(
+                Sequence(
+                    Ref("TableDistributionClause"),
+                    Ref("CommaSegment"),
+                    Ref("TableIndexClause"),
+                ),
+                Sequence(
+                    Ref("TableIndexClause"),
+                    Ref("CommaSegment"),
+                    Ref("TableDistributionClause"),
+                ),
+                Ref("TableDistributionClause"),
+                Ref("TableIndexClause"),
+            )
+        ),
+    )
+
+
+@tsql_dialect.segment()
+class TableDistributionClause(BaseSegment):
+    """`CREATE TABLE` distribution clause.
+
+    This is specific to Azure Synapse Analytics.
+    """
+
+    type = "table_distribution_clause"
+
+    match_grammar = Sequence(
+        "DISTRIBUTION",
+        Ref("EqualsSegment"),
+        OneOf(
+            "REPLICATE",
+            "ROUND_ROBIN",
+            Sequence(
+                "HASH",
+                Bracketed(Ref("ColumnReferenceSegment")),
+            ),
+        ),
+    )
+
+
+@tsql_dialect.segment()
+class TableIndexClause(BaseSegment):
+    """`CREATE TABLE` table index clause.
+
+    This is specific to Azure Synapse Analytics.
+    """
+
+    type = "table_index_clause"
+
+    match_grammar = Sequence(
+        OneOf(
+            "HEAP",
+            Sequence(
+                "CLUSTERED",
+                "COLUMNSTORE",
+                "INDEX",
+            ),
+        ),
+    )
+
+
+@tsql_dialect.segment()
+class AlterTableSwitchStatementSegment(BaseSegment):
+    """An `ALTER TABLE SWITCH` statement."""
+
+    type = "alter_table_switch_statement"
+    # https://docs.microsoft.com/en-us/sql/t-sql/statements/alter-table-transact-sql?view=sql-server-ver15
+    # T-SQL's ALTER TABLE SWITCH grammar is different enough to core ALTER TABLE grammar to merit its own definition
+    match_grammar = Sequence(
+        "ALTER",
+        "TABLE",
+        Ref("ObjectReferenceSegment"),
+        "SWITCH",
+        Sequence("PARTITION", Ref("NumericLiteralSegment"), optional=True),
+        "TO",
+        Ref("ObjectReferenceSegment"),
+        Sequence(  # Azure Synapse Analytics specific
+            "WITH",
+            Bracketed("TRUNCATE_TARGET", Ref("EqualsSegment"), OneOf("ON", "OFF")),
+            optional=True,
+        ),
+    )
+
+
+@tsql_dialect.segment()
+class CreateTableAsSelectStatementSegment(BaseSegment):
+    """A `CREATE TABLE AS SELECT` statement.
+
+    This is specific to Azure Synapse Analytics.
+    """
+
+    type = "create_table_as_select_statement"
+    # https://docs.microsoft.com/en-us/sql/t-sql/statements/create-table-as-select-azure-sql-data-warehouse?toc=/azure/synapse-analytics/sql-data-warehouse/toc.json&bc=/azure/synapse-analytics/sql-data-warehouse/breadcrumb/toc.json&view=azure-sqldw-latest&preserve-view=true
+    match_grammar = Sequence(
+        "CREATE",
+        "TABLE",
+        Ref("TableReferenceSegment"),
+        Ref("TableDistributionIndexClause"),
+        "AS",
+        Ref("SelectableGrammar"),
+    )
+
+    
 @tsql_dialect.segment(replace=True)
 class DatePartClause(BaseSegment):
     """DatePart clause for use within DATEADD() or related functions."""
@@ -710,221 +930,4 @@
         "Y",
         "YY",
         "YYYY",
-=======
-@tsql_dialect.segment()
-class ConvertFunctionNameSegment(BaseSegment):
-    """CONVERT function name segment.
-
-    Need to be able to specify this as type function_name
-    so that linting rules identify it properly
-    """
-
-    type = "function_name"
-    match_grammar = Sequence("CONVERT")
-
-
-@tsql_dialect.segment(replace=True)
-class FunctionSegment(BaseSegment):
-    """A scalar or aggregate function.
-
-    Maybe in the future we should distinguish between
-    aggregate functions and other functions. For now
-    we treat them the same because they look the same
-    for our purposes.
-    """
-
-    type = "function"
-    match_grammar = OneOf(
-        Sequence(
-            Sequence(
-                Ref("ConvertFunctionNameSegment"),
-                Bracketed(
-                    Delimited(
-                        Ref("DatatypeSegment"),
-                        Ref(
-                            "FunctionContentsGrammar",
-                            # The brackets might be empty for some functions...
-                            optional=True,
-                            ephemeral_name="FunctionContentsGrammar",
-                        ),
-                    )
-                ),
-            )
-        ),
-        Sequence(
-            Sequence(
-                AnyNumberOf(
-                    Ref("FunctionNameSegment"),
-                    max_times=1,
-                    min_times=1,
-                    exclude=Ref("ConvertFunctionNameSegment"),
-                ),
-                Bracketed(
-                    Ref(
-                        "FunctionContentsGrammar",
-                        # The brackets might be empty for some functions...
-                        optional=True,
-                        ephemeral_name="FunctionContentsGrammar",
-                    )
-                ),
-            ),
-            Ref("PostFunctionGrammar", optional=True),
-        ),
-    )
-
-
-@tsql_dialect.segment(replace=True)
-class CreateTableStatementSegment(BaseSegment):
-    """A `CREATE TABLE` statement."""
-
-    type = "create_table_statement"
-    # https://docs.microsoft.com/en-us/sql/t-sql/statements/create-table-transact-sql?view=sql-server-ver15
-    # https://docs.microsoft.com/en-us/sql/t-sql/statements/create-table-azure-sql-data-warehouse?view=aps-pdw-2016-au7
-    match_grammar = Sequence(
-        "CREATE",
-        "TABLE",
-        Ref("TableReferenceSegment"),
-        OneOf(
-            # Columns and comment syntax:
-            Sequence(
-                Bracketed(
-                    Delimited(
-                        OneOf(
-                            Ref("TableConstraintSegment"),
-                            Ref("ColumnDefinitionSegment"),
-                        ),
-                    )
-                ),
-                Ref("CommentClauseSegment", optional=True),
-            ),
-            # Create AS syntax:
-            Sequence(
-                "AS",
-                OptionallyBracketed(Ref("SelectableGrammar")),
-            ),
-            # Create like syntax
-            Sequence("LIKE", Ref("TableReferenceSegment")),
-        ),
-        Ref(
-            "TableDistributionIndexClause", optional=True
-        ),  # Azure Synapse Analytics specific
-    )
-
-    parse_grammar = match_grammar
-
-
-@tsql_dialect.segment()
-class TableDistributionIndexClause(BaseSegment):
-    """`CREATE TABLE` distribution / index clause.
-
-    This is specific to Azure Synapse Analytics.
-    """
-
-    type = "table_distribution_index_clause"
-
-    match_grammar = Sequence(
-        "WITH",
-        Bracketed(
-            OneOf(
-                Sequence(
-                    Ref("TableDistributionClause"),
-                    Ref("CommaSegment"),
-                    Ref("TableIndexClause"),
-                ),
-                Sequence(
-                    Ref("TableIndexClause"),
-                    Ref("CommaSegment"),
-                    Ref("TableDistributionClause"),
-                ),
-                Ref("TableDistributionClause"),
-                Ref("TableIndexClause"),
-            )
-        ),
-    )
-
-
-@tsql_dialect.segment()
-class TableDistributionClause(BaseSegment):
-    """`CREATE TABLE` distribution clause.
-
-    This is specific to Azure Synapse Analytics.
-    """
-
-    type = "table_distribution_clause"
-
-    match_grammar = Sequence(
-        "DISTRIBUTION",
-        Ref("EqualsSegment"),
-        OneOf(
-            "REPLICATE",
-            "ROUND_ROBIN",
-            Sequence(
-                "HASH",
-                Bracketed(Ref("ColumnReferenceSegment")),
-            ),
-        ),
-    )
-
-
-@tsql_dialect.segment()
-class TableIndexClause(BaseSegment):
-    """`CREATE TABLE` table index clause.
-
-    This is specific to Azure Synapse Analytics.
-    """
-
-    type = "table_index_clause"
-
-    match_grammar = Sequence(
-        OneOf(
-            "HEAP",
-            Sequence(
-                "CLUSTERED",
-                "COLUMNSTORE",
-                "INDEX",
-            ),
-        ),
-    )
-
-
-@tsql_dialect.segment()
-class AlterTableSwitchStatementSegment(BaseSegment):
-    """An `ALTER TABLE SWITCH` statement."""
-
-    type = "alter_table_switch_statement"
-    # https://docs.microsoft.com/en-us/sql/t-sql/statements/alter-table-transact-sql?view=sql-server-ver15
-    # T-SQL's ALTER TABLE SWITCH grammar is different enough to core ALTER TABLE grammar to merit its own definition
-    match_grammar = Sequence(
-        "ALTER",
-        "TABLE",
-        Ref("ObjectReferenceSegment"),
-        "SWITCH",
-        Sequence("PARTITION", Ref("NumericLiteralSegment"), optional=True),
-        "TO",
-        Ref("ObjectReferenceSegment"),
-        Sequence(  # Azure Synapse Analytics specific
-            "WITH",
-            Bracketed("TRUNCATE_TARGET", Ref("EqualsSegment"), OneOf("ON", "OFF")),
-            optional=True,
-        ),
-    )
-
-
-@tsql_dialect.segment()
-class CreateTableAsSelectStatementSegment(BaseSegment):
-    """A `CREATE TABLE AS SELECT` statement.
-
-    This is specific to Azure Synapse Analytics.
-    """
-
-    type = "create_table_as_select_statement"
-    # https://docs.microsoft.com/en-us/sql/t-sql/statements/create-table-as-select-azure-sql-data-warehouse?toc=/azure/synapse-analytics/sql-data-warehouse/toc.json&bc=/azure/synapse-analytics/sql-data-warehouse/breadcrumb/toc.json&view=azure-sqldw-latest&preserve-view=true
-    match_grammar = Sequence(
-        "CREATE",
-        "TABLE",
-        Ref("TableReferenceSegment"),
-        Ref("TableDistributionIndexClause"),
-        "AS",
-        Ref("SelectableGrammar"),
->>>>>>> 8faeeef6
     )