"""The MSSQL T-SQL dialect.

https://docs.microsoft.com/en-us/sql/t-sql/language-elements/language-elements-transact-sql
"""

from sqlfluff.core.parser import (
    BaseSegment,
    Sequence,
    OneOf,
    Bracketed,
    Ref,
    Anything,
    Nothing,
    RegexLexer,
    CodeSegment,
    RegexParser,
    Delimited,
    Matchable,
    NamedParser,
    StartsWith,
    OptionallyBracketed,
    Dedent,
    AnyNumberOf,
    GreedyUntil,
    BaseFileSegment,
)

from sqlfluff.core.dialects import load_raw_dialect
from sqlfluff.dialects.tsql_keywords import RESERVED_KEYWORDS, UNRESERVED_KEYWORDS

ansi_dialect = load_raw_dialect("ansi")
tsql_dialect = ansi_dialect.copy_as("tsql")

# Should really clear down the old keywords but some are needed by certain segments
# tsql_dialect.sets("reserved_keywords").clear()
# tsql_dialect.sets("unreserved_keywords").clear()
tsql_dialect.sets("reserved_keywords").update(RESERVED_KEYWORDS)
tsql_dialect.sets("unreserved_keywords").update(UNRESERVED_KEYWORDS)

tsql_dialect.insert_lexer_matchers(
    [
        RegexLexer(
            "atsign",
            r"[@][a-zA-Z0-9_]+",
            CodeSegment,
        ),
        RegexLexer(
            "square_quote",
            r"\[([a-zA-Z0-9][^\[\]]*)*\]",
            CodeSegment,
        ),
        # T-SQL unicode strings
        RegexLexer("single_quote_with_n", r"N'([^'\\]|\\.)*'", CodeSegment),
    ],
    before="back_quote",
)

tsql_dialect.add(
    BracketedIdentifierSegment=NamedParser(
        "square_quote", CodeSegment, name="quoted_identifier", type="identifier"
    ),
<<<<<<< HEAD
    BatchDelimiterSegment=Ref("GoStatementSegment"),
=======
    QuotedLiteralSegmentWithN=NamedParser(
        "single_quote_with_n", CodeSegment, name="quoted_literal", type="literal"
    ),
>>>>>>> 304a1978
)

tsql_dialect.replace(
    # Below delimiterstatement might need to be removed in the future as delimiting
    # is optional with semicolon and GO is a end of statement indicator.
    DelimiterSegment=Ref("SemicolonSegment"),
    SingleIdentifierGrammar=OneOf(
        Ref("NakedIdentifierSegment"),
        Ref("QuotedIdentifierSegment"),
        Ref("BracketedIdentifierSegment"),
    ),
    LiteralGrammar=OneOf(
        Ref("QuotedLiteralSegment"),
        Ref("QuotedLiteralSegmentWithN"),
        Ref("NumericLiteralSegment"),
        Ref("BooleanLiteralGrammar"),
        Ref("QualifiedNumericLiteralSegment"),
        # NB: Null is included in the literals, because it is a keyword which
        # can otherwise be easily mistaken for an identifier.
        Ref("NullLiteralSegment"),
        Ref("DateTimeLiteralGrammar"),
    ),
    ParameterNameSegment=RegexParser(
        r"[@][A-Za-z0-9_]+", CodeSegment, name="parameter", type="parameter"
    ),
    FunctionNameIdentifierSegment=RegexParser(
        r"[A-Z][A-Z0-9_]*|\[[A-Z][A-Z0-9_]*\]",
        CodeSegment,
        name="function_name_identifier",
        type="function_name_identifier",
    ),
    DatatypeIdentifierSegment=Ref("SingleIdentifierGrammar"),
    PrimaryKeyGrammar=Sequence(
        "PRIMARY", "KEY", OneOf("CLUSTERED", "NONCLUSTERED", optional=True)
    ),
    FromClauseTerminatorGrammar=OneOf(
        "WHERE",
        "LIMIT",
        Sequence("GROUP", "BY"),
        Sequence("ORDER", "BY"),
        "HAVING",
        "PIVOT",
        "UNPIVOT",
        Ref("SetOperatorSegment"),
        Ref("WithNoSchemaBindingClauseSegment"),
    ),
    JoinKeywords=OneOf("JOIN", "APPLY", Sequence("OUTER", "APPLY")),
)


@tsql_dialect.segment(replace=True)
class StatementSegment(ansi_dialect.get_segment("StatementSegment")):  # type: ignore
    """Overriding StatementSegment to allow for additional segment parsing."""

    match_grammar = ansi_dialect.get_segment("StatementSegment").parse_grammar.copy(
        insert=[
            Ref("IfExpressionStatement"),
            Ref("DeclareStatementSegment"),
            Ref("SetStatementSegment"),
            Ref("AlterTableSwitchStatementSegment"),
            Ref(
                "CreateTableAsSelectStatementSegment"
            ),  # Azure Synapse Analytics specific
        ],
    )

    parse_grammar=match_grammar

@tsql_dialect.segment(replace=True)
class SelectClauseModifierSegment(BaseSegment):
    """Things that come after SELECT but before the columns."""

    type = "select_clause_modifier"
    match_grammar = OneOf(
        "DISTINCT",
        "ALL",
        Sequence(
            "TOP",
            OptionallyBracketed(Ref("ExpressionSegment")),
            Sequence("PERCENT", optional=True),
            Sequence("WITH", "TIES", optional=True),
        ),
    )


@tsql_dialect.segment(replace=True)
class UnorderedSelectStatementSegment(BaseSegment):
    """A `SELECT` statement without any ORDER clauses or later.

    We need to change ANSI slightly to remove LimitClauseSegment
    and NamedWindowSegment which don't exist in T-SQL.
    """

    type = "select_statement"
    # match grammar. This one makes sense in the context of knowing that it's
    # definitely a statement, we just don't know what type yet.
    match_grammar = StartsWith(
        # NB: In bigquery, the select clause may include an EXCEPT, which
        # will also match the set operator, but by starting with the whole
        # select clause rather than just the SELECT keyword, we mitigate that
        # here.
        Ref("SelectClauseSegment"),
        terminator=OneOf(
            Ref("SetOperatorSegment"),
            Ref("WithNoSchemaBindingClauseSegment"),
            Ref("OrderByClauseSegment"),
        ),
        enforce_whitespace_preceding_terminator=True,
    )

    parse_grammar = Sequence(
        Ref("SelectClauseSegment"),
        # Dedent for the indent in the select clause.
        # It's here so that it can come AFTER any whitespace.
        Dedent,
        Ref("FromClauseSegment", optional=True),
        Ref("PivotUnpivotStatementSegment", optional=True),
        Ref("WhereClauseSegment", optional=True),
        Ref("GroupByClauseSegment", optional=True),
        Ref("HavingClauseSegment", optional=True),
    )


@tsql_dialect.segment(replace=True)
class SelectStatementSegment(BaseSegment):
    """A `SELECT` statement.

    We need to change ANSI slightly to remove LimitClauseSegment
    and NamedWindowSegment which don't exist in T-SQL.
    """

    type = "select_statement"
    match_grammar = ansi_dialect.get_segment(
        "SelectStatementSegment"
    ).match_grammar.copy()

    # Remove the Limit and Window statements from ANSI
    parse_grammar = UnorderedSelectStatementSegment.parse_grammar.copy(
        insert=[
            Ref("OrderByClauseSegment", optional=True),
        ]
    )


@tsql_dialect.segment(replace=True)
class CreateIndexStatementSegment(BaseSegment):
    """A `CREATE INDEX` statement.

    https://docs.microsoft.com/en-us/sql/t-sql/statements/create-index-transact-sql?view=sql-server-ver15
    """

    type = "create_index_statement"
    match_grammar = Sequence(
        "CREATE",
        Ref("OrReplaceGrammar", optional=True),
        Sequence("UNIQUE", optional=True),
        OneOf("CLUSTERED", "NONCLUSTERED", optional=True),
        "INDEX",
        Ref("IfNotExistsGrammar", optional=True),
        Ref("IndexReferenceSegment"),
        "ON",
        Ref("TableReferenceSegment"),
        Sequence(
            Bracketed(
                Delimited(
                    Ref("IndexColumnDefinitionSegment"),
                ),
            )
        ),
        Sequence(
            "INCLUDE",
            Sequence(
                Bracketed(
                    Delimited(
                        Ref("IndexColumnDefinitionSegment"),
                    ),
                )
            ),
            optional=True,
        ),
    )


@tsql_dialect.segment()
class PivotUnpivotStatementSegment(BaseSegment):
    """Declaration of a variable.

    https://docs.microsoft.com/en-us/sql/t-sql/queries/from-using-pivot-and-unpivot?view=sql-server-ver15
    """

    type = "pivotunpivot_segment"
    match_grammar = StartsWith(
        OneOf("PIVOT", "UNPIVOT"),
        terminator=Ref("FromClauseTerminatorGrammar"),
        enforce_whitespace_preceding_terminator=True,
    )
    parse_grammar = Sequence(
        OneOf(
            Sequence(
                "PIVOT",
                OptionallyBracketed(
                    Sequence(
                        OptionallyBracketed(Ref("FunctionSegment")),
                        "FOR",
                        Ref("ColumnReferenceSegment"),
                        "IN",
                        Bracketed(Delimited(Ref("ColumnReferenceSegment"))),
                    )
                ),
            ),
            Sequence(
                "UNPIVOT",
                OptionallyBracketed(
                    Sequence(
                        OptionallyBracketed(Ref("ColumnReferenceSegment")),
                        "FOR",
                        Ref("ColumnReferenceSegment"),
                        "IN",
                        Bracketed(Delimited(Ref("ColumnReferenceSegment"))),
                    )
                ),
            ),
        ),
        "AS",
        Ref("TableReferenceSegment"),
    )


@tsql_dialect.segment()
class DeclareStatementSegment(BaseSegment):
    """Declaration of a variable.

    https://docs.microsoft.com/en-us/sql/t-sql/language-elements/declare-local-variable-transact-sql?view=sql-server-ver15
    """

    type = "declare_segment"
    match_grammar = StartsWith("DECLARE")
    parse_grammar = Sequence(
        "DECLARE",
        Delimited(Ref("ParameterNameSegment")),
        Ref("DatatypeSegment"),
        Sequence(
            Ref("EqualsSegment"),
            OneOf(
                Ref("LiteralGrammar"),
                Bracketed(Ref("SelectStatementSegment")),
                Ref("BareFunctionSegment"),
                Ref("FunctionSegment"),
            ),
            optional=True,
        ),
    )


@tsql_dialect.segment(replace=True)
class ObjectReferenceSegment(BaseSegment):
    """A reference to an object.

    Update ObjectReferenceSegment to only allow dot separated SingleIdentifierGrammar
    So Square Bracketed identifiers can be matched.
    """

    type = "object_reference"
    # match grammar (don't allow whitespace)
    match_grammar: Matchable = Delimited(
        Ref("SingleIdentifierGrammar"),
        delimiter=OneOf(
            Ref("DotSegment"), Sequence(Ref("DotSegment"), Ref("DotSegment"))
        ),
        allow_gaps=False,
    )


@tsql_dialect.segment()
class GoStatementSegment(BaseSegment):
    """GO signals the end of a batch of Transact-SQL statements to the SQL Server utilities.

    GO statements are not part of the TSQL language. They are used to signal batch statements
    so that clients know in how batches of statements can be executed.
    """

    type = "go_statement"
    match_grammar = Sequence("GO")


@tsql_dialect.segment(replace=True)
class DatatypeSegment(BaseSegment):
    """A data type segment.

    Updated for Transact-SQL to allow bracketed data types with bracketed schemas.
    """

    type = "data_type"
    match_grammar = Sequence(
        # Some dialects allow optional qualification of data types with schemas
        Sequence(
            Ref("SingleIdentifierGrammar"),
            Ref("DotSegment"),
            allow_gaps=False,
            optional=True,
        ),
        OneOf(
            Ref("DatatypeIdentifierSegment"),
            Bracketed(Ref("DatatypeIdentifierSegment"), bracket_type="square"),
        ),
        Bracketed(
            OneOf(
                Delimited(Ref("ExpressionSegment")),
                # The brackets might be empty for some cases...
                optional=True,
            ),
            # There may be no brackets for some data types
            optional=True,
        ),
        Ref("CharCharacterSetSegment", optional=True),
    )


@tsql_dialect.segment()
class NextValueSequenceSegment(BaseSegment):
    """Segment to get next value from a sequence."""

    type = "sequence_next_value"
    match_grammar = Sequence(
        "NEXT",
        "VALUE",
        "FOR",
        Ref("ObjectReferenceSegment"),
    )


@tsql_dialect.segment()
class IfExpressionStatement(BaseSegment):
    """IF-ELSE-END IF statement.

    https://docs.microsoft.com/en-us/sql/t-sql/language-elements/if-else-transact-sql?view=sql-server-ver15
    """

    type = "if_then_statement"

    match_grammar = Sequence(
        OneOf(
            Sequence(Ref("IfNotExistsGrammar"), Ref("SelectStatementSegment")),
            Sequence(Ref("IfExistsGrammar"), Ref("SelectStatementSegment")),
            "IF",
            Ref("ExpressionSegment"),
        ),
        Ref("StatementSegment"),
        Sequence("ELSE", Ref("StatementSegment"), optional=True),
    )


@tsql_dialect.segment(replace=True)
class ColumnConstraintSegment(BaseSegment):
    """A column option; each CREATE TABLE column can have 0 or more."""

    type = "column_constraint_segment"
    # Column constraint from
    # https://www.postgresql.org/docs/12/sql-createtable.html
    match_grammar = Sequence(
        Sequence(
            "CONSTRAINT",
            Ref("ObjectReferenceSegment"),  # Constraint name
            optional=True,
        ),
        OneOf(
            Sequence(Ref.keyword("NOT", optional=True), "NULL"),  # NOT NULL or NULL
            Sequence(  # DEFAULT <value>
                "DEFAULT",
                OneOf(
                    Ref("LiteralGrammar"),
                    Ref("FunctionSegment"),
                    # ?? Ref('IntervalExpressionSegment')
                    OptionallyBracketed(Ref("NextValueSequenceSegment")),
                ),
            ),
            Ref("PrimaryKeyGrammar"),
            "UNIQUE",  # UNIQUE
            "AUTO_INCREMENT",  # AUTO_INCREMENT (MySQL)
            "UNSIGNED",  # UNSIGNED (MySQL)
            Sequence(  # REFERENCES reftable [ ( refcolumn) ]
                "REFERENCES",
                Ref("ColumnReferenceSegment"),
                # Foreign columns making up FOREIGN KEY constraint
                Ref("BracketedColumnReferenceListGrammar", optional=True),
            ),
            Ref("CommentClauseSegment"),
        ),
    )


@tsql_dialect.segment(replace=True)
class CreateFunctionStatementSegment(BaseSegment):
    """A `CREATE FUNCTION` statement.

    This version in the TSQL dialect should be a "common subset" of the
    structure of the code for those dialects.

    Updated to include AS after declaration of RETURNS. Might be integrated in ANSI though.

    postgres: https://www.postgresql.org/docs/9.1/sql-createfunction.html
    snowflake: https://docs.snowflake.com/en/sql-reference/sql/create-function.html
    bigquery: https://cloud.google.com/bigquery/docs/reference/standard-sql/user-defined-functions
    tsql/mssql : https://docs.microsoft.com/en-us/sql/t-sql/statements/create-function-transact-sql?view=sql-server-ver15
    """

    type = "create_function_statement"

    match_grammar = Sequence(
        "CREATE",
        Sequence("OR", "ALTER", optional=True),
        "FUNCTION",
        Anything(),
    )
    parse_grammar = Sequence(
        "CREATE",
        Sequence("OR", "ALTER", optional=True),
        "FUNCTION",
        Ref("ObjectReferenceSegment"),
        Ref("FunctionParameterListGrammar"),
        Sequence(  # Optional function return type
            "RETURNS",
            Ref("DatatypeSegment"),
            optional=True,
        ),
        Ref("FunctionDefinitionGrammar"),
    )


@tsql_dialect.segment()
class SetStatementSegment(BaseSegment):
    """A Set statement.

    Setting an already declared variable or global variable.
    https://docs.microsoft.com/en-us/sql/t-sql/statements/set-statements-transact-sql?view=sql-server-ver15
    """

    type = "set_segment"
    match_grammar = StartsWith("SET")
    parse_grammar = Sequence(
        "SET",
        OneOf(
            Ref("ParameterNameSegment"),
            "DATEFIRST",
            "DATEFORMAT",
            "DEADLOCK_PRIORITY",
            "LOCK_TIMEOUT",
            "CONCAT_NULL_YIELDS_NULL",
            "CURSOR_CLOSE_ON_COMMIT",
            "FIPS_FLAGGER",
            "IDENTITY_INSERT",
            "LANGUAGE",
            "OFFSETS",
            "QUOTED_IDENTIFIER",
            "ARITHABORT",
            "ARITHIGNORE",
            "FMTONLY",
            "NOCOUNT",
            "NOEXEC",
            "NUMERIC_ROUNDABORT",
            "PARSEONLY",
            "QUERY_GOVERNOR_COST_LIMIT",
            "RESULT CACHING (Preview)",
            "ROWCOUNT",
            "TEXTSIZE",
            "ANSI_DEFAULTS",
            "ANSI_NULL_DFLT_OFF",
            "ANSI_NULL_DFLT_ON",
            "ANSI_NULLS",
            "ANSI_PADDING",
            "ANSI_WARNINGS",
            "FORCEPLAN",
            "SHOWPLAN_ALL",
            "SHOWPLAN_TEXT",
            "SHOWPLAN_XML",
            "STATISTICS IO",
            "STATISTICS XML",
            "STATISTICS PROFILE",
            "STATISTICS TIME",
            "IMPLICIT_TRANSACTIONS",
            "REMOTE_PROC_TRANSACTIONS",
            "TRANSACTION ISOLATION LEVEL",
            "XACT_ABORT",
        ),
        OneOf(
            "ON",
            "OFF",
            Sequence(
                Ref("EqualsSegment"),
                OneOf(
                    Delimited(
                        OneOf(
                            Ref("LiteralGrammar"),
                            Bracketed(Ref("SelectStatementSegment")),
                            Ref("FunctionSegment"),
                            Bracketed(
                                Delimited(
                                    OneOf(
                                        Ref("LiteralGrammar"),
                                        Bracketed(Ref("SelectStatementSegment")),
                                        Ref("BareFunctionSegment"),
                                        Ref("FunctionSegment"),
                                    )
                                )
                            ),
                        )
                    )
                ),
            ),
        ),
    )


@tsql_dialect.segment(replace=True)
class FunctionDefinitionGrammar(BaseSegment):
    """This is the body of a `CREATE FUNCTION AS` statement.

    Adjusted from ansi as Transact SQL does not seem to have the QuotedLiteralSegmentand Language.
    Futhermore the body can contain almost anything like a function with table output.
    """

    type = "function_statement"
    name = "function_statement"

    match_grammar = Sequence("AS", Sequence(Anything()))


@tsql_dialect.segment()
class CreateProcedureStatementSegment(BaseSegment):
    """A `CREATE OR ALTER PROCEDURE` statement.

    https://docs.microsoft.com/en-us/sql/t-sql/statements/create-procedure-transact-sql?view=sql-server-ver15
    """

    type = "create_procedure_statement"

    match_grammar = StartsWith(
        Sequence(
            "CREATE", Sequence("OR", "ALTER", optional=True), OneOf("PROCEDURE", "PROC")
        )
    )
    parse_grammar = Sequence(
        "CREATE",
        Sequence("OR", "ALTER", optional=True),
        OneOf("PROCEDURE", "PROC"),
        Ref("ObjectReferenceSegment"),
        Ref("FunctionParameterListGrammar", optional=True),
        "AS",
        Ref("ProcedureDefinitionGrammar"),
    )


@tsql_dialect.segment()
class ProcedureDefinitionGrammar(BaseSegment):
    """This is the body of a `CREATE OR ALTER PROCEDURE AS` statement."""

    type = "procedure_statement"
    name = "procedure_statement"

    match_grammar = OneOf(
        Ref("StatementSegment"),
        Ref("BeginEndSegment"),
    )


@tsql_dialect.segment(replace=True)
class CreateViewStatementSegment(BaseSegment):
    """A `CREATE VIEW` statement.

    Adjusted to allow CREATE OR ALTER instead of CREATE OR REPLACE.
    # https://docs.microsoft.com/en-us/sql/t-sql/statements/create-view-transact-sql?view=sql-server-ver15#examples
    """

    type = "create_view_statement"
    match_grammar = Sequence(
        "CREATE",
        Sequence("OR", "ALTER", optional=True),
        "VIEW",
        Ref("ObjectReferenceSegment"),
        "AS",
        Ref("SelectableGrammar"),
    )


@tsql_dialect.segment(replace=True)
class IntervalExpressionSegment(BaseSegment):
    """An interval expression segment.

    Not present in T-SQL.
    """

    type = "interval_expression"
    match_grammar = Nothing()


@tsql_dialect.segment(replace=True)
class CreateExtensionStatementSegment(BaseSegment):
    """A `CREATE EXTENSION` statement.

    Not present in T-SQL.
    """

    type = "create_extension_statement"
    match_grammar = Nothing()


@tsql_dialect.segment(replace=True)
class CreateModelStatementSegment(BaseSegment):
    """A BigQuery `CREATE MODEL` statement.

    Not present in T-SQL.
    """

    type = "create_model_statement"
    match_grammar = Nothing()


@tsql_dialect.segment(replace=True)
class DropModelStatementSegment(BaseSegment):
    """A `DROP MODEL` statement.

    Not present in T-SQL.
    """

    type = "drop_MODELstatement"
    match_grammar = Nothing()


@tsql_dialect.segment(replace=True)
class OverlapsClauseSegment(BaseSegment):
    """An `OVERLAPS` clause like in `SELECT.

    Not present in T-SQL.
    """

    type = "overlaps_clause"
    match_grammar = Nothing()


@tsql_dialect.segment()
class ConvertFunctionNameSegment(BaseSegment):
    """CONVERT function name segment.

    Need to be able to specify this as type function_name
    so that linting rules identify it properly
    """

    type = "function_name"
    match_grammar = Sequence("CONVERT")


@tsql_dialect.segment(replace=True)
class FunctionSegment(BaseSegment):
    """A scalar or aggregate function.

    Maybe in the future we should distinguish between
    aggregate functions and other functions. For now
    we treat them the same because they look the same
    for our purposes.
    """

    type = "function"
    match_grammar = OneOf(
        Sequence(
            Sequence(
                Ref("DateAddFunctionNameSegment"),
                Bracketed(
                    Delimited(
                        Ref("DatePartClause"),
                        Ref(
                            "FunctionContentsGrammar",
                            # The brackets might be empty for some functions...
                            optional=True,
                            ephemeral_name="FunctionContentsGrammar",
                        ),
                    )
                ),
            )
        ),
        Sequence(
            Sequence(
                Ref("ConvertFunctionNameSegment"),
                Bracketed(
                    Delimited(
                        Ref("DatatypeSegment"),
                        Ref(
                            "FunctionContentsGrammar",
                            # The brackets might be empty for some functions...
                            optional=True,
                            ephemeral_name="FunctionContentsGrammar",
                        ),
                    )
                ),
            )
        ),
        Sequence(
            Sequence(
                AnyNumberOf(
                    Ref("FunctionNameSegment"),
                    max_times=1,
                    min_times=1,
                    exclude=OneOf(
                        Ref("ConvertFunctionNameSegment"),
                        Ref("DateAddFunctionNameSegment"),
                    ),
                ),
                Bracketed(
                    Ref(
                        "FunctionContentsGrammar",
                        # The brackets might be empty for some functions...
                        optional=True,
                        ephemeral_name="FunctionContentsGrammar",
                    )
                ),
            ),
            Ref("PostFunctionGrammar", optional=True),
        ),
    )


@tsql_dialect.segment(replace=True)
class CreateTableStatementSegment(BaseSegment):
    """A `CREATE TABLE` statement."""

    type = "create_table_statement"
    # https://docs.microsoft.com/en-us/sql/t-sql/statements/create-table-transact-sql?view=sql-server-ver15
    # https://docs.microsoft.com/en-us/sql/t-sql/statements/create-table-azure-sql-data-warehouse?view=aps-pdw-2016-au7
    match_grammar = Sequence(
        "CREATE",
        "TABLE",
        Ref("TableReferenceSegment"),
        OneOf(
            # Columns and comment syntax:
            Sequence(
                Bracketed(
                    Delimited(
                        OneOf(
                            Ref("TableConstraintSegment"),
                            Ref("ColumnDefinitionSegment"),
                        ),
                    )
                ),
                Ref("CommentClauseSegment", optional=True),
            ),
            # Create AS syntax:
            Sequence(
                "AS",
                OptionallyBracketed(Ref("SelectableGrammar")),
            ),
            # Create like syntax
            Sequence("LIKE", Ref("TableReferenceSegment")),
        ),
        Ref(
            "TableDistributionIndexClause", optional=True
        ),  # Azure Synapse Analytics specific
    )

    parse_grammar = match_grammar


@tsql_dialect.segment()
class TableDistributionIndexClause(BaseSegment):
    """`CREATE TABLE` distribution / index clause.

    This is specific to Azure Synapse Analytics.
    """

    type = "table_distribution_index_clause"

    match_grammar = Sequence(
        "WITH",
        Bracketed(
            OneOf(
                Sequence(
                    Ref("TableDistributionClause"),
                    Ref("CommaSegment"),
                    Ref("TableIndexClause"),
                ),
                Sequence(
                    Ref("TableIndexClause"),
                    Ref("CommaSegment"),
                    Ref("TableDistributionClause"),
                ),
                Ref("TableDistributionClause"),
                Ref("TableIndexClause"),
            )
        ),
    )


@tsql_dialect.segment()
class TableDistributionClause(BaseSegment):
    """`CREATE TABLE` distribution clause.

    This is specific to Azure Synapse Analytics.
    """

    type = "table_distribution_clause"

    match_grammar = Sequence(
        "DISTRIBUTION",
        Ref("EqualsSegment"),
        OneOf(
            "REPLICATE",
            "ROUND_ROBIN",
            Sequence(
                "HASH",
                Bracketed(Ref("ColumnReferenceSegment")),
            ),
        ),
    )


@tsql_dialect.segment()
class TableIndexClause(BaseSegment):
    """`CREATE TABLE` table index clause.

    This is specific to Azure Synapse Analytics.
    """

    type = "table_index_clause"

    match_grammar = Sequence(
        OneOf(
            "HEAP",
            Sequence(
                "CLUSTERED",
                "COLUMNSTORE",
                "INDEX",
            ),
        ),
    )


@tsql_dialect.segment()
class AlterTableSwitchStatementSegment(BaseSegment):
    """An `ALTER TABLE SWITCH` statement."""

    type = "alter_table_switch_statement"
    # https://docs.microsoft.com/en-us/sql/t-sql/statements/alter-table-transact-sql?view=sql-server-ver15
    # T-SQL's ALTER TABLE SWITCH grammar is different enough to core ALTER TABLE grammar to merit its own definition
    match_grammar = Sequence(
        "ALTER",
        "TABLE",
        Ref("ObjectReferenceSegment"),
        "SWITCH",
        Sequence("PARTITION", Ref("NumericLiteralSegment"), optional=True),
        "TO",
        Ref("ObjectReferenceSegment"),
        Sequence(  # Azure Synapse Analytics specific
            "WITH",
            Bracketed("TRUNCATE_TARGET", Ref("EqualsSegment"), OneOf("ON", "OFF")),
            optional=True,
        ),
    )


@tsql_dialect.segment()
class CreateTableAsSelectStatementSegment(BaseSegment):
    """A `CREATE TABLE AS SELECT` statement.

    This is specific to Azure Synapse Analytics.
    """

    type = "create_table_as_select_statement"
    # https://docs.microsoft.com/en-us/sql/t-sql/statements/create-table-as-select-azure-sql-data-warehouse?toc=/azure/synapse-analytics/sql-data-warehouse/toc.json&bc=/azure/synapse-analytics/sql-data-warehouse/breadcrumb/toc.json&view=azure-sqldw-latest&preserve-view=true
    match_grammar = Sequence(
        "CREATE",
        "TABLE",
        Ref("TableReferenceSegment"),
        Ref("TableDistributionIndexClause"),
        "AS",
        Ref("SelectableGrammar"),
    )


@tsql_dialect.segment(replace=True)
class DatePartClause(BaseSegment):
    """DatePart clause for use within DATEADD() or related functions."""

    type = "date_part"

    match_grammar = OneOf(
        "D",
        "DAY",
        "DAYOFYEAR",
        "DD",
        "DW",
        "DY",
        "HH",
        "HOUR",
        "M",
        "MCS",
        "MI",
        "MICROSECOND",
        "MILLISECOND",
        "MINUTE",
        "MM",
        "MONTH",
        "MS",
        "N",
        "NANOSECOND",
        "NS",
        "Q",
        "QQ",
        "QUARTER",
        "S",
        "SECOND",
        "SS",
        "W",
        "WEEK",
        "WEEKDAY",
        "WK",
        "WW",
        "YEAR",
        "Y",
        "YY",
        "YYYY",
    )


@tsql_dialect.segment(replace=True)
class TransactionStatementSegment(BaseSegment):
    """A `COMMIT`, `ROLLBACK` or `TRANSACTION` statement."""

    type = "transaction_statement"
    match_grammar = Sequence(
        # BEGIN | SAVE TRANSACTION
        # COMMIT [ TRANSACTION | WORK ]
        # ROLLBACK [ TRANSACTION | WORK ] 
        # https://docs.microsoft.com/en-us/sql/t-sql/language-elements/begin-transaction-transact-sql?view=sql-server-ver15
        OneOf(
            Sequence(
                "BEGIN",
                Sequence("DISTRIBUTED",optional=True),
                "TRANSACTION",
                Sequence(
                    Ref("SingleIdentifierGrammar", optional=True)
                ),
                Sequence("WITH","MARK",Ref("QuotedIdentifierSegment"),optional=True),
            ),
            Sequence(OneOf("COMMIT","ROLLBACK"), OneOf("TRANSACTION","WORK",optional=True)),
            Sequence("SAVE","TRANSACTION"),
        ),

    )


@tsql_dialect.segment(replace=True)
class FileSegment(BaseFileSegment):
    """A segment representing a whole file or script.

    This is also the default "root" segment of the dialect,
    and so is usually instantiated directly. It therefore
    has no match_grammar.
    """

    # NB: We don't need a match_grammar here because we're
    # going straight into instantiating it directly usually.
    parse_grammar = Delimited(
        Ref("BatchSegment"),
        delimiter=Ref("BatchDelimiterSegment"),
        allow_gaps=True,
        allow_trailing=True,
    )

    def get_table_references(self):
        """Use parsed tree to extract table references."""
        references = set()
        for stmt in self.get_children("statement"):
            references |= stmt.get_table_references()
        return references


@tsql_dialect.segment()
class BeginEndSegment(BaseSegment):
    """A `BEGIN/END` block.

    Encloses multiple statements into a single statement object.
    https://docs.microsoft.com/en-us/sql/t-sql/language-elements/begin-end-transact-sql?view=sql-server-ver15
    """

    type = "begin_end_block"
    match_grammar = Sequence(
        "BEGIN",
        Ref("BatchSegment"),
        "END",
    )


@tsql_dialect.segment()
class BatchSegment(BaseSegment):
    """A segment representing a GO batch within a file or script."""

    match_grammar=OneOf(
        AnyNumberOf(
            Ref("BeginEndSegment"),
            min_times=1,
        ),
        Ref("CreateProcedureStatementSegment"),
        Delimited(
            Ref("StatementSegment"),
            delimiter=Ref("DelimiterSegment"),
            allow_gaps=True,
            allow_trailing=True,
        ),
    )

    def get_table_references(self):
        """Use parsed tree to extract table references."""
        references = set()
        for stmt in self.get_children("statement"):
            references |= stmt.get_table_references()
        return references


@tsql_dialect.segment(replace=True)
class SelectClauseSegment(BaseSegment):
    """A group of elements in a select target statement."""

    type = "select_clause"
    match_grammar = StartsWith(
        Sequence("SELECT", Ref("WildcardExpressionSegment", optional=True)),
        terminator=OneOf(
            "FROM",
            "WHERE",
            "ORDER",
            Ref("SetOperatorSegment"),
            Ref("DelimiterSegment"),
        ),
        enforce_whitespace_preceding_terminator=True,
    )

    parse_grammar = Ref("SelectClauseSegmentGrammar")<|MERGE_RESOLUTION|>--- conflicted
+++ resolved
@@ -59,13 +59,10 @@
     BracketedIdentifierSegment=NamedParser(
         "square_quote", CodeSegment, name="quoted_identifier", type="identifier"
     ),
-<<<<<<< HEAD
     BatchDelimiterSegment=Ref("GoStatementSegment"),
-=======
     QuotedLiteralSegmentWithN=NamedParser(
         "single_quote_with_n", CodeSegment, name="quoted_literal", type="literal"
     ),
->>>>>>> 304a1978
 )
 
 tsql_dialect.replace(
