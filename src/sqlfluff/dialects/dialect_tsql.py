"""The MSSQL T-SQL dialect.

https://docs.microsoft.com/en-us/sql/t-sql/language-elements/language-elements-transact-sql
"""

from sqlfluff.core.parser import (
    BaseSegment,
    Sequence,
    OneOf,
    Bracketed,
    Ref,
    Nothing,
    RegexLexer,
    CodeSegment,
    RegexParser,
    Delimited,
    Matchable,
    NamedParser,
    OptionallyBracketed,
    Dedent,
    BaseFileSegment,
    Indent,
    AnyNumberOf,
    CommentSegment,
    SegmentGenerator,
)

from sqlfluff.core.dialects import load_raw_dialect

from sqlfluff.dialects.dialect_tsql_keywords import (
    RESERVED_KEYWORDS,
    UNRESERVED_KEYWORDS,
)

from sqlfluff.core.parser.segments.raw import NewlineSegment, WhitespaceSegment

ansi_dialect = load_raw_dialect("ansi")
tsql_dialect = ansi_dialect.copy_as("tsql")

tsql_dialect.sets("reserved_keywords").clear()
tsql_dialect.sets("unreserved_keywords").clear()
tsql_dialect.sets("reserved_keywords").update(RESERVED_KEYWORDS)
tsql_dialect.sets("unreserved_keywords").update(UNRESERVED_KEYWORDS)

tsql_dialect.insert_lexer_matchers(
    [
        RegexLexer(
            "atsign",
            r"[@][a-zA-Z0-9_]+",
            CodeSegment,
        ),
        RegexLexer(
            "var_prefix",
            r"[$][a-zA-Z0-9_]+",
            CodeSegment,
        ),
        RegexLexer(
            "square_quote",
            r"\[([^\[\]]*)*\]",
            CodeSegment,
        ),
        # T-SQL unicode strings
        RegexLexer("single_quote_with_n", r"N'([^']|'')*'", CodeSegment),
        RegexLexer(
            "hash_prefix",
            r"[#][#]?[a-zA-Z0-9_]+",
            CodeSegment,
        ),
    ],
    before="back_quote",
)

tsql_dialect.patch_lexer_matchers(
    [
        # Patching single_quote to allow for TSQL-style escaped quotes
        RegexLexer("single_quote", r"'([^']|'')*'", CodeSegment),
        # Patching comments to remove hash comments
        RegexLexer(
            "inline_comment",
            r"(--)[^\n]*",
            CommentSegment,
            segment_kwargs={"trim_start": ("--")},
        ),
        # Patching block comments to account for nested blocks.
        # N.B. this syntax is only possible via the non-standard-library
        # (but still backwards compatible) `regex` package.
        # https://pypi.org/project/regex/
        # Pattern breakdown:
        # /\*                    Match opening slash.
        #   (?>                  Atomic grouping
        #                        (https://www.regular-expressions.info/atomic.html).
        #       [^*/]+           Non forward-slash or asterisk characters.
        #       |\*(?!\/)        Negative lookahead assertion to match
        #                        asterisks not followed by a forward-slash.
        #       |/[^*]           Match lone forward-slashes not followed by an asterisk.
        #   )*                   Match any number of the atomic group contents.
        #   (?>
        #       (?R)             Recusively match the block comment pattern
        #                        to match nested block comments.
        #       (?>
        #           [^*/]+
        #           |\*(?!\/)
        #           |/[^*]
        #       )*
        #   )*
        # \*/                    Match closing slash.
        RegexLexer(
            "block_comment",
            r"/\*(?>[^*/]+|\*(?!\/)|/[^*])*(?>(?R)(?>[^*/]+|\*(?!\/)|/[^*])*)*\*/",
            CommentSegment,
            subdivider=RegexLexer(
                "newline",
                r"\r\n|\n",
                NewlineSegment,
            ),
            trim_post_subdivide=RegexLexer(
                "whitespace",
                r"[^\S\r\n]+",
                WhitespaceSegment,
            ),
        ),
        RegexLexer(
            "code", r"[0-9a-zA-Z_#@]+", CodeSegment
        ),  # overriding to allow hash mark and at-sign in code
    ]
)

tsql_dialect.add(
    BracketedIdentifierSegment=NamedParser(
        "square_quote", CodeSegment, name="quoted_identifier", type="identifier"
    ),
    HashIdentifierSegment=NamedParser(
        "hash_prefix", CodeSegment, name="hash_identifier", type="identifier"
    ),
    VariableIdentifierSegment=NamedParser(
        "var_prefix", CodeSegment, name="variable_identifier", type="identifier"
    ),
    BatchDelimiterSegment=Ref("GoStatementSegment"),
    QuotedLiteralSegmentWithN=NamedParser(
        "single_quote_with_n", CodeSegment, name="quoted_literal", type="literal"
    ),
)

tsql_dialect.replace(
    # Overriding to cover TSQL allowed identifier name characters
    # https://docs.microsoft.com/en-us/sql/relational-databases/databases/database-identifiers?view=sql-server-ver15
    NakedIdentifierSegment=SegmentGenerator(
        # Generate the anti template from the set of reserved keywords
        lambda dialect: RegexParser(
            r"[A-Z_][A-Z0-9_@$#]*",
            CodeSegment,
            name="naked_identifier",
            type="identifier",
            anti_template=r"^(" + r"|".join(dialect.sets("reserved_keywords")) + r")$",
        )
    ),
<<<<<<< HEAD
=======
    # Overring ANSI BaseExpressionElement to remove Interval Expression Segment
    BaseExpressionElementGrammar=OneOf(
        Ref("LiteralGrammar"),
        Ref("BareFunctionSegment"),
        Ref("FunctionSegment"),
        Ref("ColumnReferenceSegment"),
        Ref("ExpressionSegment"),
    ),
    ComparisonOperatorGrammar=OneOf(
        Ref("EqualsSegment"),
        Ref("GreaterThanSegment"),
        Ref("LessThanSegment"),
        Ref("GreaterThanOrEqualToSegment"),
        Ref("LessThanOrEqualToSegment"),
        Ref("NotEqualToSegment_a"),
        Ref("NotEqualToSegment_b"),
        Ref("LikeOperatorSegment"),
        Ref("NotGreaterThanSegment"),
        Ref("NotLessThanSegment"),
        # TSQL allows for whitespace between the parts of a comparison operator
        Sequence(
            Ref("GreaterThanSegment"),
            Ref("EqualsSegment"),
        ),
        Sequence(
            Ref("LessThanSegment"),
            OneOf(
                Ref("EqualsSegment"),
                Ref("GreaterThanSegment"),
            ),
        ),
        Sequence(
            Ref("NotSegment"),
            OneOf(
                Ref("EqualsSegment"),
                Ref("LessThanSegment"),
                Ref("GreaterThanSegment"),
            ),
        ),
    ),
>>>>>>> 5eee5d94
    SingleIdentifierGrammar=OneOf(
        Ref("NakedIdentifierSegment"),
        Ref("QuotedIdentifierSegment"),
        Ref("BracketedIdentifierSegment"),
        Ref("HashIdentifierSegment"),
        Ref("ParameterNameSegment"),
        Ref("VariableIdentifierSegment"),
    ),
    LiteralGrammar=OneOf(
        Ref("QuotedLiteralSegment"),
        Ref("QuotedLiteralSegmentWithN"),
        Ref("NumericLiteralSegment"),
        Ref("BooleanLiteralGrammar"),
        Ref("QualifiedNumericLiteralSegment"),
        # NB: Null is included in the literals, because it is a keyword which
        # can otherwise be easily mistaken for an identifier.
        Ref("NullLiteralSegment"),
        Ref("DateTimeLiteralGrammar"),
    ),
    ParameterNameSegment=RegexParser(
        r"[@][A-Za-z0-9_]+", CodeSegment, name="parameter", type="parameter"
    ),
    FunctionNameIdentifierSegment=RegexParser(
        r"[A-Z][A-Z0-9_]*|\[[A-Z][A-Z0-9_]*\]",
        CodeSegment,
        name="function_name_identifier",
        type="function_name_identifier",
    ),
    # Override ANSI IsClauseGrammar to remove TSQL non-keyword NAN
    IsClauseGrammar=OneOf(
        "NULL",
        Ref("BooleanLiteralGrammar"),
    ),
    DatatypeIdentifierSegment=Ref("SingleIdentifierGrammar"),
    PrimaryKeyGrammar=Sequence(
        OneOf(
            Sequence(
                "PRIMARY",
                "KEY",
            ),
            "UNIQUE",
        ),
        OneOf(
            "CLUSTERED",
            "NONCLUSTERED",
            optional=True,
        ),
    ),
    # Overriding SelectClauseSegmentGrammar to remove Delimited logic which assumes statements have been delimited
    SelectClauseSegmentGrammar=Sequence(
        "SELECT",
        Ref("SelectClauseModifierSegment", optional=True),
        Indent,
        AnyNumberOf(
            Sequence(
                Ref("SelectClauseElementSegment"),
                Ref("CommaSegment"),
            ),
        ),
        Ref("SelectClauseElementSegment"),
        # NB: The Dedent for the indent above lives in the
        # SelectStatementSegment so that it sits in the right
        # place corresponding to the whitespace.
    ),
    FromClauseTerminatorGrammar=OneOf(
        "WHERE",
        "LIMIT",
        Sequence("GROUP", "BY"),
        Sequence("ORDER", "BY"),
        "HAVING",
        "PIVOT",
        "UNPIVOT",
        Ref("SetOperatorSegment"),
        Ref("WithNoSchemaBindingClauseSegment"),
        Ref("DelimiterSegment"),
    ),
    # Replace ANSI LikeGrammar to remove TSQL non-keywords RLIKE and ILIKE
    LikeGrammar=Sequence(
        "LIKE",
    ),
    # Replace ANSI FunctionContentsGrammar to remove TSQL non-keyword Separator
    # TODO: fully represent TSQL functionality
    FunctionContentsGrammar=AnyNumberOf(
        Ref("ExpressionSegment"),
        # A Cast-like function
        Sequence(Ref("ExpressionSegment"), "AS", Ref("DatatypeSegment")),
        # An extract-like or substring-like function
        Sequence(
            OneOf(Ref("DatetimeUnitSegment"), Ref("ExpressionSegment")),
            "FROM",
            Ref("ExpressionSegment"),
        ),
        Sequence(
            # Allow an optional distinct keyword here.
            Ref.keyword("DISTINCT", optional=True),
            OneOf(
                # Most functions will be using the delimited route
                # but for COUNT(*) or similar we allow the star segment
                # here.
                Ref("StarSegment"),
                Delimited(Ref("FunctionContentsExpressionGrammar")),
            ),
        ),
        Ref(
            "OrderByClauseSegment"
        ),  # used by string_agg (postgres), group_concat (exasol), listagg (snowflake)...
        # like a function call: POSITION ( 'QL' IN 'SQL')
        Sequence(
            OneOf(
                Ref("QuotedLiteralSegment"),
                Ref("SingleIdentifierGrammar"),
                Ref("ColumnReferenceSegment"),
            ),
            "IN",
            OneOf(
                Ref("QuotedLiteralSegment"),
                Ref("SingleIdentifierGrammar"),
                Ref("ColumnReferenceSegment"),
            ),
        ),
        Sequence(OneOf("IGNORE", "RESPECT"), "NULLS"),
    ),
    JoinKeywords=OneOf("JOIN", "APPLY", Sequence("OUTER", "APPLY")),
    # Replace Expression_D_Grammar to remove casting syntax invalid in TSQL
    Expression_D_Grammar=Sequence(
        OneOf(
            Ref("BareFunctionSegment"),
            Ref("FunctionSegment"),
            Bracketed(
                OneOf(
                    # We're using the expression segment here rather than the grammar so
                    # that in the parsed structure we get nested elements.
                    Ref("ExpressionSegment"),
                    Ref("SelectableGrammar"),
                    Delimited(
                        Ref(
                            "ColumnReferenceSegment"
                        ),  # WHERE (a,b,c) IN (select a,b,c FROM...)
                        Ref(
                            "FunctionSegment"
                        ),  # WHERE (a, substr(b,1,3)) IN (select c,d FROM...)
                        Ref("LiteralGrammar"),  # WHERE (a, 2) IN (SELECT b, c FROM ...)
                    ),
                    ephemeral_name="BracketedExpression",
                ),
            ),
            # Allow potential select statement without brackets
            Ref("SelectStatementSegment"),
            Ref("LiteralGrammar"),
            Ref("ColumnReferenceSegment"),
            Sequence(
                Ref("SimpleArrayTypeGrammar", optional=True), Ref("ArrayLiteralSegment")
            ),
        ),
        Ref("Accessor_Grammar", optional=True),
        allow_gaps=True,
    ),
)


@tsql_dialect.segment(replace=True)
class StatementSegment(ansi_dialect.get_segment("StatementSegment")):  # type: ignore
    """Overriding StatementSegment to allow for additional segment parsing."""

    match_grammar = ansi_dialect.get_segment("StatementSegment").parse_grammar.copy(
        insert=[
            Ref("IfExpressionStatement"),
            Ref("DeclareStatementSegment"),
            Ref("SetStatementSegment"),
            Ref("AlterTableSwitchStatementSegment"),
            Ref("PrintStatementSegment"),
            Ref(
                "CreateTableAsSelectStatementSegment"
            ),  # Azure Synapse Analytics specific
            Ref("RenameStatementSegment"),  # Azure Synapse Analytics specific
            Ref("ExecuteScriptSegment"),
            Ref("DropStatisticsStatementSegment"),
            Ref("DropProcedureStatementSegment"),
            Ref("UpdateStatisticsStatementSegment"),
            Ref("DropFunctionStatementSegment"),
            Ref("BeginEndSegment"),
            Ref("TryCatchSegment"),
            Ref("MergeStatementSegment"),
            Ref("ThrowStatementSegment"),
            Ref("ReturnStatementSegment"),
        ],
        remove=[
            Ref("CreateExtensionStatementSegment"),
            Ref("CreateModelStatementSegment"),
            Ref("DropModelStatementSegment"),
            Ref("DescribeStatementSegment"),
        ],
    )

    parse_grammar = match_grammar


@tsql_dialect.segment(replace=True)
class GreaterThanOrEqualToSegment(BaseSegment):
    """Greater than or equal to operator.

    N.B. Patching to add !< and
    to allow spaces between operators.
    """

    type = "comparison_operator"
    name = "greater_than_equal_to"
    match_grammar = OneOf(
        Sequence(
            Ref("GreaterThanSegment"),
            Ref("EqualsSegment"),
        ),
        Sequence(
            Ref("NotSegment"),
            Ref("LessThanSegment"),
        ),
    )


@tsql_dialect.segment(replace=True)
class LessThanOrEqualToSegment(BaseSegment):
    """Greater than or equal to operator.

    N.B. Patching to add !> and
    to allow spaces between operators.
    """

    type = "comparison_operator"
    name = "less_than_equal_to"
    match_grammar = OneOf(
        Sequence(
            Ref("LessThanSegment"),
            Ref("EqualsSegment"),
        ),
        Sequence(
            Ref("NotSegment"),
            Ref("GreaterThanSegment"),
        ),
    )


@tsql_dialect.segment(replace=True)
class NotEqualToSegment(BaseSegment):
    """Not equal to operator.

    N.B. Patching to allow spaces between operators.
    """

    type = "comparison_operator"
    name = "not_equal_to"
    match_grammar = OneOf(
        Sequence(Ref("NotSegment"), Ref("EqualsSegment")),
        Sequence(Ref("LessThanSegment"), Ref("GreaterThanSegment")),
    )


@tsql_dialect.segment(replace=True)
class SelectClauseElementSegment(BaseSegment):
    """An element in the targets of a select statement.

    Overriding ANSI to remove GreedyUntil logic which assumes statements have been delimited
    """

    type = "select_clause_element"
    # Important to split elements before parsing, otherwise debugging is really hard.
    match_grammar = OneOf(
        # *, blah.*, blah.blah.*, etc.
        Ref("WildcardExpressionSegment"),
        Sequence(
            Ref("BaseExpressionElementGrammar"),
            Ref("AliasExpressionSegment", optional=True),
        ),
    )

    get_alias = ansi_dialect.get_segment("SelectClauseElementSegment").get_alias


@tsql_dialect.segment(replace=True)
class SelectClauseModifierSegment(BaseSegment):
    """Things that come after SELECT but before the columns."""

    type = "select_clause_modifier"
    match_grammar = OneOf(
        "DISTINCT",
        "ALL",
        Sequence(
            # https://docs.microsoft.com/en-us/sql/t-sql/queries/top-transact-sql?view=sql-server-ver15
            "TOP",
            OptionallyBracketed(Ref("ExpressionSegment")),
            Sequence("PERCENT", optional=True),
            Sequence("WITH", "TIES", optional=True),
        ),
    )


@tsql_dialect.segment(replace=True)
class SelectClauseSegment(BaseSegment):
    """A group of elements in a select target statement.

    Overriding ANSI to remove StartsWith logic which assumes statements have been delimited
    """

    type = "select_clause"
    match_grammar = Ref("SelectClauseSegmentGrammar")


@tsql_dialect.segment(replace=True)
class UnorderedSelectStatementSegment(BaseSegment):
    """A `SELECT` statement without any ORDER clauses or later.

    We need to change ANSI slightly to remove LimitClauseSegment
    and NamedWindowSegment which don't exist in T-SQL.

    We also need to get away from ANSI's use of StartsWith.
    There's not a clean list of terminators that can be used
    to identify the end of a TSQL select statement.  Semi-colon is optional.
    """

    type = "select_statement"
    match_grammar = Sequence(
        Ref("SelectClauseSegment"),
        # Dedent for the indent in the select clause.
        # It's here so that it can come AFTER any whitespace.
        Dedent,
        Ref("IntoTableSegment", optional=True),
        Ref("FromClauseSegment", optional=True),
        Ref("PivotUnpivotStatementSegment", optional=True),
        Ref("WhereClauseSegment", optional=True),
        Ref("GroupByClauseSegment", optional=True),
        Ref("HavingClauseSegment", optional=True),
    )


@tsql_dialect.segment(replace=True)
class InsertStatementSegment(BaseSegment):
    """An `INSERT` statement.

    Overriding ANSI definition to remove StartsWith logic that doesn't handle optional delimitation well.
    """

    type = "insert_statement"
    match_grammar = Sequence(
        "INSERT",
        "INTO",
        Ref("TableReferenceSegment"),
        Ref("BracketedColumnReferenceListGrammar", optional=True),
        Ref("SelectableGrammar"),
    )


@tsql_dialect.segment(replace=True)
class WithCompoundStatementSegment(BaseSegment):
    """A `SELECT` statement preceded by a selection of `WITH` clauses.

    `WITH tab (col1,col2) AS (SELECT a,b FROM x)`

    Overriding ANSI to remove the greedy matching of StartsWith().
    """

    type = "with_compound_statement"
    # match grammar
    match_grammar = Sequence(
        "WITH",
        Ref.keyword("RECURSIVE", optional=True),
        Delimited(
            Ref("CTEDefinitionSegment"),
            terminator=Ref.keyword("SELECT"),
        ),
        OneOf(
            Ref("NonWithSelectableGrammar"),
            Ref("NonWithNonSelectableGrammar"),
            Ref("MergeStatementSegment"),
        ),
    )


@tsql_dialect.segment(replace=True)
class SelectStatementSegment(BaseSegment):
    """A `SELECT` statement.

    We need to change ANSI slightly to remove LimitClauseSegment
    and NamedWindowSegment which don't exist in T-SQL.

    We also need to get away from ANSI's use of StartsWith.
    There's not a clean list of terminators that can be used
    to identify the end of a TSQL select statement.  Semi-colon is optional.
    """

    type = "select_statement"
    # Remove the Limit and Window statements from ANSI
    match_grammar = UnorderedSelectStatementSegment.match_grammar.copy(
        insert=[
            Ref("OrderByClauseSegment", optional=True),
            Ref("OptionClauseSegment", optional=True),
            Ref("DelimiterSegment", optional=True),
        ]
    )


@tsql_dialect.segment()
class IntoTableSegment(BaseSegment):
    """`INTO` clause within `SELECT`.

    https://docs.microsoft.com/en-us/sql/t-sql/queries/select-into-clause-transact-sql?view=sql-server-ver15
    """

    type = "into_table_clause"
    match_grammar = Sequence("INTO", Ref("ObjectReferenceSegment"))


@tsql_dialect.segment(replace=True)
class WhereClauseSegment(BaseSegment):
    """A `WHERE` clause like in `SELECT` or `INSERT`.

    Overriding ANSI in order to get away from the use of
    StartsWith. There's not a clean list of terminators that can be used
    to identify the end of a TSQL select statement.  Semi-colon is optional.
    """

    type = "where_clause"
    match_grammar = Sequence(
        "WHERE",
        Indent,
        OptionallyBracketed(Ref("ExpressionSegment")),
        Dedent,
    )


@tsql_dialect.segment(replace=True)
class CreateIndexStatementSegment(BaseSegment):
    """A `CREATE INDEX` or `CREATE STATISTICS` statement.

    https://docs.microsoft.com/en-us/sql/t-sql/statements/create-index-transact-sql?view=sql-server-ver15
    https://docs.microsoft.com/en-us/sql/t-sql/statements/create-statistics-transact-sql?view=sql-server-ver15
    """

    type = "create_index_statement"
    match_grammar = Sequence(
        "CREATE",
        Ref("OrReplaceGrammar", optional=True),
        Sequence("UNIQUE", optional=True),
        OneOf("CLUSTERED", "NONCLUSTERED", optional=True),
        OneOf("INDEX", "STATISTICS"),
        Ref("IfNotExistsGrammar", optional=True),
        Ref("IndexReferenceSegment"),
        "ON",
        Ref("TableReferenceSegment"),
        Ref("BracketedIndexColumnListGrammar"),
        Sequence(
            "INCLUDE",
            Ref("BracketedColumnReferenceListGrammar"),
            optional=True,
        ),
        Ref("WhereClauseSegment", optional=True),
        Ref("RelationalIndexOptionsSegment", optional=True),
        Ref("OnPartitionOrFilegroupOptionSegment", optional=True),
        Ref("FilestreamOnOptionSegment", optional=True),
        Ref("DelimiterSegment", optional=True),
    )


@tsql_dialect.segment()
class OnPartitionOrFilegroupOptionSegment(BaseSegment):
    """ON partition scheme or filegroup option in `CREATE INDEX` and 'CREATE TABLE' statements.

    https://docs.microsoft.com/en-us/sql/t-sql/statements/create-index-transact-sql?view=sql-server-ver15
    https://docs.microsoft.com/en-us/sql/t-sql/statements/create-table-transact-sql?view=sql-server-ver15
    """

    type = "on_partition_or_filegroup_statement"
    match_grammar = OneOf(
        Ref("PartitionSchemeClause"),
        Ref("FilegroupClause"),
        Ref("LiteralGrammar"),  # for "default" value
    )


@tsql_dialect.segment()
class FilestreamOnOptionSegment(BaseSegment):
    """FILESTREAM_ON index option in `CREATE INDEX` and 'CREATE TABLE' statements.

    https://docs.microsoft.com/en-us/sql/t-sql/statements/create-index-transact-sql?view=sql-server-ver15
    https://docs.microsoft.com/en-us/sql/t-sql/statements/create-table-transact-sql?view=sql-server-ver15
    """

    type = "filestream_on_option_statement"
    match_grammar = Sequence(
        "FILESTREAM_ON",
        OneOf(
            Ref("FilegroupNameSegment"),
            Ref("PartitionSchemeNameSegment"),
            OneOf(
                "NULL",
                Ref("LiteralGrammar"),  # for "default" value
            ),
        ),
    )


@tsql_dialect.segment()
class TextimageOnOptionSegment(BaseSegment):
    """TEXTIMAGE ON option in `CREATE TABLE` statement.

    https://docs.microsoft.com/en-us/sql/t-sql/statements/create-table-transact-sql?view=sql-server-ver15
    """

    type = "textimage_on_option_statement"
    match_grammar = Sequence(
        "TEXTIMAGE_ON",
        OneOf(
            Ref("FilegroupNameSegment"),
            Ref("LiteralGrammar"),  # for "default" value
        ),
    )


@tsql_dialect.segment()
class ReferencesConstraintGrammar(BaseSegment):
    """REFERENCES constraint option in `CREATE TABLE` statement.

    https://docs.microsoft.com/en-us/sql/t-sql/statements/create-table-transact-sql?view=sql-server-ver15
    """

    type = "references_constraint_grammar"
    match_grammar = Sequence(
        # REFERENCES reftable [ ( refcolumn) ]
        "REFERENCES",
        Ref("TableReferenceSegment"),
        # Foreign columns making up FOREIGN KEY constraint
        Ref("BracketedColumnReferenceListGrammar", optional=True),
        Sequence(
            "ON",
            "DELETE",
            OneOf(
                Sequence("NO", "ACTION"),
                "CASCADE",
                Sequence("SET", "NULL"),
                Sequence("SET", "DEFAULT"),
            ),
            optional=True,
        ),
        Sequence(
            "ON",
            "UPDATE",
            OneOf(
                Sequence("NO", "ACTION"),
                "CASCADE",
                Sequence("SET", "NULL"),
                Sequence("SET", "DEFAULT"),
            ),
            optional=True,
        ),
        Sequence("NOT", "FOR", "REPLICATION", optional=True),
    )


@tsql_dialect.segment()
class CheckConstraintGrammar(BaseSegment):
    """CHECK constraint option in `CREATE TABLE` statement.

    https://docs.microsoft.com/en-us/sql/t-sql/statements/create-table-transact-sql?view=sql-server-ver15
    """

    type = "check_constraint_grammar"
    match_grammar = Sequence(
        "CHECK",
        Sequence("NOT", "FOR", "REPLICATION", optional=True),
        Bracketed(
            Ref("ExpressionSegment"),
        ),
    )


@tsql_dialect.segment()
class RelationalIndexOptionsSegment(BaseSegment):
    """A relational index options in `CREATE INDEX` statement.

    https://docs.microsoft.com/en-us/sql/t-sql/statements/create-index-transact-sql?view=sql-server-ver15
    """

    type = "relational_index_options"
    match_grammar = Sequence(
        "WITH",
        OptionallyBracketed(
            Delimited(
                AnyNumberOf(
                    Sequence(
                        OneOf(
                            "PAD_INDEX",
                            "FILLFACTOR",
                            "SORT_IN_TEMPDB",
                            "IGNORE_DUP_KEY",
                            "STATISTICS_NORECOMPUTE",
                            "STATISTICS_INCREMENTAL",
                            "DROP_EXISTING",
                            "RESUMABLE",
                            "ALLOW_ROW_LOCKS",
                            "ALLOW_PAGE_LOCKS",
                            "OPTIMIZE_FOR_SEQUENTIAL_KEY",
                            "MAXDOP",
                        ),
                        Ref("EqualsSegment"),
                        OneOf(
                            "ON",
                            "OFF",
                            Ref("LiteralGrammar"),
                        ),
                    ),
                    Ref("MaxDurationSegment"),
                    Sequence(
                        "ONLINE",
                        Ref("EqualsSegment"),
                        OneOf(
                            "OFF",
                            Sequence(
                                "ON",
                                Bracketed(
                                    Sequence(
                                        "WAIT_AT_LOW_PRIORITY",
                                        Bracketed(
                                            Delimited(
                                                Ref("MaxDurationSegment"),
                                                Sequence(
                                                    "ABORT_AFTER_WAIT",
                                                    Ref("EqualsSegment"),
                                                    OneOf(
                                                        "NONE",
                                                        "SELF",
                                                        "BLOCKERS",
                                                    ),
                                                ),
                                                delimiter=Ref("CommaSegment"),
                                            ),
                                        ),
                                    ),
                                    optional=True,
                                ),
                            ),
                        ),
                    ),
                    # for table constrains
                    Sequence(
                        "COMPRESSION_DELAY",
                        Ref("EqualsSegment"),
                        Ref("NumericLiteralSegment"),
                        Sequence(
                            "MINUTES",
                            optional=True,
                        ),
                    ),
                    Sequence(
                        "DATA_COMPRESSION",
                        Ref("EqualsSegment"),
                        OneOf(
                            "NONE",
                            "ROW",
                            "PAGE",
                            "COLUMNSTORE",  # for table constrains
                            "COLUMNSTORE_ARCHIVE",  # for table constrains
                        ),
                        Ref("OnPartitionsSegment", optional=True),
                    ),
                    min_times=1,
                ),
                delimiter=Ref("CommaSegment"),
            ),
        ),
    )


@tsql_dialect.segment()
class MaxDurationSegment(BaseSegment):
    """A `MAX DURATION` clause.

    https://docs.microsoft.com/en-us/sql/t-sql/statements/create-index-transact-sql?view=sql-server-ver15
    """

    type = "max_duration"
    match_grammar = Sequence(
        "MAX_DURATION",
        Ref("EqualsSegment"),
        Ref("NumericLiteralSegment"),
        Sequence(
            "MINUTES",
            optional=True,
        ),
    )


@tsql_dialect.segment(replace=True)
class DropIndexStatementSegment(BaseSegment):
    """A `DROP INDEX` statement.

    Overriding ANSI to include required ON clause.
    """

    type = "drop_statement"
    match_grammar = Sequence(
        "DROP",
        "INDEX",
        Ref("IfExistsGrammar", optional=True),
        Ref("IndexReferenceSegment"),
        "ON",
        Ref("TableReferenceSegment"),
        Ref("DelimiterSegment", optional=True),
    )


@tsql_dialect.segment()
class DropStatisticsStatementSegment(BaseSegment):
    """A `DROP STATISTICS` statement."""

    type = "drop_statement"
    # DROP INDEX <Index name> [CONCURRENTLY] [IF EXISTS] {RESTRICT | CASCADE}
    match_grammar = Sequence(
        "DROP",
        OneOf("STATISTICS"),
        Ref("IndexReferenceSegment"),
        Ref("DelimiterSegment", optional=True),
    )


@tsql_dialect.segment()
class UpdateStatisticsStatementSegment(BaseSegment):
    """An `UPDATE STATISTICS` statement.

    https://docs.microsoft.com/en-us/sql/t-sql/statements/update-statistics-transact-sql?view=sql-server-ver15
    """

    type = "update_statistics_statement"
    match_grammar = Sequence(
        "UPDATE",
        "STATISTICS",
        Ref("ObjectReferenceSegment"),
        OneOf(
            Ref("SingleIdentifierGrammar"),
            Bracketed(
                Delimited(
                    Ref("SingleIdentifierGrammar"),
                ),
            ),
            optional=True,
        ),
        Ref("DelimiterSegment", optional=True),
    )


@tsql_dialect.segment(replace=True)
class ObjectReferenceSegment(BaseSegment):
    """A reference to an object.

    Update ObjectReferenceSegment to only allow dot separated SingleIdentifierGrammar
    So Square Bracketed identifiers can be matched.
    """

    type = "object_reference"
    # match grammar (allow whitespace)
    match_grammar: Matchable = Sequence(
        Ref("SingleIdentifierGrammar"),
        AnyNumberOf(
            Sequence(
                Ref("DotSegment"),
                Ref("SingleIdentifierGrammar", optional=True),
            ),
            min_times=0,
            max_times=3,
        ),
    )

    ObjectReferencePart = ansi_dialect.get_segment(
        "ObjectReferenceSegment"
    ).ObjectReferencePart

    _iter_reference_parts = ansi_dialect.get_segment(
        "ObjectReferenceSegment"
    )._iter_reference_parts

    iter_raw_references = ansi_dialect.get_segment(
        "ObjectReferenceSegment"
    ).iter_raw_references

    is_qualified = ansi_dialect.get_segment("ObjectReferenceSegment").is_qualified

    qualification = ansi_dialect.get_segment("ObjectReferenceSegment").qualification

    ObjectReferenceLevel = ansi_dialect.get_segment(
        "ObjectReferenceSegment"
    ).ObjectReferenceLevel

    extract_possible_references = ansi_dialect.get_segment(
        "ObjectReferenceSegment"
    ).extract_possible_references

    _level_to_int = staticmethod(
        ansi_dialect.get_segment("ObjectReferenceSegment")._level_to_int
    )


@tsql_dialect.segment(replace=True)
class TableReferenceSegment(ObjectReferenceSegment):
    """A reference to an table, CTE, subquery or alias.

    Overriding to capture TSQL's override of ObjectReferenceSegment
    """

    type = "table_reference"


@tsql_dialect.segment(replace=True)
class SchemaReferenceSegment(ObjectReferenceSegment):
    """A reference to a schema.

    Overriding to capture TSQL's override of ObjectReferenceSegment
    """

    type = "schema_reference"


@tsql_dialect.segment(replace=True)
class DatabaseReferenceSegment(ObjectReferenceSegment):
    """A reference to a database.

    Overriding to capture TSQL's override of ObjectReferenceSegment
    """

    type = "database_reference"


@tsql_dialect.segment(replace=True)
class IndexReferenceSegment(ObjectReferenceSegment):
    """A reference to an index.

    Overriding to capture TSQL's override of ObjectReferenceSegment
    """

    type = "index_reference"


@tsql_dialect.segment(replace=True)
class ExtensionReferenceSegment(ObjectReferenceSegment):
    """A reference to an extension.

    Overriding to capture TSQL's override of ObjectReferenceSegment
    """

    type = "extension_reference"


@tsql_dialect.segment(replace=True)
class ColumnReferenceSegment(ObjectReferenceSegment):
    """A reference to column, field or alias.

    Overriding to capture TSQL's override of ObjectReferenceSegment
    """

    type = "column_reference"


@tsql_dialect.segment(replace=True)
class SequenceReferenceSegment(ObjectReferenceSegment):
    """A reference to a sequence.

    Overriding to capture TSQL's override of ObjectReferenceSegment
    """

    type = "sequence_reference"


@tsql_dialect.segment()
class PivotColumnReferenceSegment(ObjectReferenceSegment):
    """A reference to a PIVOT column to differentiate it from a regular column reference."""

    type = "pivot_column_reference"


@tsql_dialect.segment()
class PivotUnpivotStatementSegment(BaseSegment):
    """Declaration of a variable.

    https://docs.microsoft.com/en-us/sql/t-sql/queries/from-using-pivot-and-unpivot?view=sql-server-ver15
    """

    type = "from_pivot_expression"
    match_grammar = Sequence(
        OneOf(
            Sequence(
                "PIVOT",
                OptionallyBracketed(
                    Sequence(
                        OptionallyBracketed(Ref("FunctionSegment")),
                        "FOR",
                        Ref("ColumnReferenceSegment"),
                        "IN",
                        Bracketed(Delimited(Ref("PivotColumnReferenceSegment"))),
                    )
                ),
            ),
            Sequence(
                "UNPIVOT",
                OptionallyBracketed(
                    Sequence(
                        OptionallyBracketed(Ref("ColumnReferenceSegment")),
                        "FOR",
                        Ref("ColumnReferenceSegment"),
                        "IN",
                        Bracketed(Delimited(Ref("PivotColumnReferenceSegment"))),
                    )
                ),
            ),
        ),
        Sequence("AS", optional=True),
        Ref("TableReferenceSegment"),
    )


@tsql_dialect.segment()
class DeclareStatementSegment(BaseSegment):
    """Declaration of a variable.

    https://docs.microsoft.com/en-us/sql/t-sql/language-elements/declare-local-variable-transact-sql?view=sql-server-ver15
    """

    type = "declare_segment"
    match_grammar = Sequence(
        "DECLARE",
        Ref("ParameterNameSegment"),
        Sequence("AS", optional=True),
        Ref("DatatypeSegment"),
        Sequence(
            Ref("EqualsSegment"),
            Ref("ExpressionSegment"),
            optional=True,
        ),
        AnyNumberOf(
            Ref("CommaSegment"),
            Ref("ParameterNameSegment"),
            Ref("DatatypeSegment"),
            Sequence(
                Ref("EqualsSegment"),
                Ref("ExpressionSegment"),
                optional=True,
            ),
        ),
        Ref("DelimiterSegment", optional=True),
    )


@tsql_dialect.segment()
class GoStatementSegment(BaseSegment):
    """GO signals the end of a batch of Transact-SQL statements to the SQL Server utilities.

    GO statements are not part of the TSQL language. They are used to signal batch statements
    so that clients know in how batches of statements can be executed.
    """

    type = "go_statement"
    match_grammar = Sequence("GO")


@tsql_dialect.segment(replace=True)
class DatatypeSegment(BaseSegment):
    """A data type segment.

    Updated for Transact-SQL to allow bracketed data types with bracketed schemas.
    """

    type = "data_type"
    match_grammar = Sequence(
        # Some dialects allow optional qualification of data types with schemas
        Sequence(
            Ref("SingleIdentifierGrammar"),
            Ref("DotSegment"),
            allow_gaps=False,
            optional=True,
        ),
        OneOf(
            Ref("DatatypeIdentifierSegment"),
            Bracketed(Ref("DatatypeIdentifierSegment"), bracket_type="square"),
        ),
        Bracketed(
            OneOf(
                Delimited(Ref("ExpressionSegment")),
                # The brackets might be empty for some cases...
                optional=True,
            ),
            # There may be no brackets for some data types
            optional=True,
        ),
        Ref("CharCharacterSetSegment", optional=True),
    )


@tsql_dialect.segment(replace=True)
class CreateSequenceOptionsSegment(BaseSegment):
    """Options for Create Sequence statement.

    https://docs.microsoft.com/en-us/sql/t-sql/statements/create-sequence-transact-sql?view=sql-server-ver15
    """

    type = "create_sequence_options_segment"

    match_grammar = OneOf(
        Sequence(
            "AS",
            Ref("DatatypeSegment"),
        ),
        Sequence("START", "WITH", Ref("NumericLiteralSegment")),
        Sequence("INCREMENT", "BY", Ref("NumericLiteralSegment")),
        Sequence("MINVALUE", Ref("NumericLiteralSegment")),
        Sequence("NO", "MINVALUE"),
        Sequence("MAXVALUE", Ref("NumericLiteralSegment")),
        Sequence("NO", "MAXVALUE"),
        Sequence(
            Sequence("NO", optional=True),
            "CYCLE",
        ),
        Sequence(
            "CACHE",
            Ref("NumericLiteralSegment"),
        ),
        Sequence(
            "NO",
            "CACHE",
        ),
    )


@tsql_dialect.segment()
class NextValueSequenceSegment(BaseSegment):
    """Segment to get next value from a sequence."""

    type = "sequence_next_value"
    match_grammar = Sequence(
        "NEXT",
        "VALUE",
        "FOR",
        Ref("ObjectReferenceSegment"),
    )


@tsql_dialect.segment()
class IfExpressionStatement(BaseSegment):
    """IF-ELSE statement.

    https://docs.microsoft.com/en-us/sql/t-sql/language-elements/if-else-transact-sql?view=sql-server-ver15
    """

    type = "if_then_statement"

    match_grammar = Sequence(
        Ref("IfClauseSegment"),
        Indent,
        Sequence(
            Ref("StatementSegment"),
            Ref("DelimiterSegment", optional=True),
        ),
        Dedent,
        AnyNumberOf(
            # ELSE IF included explicitly to allow for correct indentation
            Sequence(
                "ELSE",
                Ref("IfClauseSegment"),
                Indent,
                Sequence(
                    Ref("StatementSegment"),
                    Ref("DelimiterSegment", optional=True),
                ),
                Dedent,
            ),
        ),
        Sequence(
            "ELSE",
            Indent,
            Sequence(
                Ref("StatementSegment"),
                Ref("DelimiterSegment", optional=True),
            ),
            Dedent,
            optional=True,
        ),
    )


@tsql_dialect.segment()
class IfClauseSegment(BaseSegment):
    """IF clause."""

    type = "if_clause"

    match_grammar = OneOf(
        Sequence(Ref("IfNotExistsGrammar"), Ref("SelectStatementSegment")),
        Sequence(Ref("IfExistsGrammar"), Ref("SelectStatementSegment")),
        Sequence("IF", Ref("ExpressionSegment")),
    )


@tsql_dialect.segment(replace=True)
class ColumnConstraintSegment(BaseSegment):
    """A column option; each CREATE TABLE column can have 0 or more."""

    type = "column_constraint_segment"
    # Column constraint from
    # https://docs.microsoft.com/en-us/sql/t-sql/statements/create-table-transact-sql?view=sql-server-ver15
    match_grammar = Sequence(
        Sequence(
            "CONSTRAINT",
            Ref("ObjectReferenceSegment"),  # Constraint name
            optional=True,
        ),
        OneOf(
            "FILESTREAM",
            Sequence(
                "COLLATE", Ref("ObjectReferenceSegment")
            ),  # [COLLATE collation_name]
            "SPARSE",
            Sequence(
                "MASKED",
                "WITH",
                Bracketed("FUNCTION", Ref("EqualsSegment"), Ref("LiteralGrammar")),
            ),
            Sequence(
                Sequence(
                    "CONSTRAINT",
                    Ref("ObjectReferenceSegment"),  # Constraint name
                    optional=True,
                ),
                # DEFAULT <value>
                "DEFAULT",
                OptionallyBracketed(
                    OneOf(
                        OptionallyBracketed(Ref("LiteralGrammar")),  # ((-1))
                        Ref("FunctionSegment"),
                        Ref("NextValueSequenceSegment"),
                    ),
                ),
            ),
            Ref("IdentityGrammar"),
            Sequence("NOT", "FOR", "REPLICATION"),
            Sequence(
                Sequence("GENERATED", "ALWAYS", "AS"),
                OneOf("ROW", "TRANSACTION_ID", "SEQUENCE_NUMBER"),
                OneOf("START", "END"),
                Ref.keyword("HIDDEN", optional=True),
            ),
            Sequence(Ref.keyword("NOT", optional=True), "NULL"),  # NOT NULL or NULL
            "ROWGUIDCOL",
            Ref("EncryptedWithGrammar"),
            Ref("PrimaryKeyGrammar"),
            Ref("RelationalIndexOptionsSegment"),
            Ref("OnPartitionOrFilegroupOptionSegment"),
            "UNIQUE",  # UNIQUE #can be removed as included in PrimaryKeyGrammar?
            Ref("ForeignKeyGrammar"),
            Ref("ReferencesConstraintGrammar"),
            Ref("CheckConstraintGrammar"),
            Ref("FilestreamOnOptionSegment", optional=True),
            # column_index
            Sequence(
                "INDEX",
                Ref("ObjectReferenceSegment"),  # index name
                OneOf("CLUSTERED", "NONCLUSTERED", optional=True),
                # other optional blocks (RelationalIndexOptionsSegment, OnIndexOptionSegment,
                # FilestreamOnOptionSegment) are mentioned above
            ),
            # computed_column_definition
            Sequence("AS", Ref("ExpressionSegment")),
            Sequence("PERSISTED", Sequence("NOT", "NULL", optional=True))
            # other optional blocks (RelationalIndexOptionsSegment, OnIndexOptionSegment,
            # ReferencesConstraintGrammar, CheckConstraintGrammar) are mentioned above
        ),
    )


@tsql_dialect.segment(replace=True)
class FunctionParameterListGrammar(BaseSegment):
    """The parameters for a function ie. `(@city_name NVARCHAR(30), @postal_code NVARCHAR(15))`.

    Overriding ANSI (1) to optionally bracket and (2) remove Delimited
    """

    type = "function_parameter_list"
    # Function parameter list
    match_grammar = OptionallyBracketed(
        Ref("FunctionParameterGrammar"),
        AnyNumberOf(
            Ref("CommaSegment"),
            Ref("FunctionParameterGrammar"),
        ),
    )


@tsql_dialect.segment(replace=True)
class CreateFunctionStatementSegment(BaseSegment):
    """A `CREATE FUNCTION` statement.

    This version in the TSQL dialect should be a "common subset" of the
    structure of the code for those dialects.

    Updated to include AS after declaration of RETURNS. Might be integrated in ANSI though.

    postgres: https://www.postgresql.org/docs/9.1/sql-createfunction.html
    snowflake: https://docs.snowflake.com/en/sql-reference/sql/create-function.html
    bigquery: https://cloud.google.com/bigquery/docs/reference/standard-sql/user-defined-functions
    tsql/mssql : https://docs.microsoft.com/en-us/sql/t-sql/statements/create-function-transact-sql?view=sql-server-ver15
    """

    type = "create_function_statement"

    match_grammar = Sequence(
        "CREATE",
        Sequence("OR", "ALTER", optional=True),
        "FUNCTION",
        Ref("ObjectReferenceSegment"),
        Ref("FunctionParameterListGrammar"),
        Sequence(  # Optional function return type
            "RETURNS",
            Ref("DatatypeSegment"),
            optional=True,
        ),
        Ref("FunctionOptionSegment", optional=True),
        "AS",
        Ref("ProcedureDefinitionGrammar"),
    )


@tsql_dialect.segment()
class FunctionOptionSegment(BaseSegment):
    """A function option segment."""

    type = "function_option_segment"
    match_grammar = Sequence(
        "WITH",
        AnyNumberOf(
            "ENCRYPTION",
            "SCHEMABINDING",
            Sequence(
                OneOf(
                    Sequence(
                        "RETURNS",
                        "NULL",
                    ),
                    "CALLED",
                ),
                "ON",
                "NULL",
                "INPUT",
            ),
            Ref("ExecuteAsClauseSegment"),
            Sequence(
                "INLINE",
                Ref("EqualsSegment"),
                OneOf(
                    "ON",
                    "OFF",
                ),
            ),
            min_times=1,
        ),
    )


@tsql_dialect.segment()
class DropFunctionStatementSegment(BaseSegment):
    """A `DROP FUNCTION` statement.

    As per specification https://docs.microsoft.com/en-us/sql/t-sql/statements/drop-function-transact-sql?view=sql-server-ver15
    """

    type = "drop_function_statement"

    match_grammar = Sequence(
        "DROP",
        "FUNCTION",
        Ref("IfExistsGrammar", optional=True),
        Delimited(Ref("FunctionNameSegment")),
        Ref("DelimiterSegment", optional=True),
    )


@tsql_dialect.segment()
class ReturnStatementSegment(BaseSegment):
    """A RETURN statement."""

    type = "return_segment"
    match_grammar = Sequence(
        "RETURN",
        Ref("ExpressionSegment"),
        Ref("DelimiterSegment", optional=True),
    )


@tsql_dialect.segment()
class ExecuteAsClauseSegment(BaseSegment):
    """An EXECUTE AS clause.

    https://docs.microsoft.com/en-us/sql/t-sql/statements/execute-as-clause-transact-sql?view=sql-server-ver15
    """

    type = "execute_as_clause"
    match_grammar = Sequence(
        OneOf("EXEC", "EXECUTE"),
        "AS",
        OneOf(
            "CALLER",
            "SELF",
            "OWNER",
            Ref("QuotedLiteralSegment"),
        ),
    )


@tsql_dialect.segment()
class SetStatementSegment(BaseSegment):
    """A Set statement.

    Setting an already declared variable or global variable.
    https://docs.microsoft.com/en-us/sql/t-sql/statements/set-statements-transact-sql?view=sql-server-ver15

    https://docs.microsoft.com/en-us/sql/t-sql/language-elements/set-local-variable-transact-sql?view=sql-server-ver15
    """

    type = "set_segment"
    match_grammar = Sequence(
        "SET",
        OneOf(
            Ref("ParameterNameSegment"),
            "DATEFIRST",
            "DATEFORMAT",
            "DEADLOCK_PRIORITY",
            "LOCK_TIMEOUT",
            "CONCAT_NULL_YIELDS_NULL",
            "CURSOR_CLOSE_ON_COMMIT",
            "FIPS_FLAGGER",
            "IDENTITY_INSERT",
            "LANGUAGE",
            "OFFSETS",
            "QUOTED_IDENTIFIER",
            "ARITHABORT",
            "ARITHIGNORE",
            "FMTONLY",
            "NOCOUNT",
            "NOEXEC",
            "NUMERIC_ROUNDABORT",
            "PARSEONLY",
            "QUERY_GOVERNOR_COST_LIMIT",
            "RESULT_SET_CACHING",  # Azure Synapse Analytics specific
            "ROWCOUNT",
            "TEXTSIZE",
            "ANSI_DEFAULTS",
            "ANSI_NULL_DFLT_OFF",
            "ANSI_NULL_DFLT_ON",
            "ANSI_NULLS",
            "ANSI_PADDING",
            "ANSI_WARNINGS",
            "FORCEPLAN",
            "SHOWPLAN_ALL",
            "SHOWPLAN_TEXT",
            "SHOWPLAN_XML",
            Sequence(
                "STATISTICS",
                OneOf(
                    "IO",
                    "PROFILE",
                    "TIME",
                    "XML",
                ),
            ),
            "IMPLICIT_TRANSACTIONS",
            "REMOTE_PROC_TRANSACTIONS",
            Sequence(
                "TRANSACTION",
                "ISOLATION",
                "LEVEL",
            ),
            "XACT_ABORT",
        ),
        OneOf(
            "ON",
            "OFF",
            Sequence(
                Ref("EqualsSegment"),
                Ref("ExpressionSegment"),
            ),
        ),
        Ref("DelimiterSegment", optional=True),
    )


@tsql_dialect.segment()
class CreateProcedureStatementSegment(BaseSegment):
    """A `CREATE OR ALTER PROCEDURE` statement.

    https://docs.microsoft.com/en-us/sql/t-sql/statements/create-procedure-transact-sql?view=sql-server-ver15
    """

    type = "create_procedure_statement"

    match_grammar = Sequence(
        "CREATE",
        Sequence("OR", "ALTER", optional=True),
        OneOf("PROCEDURE", "PROC"),
        Ref("ObjectReferenceSegment"),
        Ref("FunctionParameterListGrammar", optional=True),
        "AS",
        Ref("ProcedureDefinitionGrammar"),
    )


@tsql_dialect.segment()
class DropProcedureStatementSegment(BaseSegment):
    """A `DROP PROCEDURE` statement.

    https://docs.microsoft.com/en-us/sql/t-sql/statements/drop-procedure-transact-sql?view=sql-server-ver15
    """

    type = "drop_procedure_statement"

    match_grammar = Sequence(
        "DROP",
        OneOf("PROCEDURE", "PROC"),
        Ref("IfExistsGrammar", optional=True),
        Delimited(Ref("ObjectReferenceSegment")),
        Ref("DelimiterSegment", optional=True),
    )


@tsql_dialect.segment()
class ProcedureDefinitionGrammar(BaseSegment):
    """This is the body of a `CREATE OR ALTER PROCEDURE AS` statement.

    This also handles the body of a `CREATE FUNCTION AS` statement.
    """

    type = "procedure_statement"
    name = "procedure_statement"

    match_grammar = AnyNumberOf(
        Sequence(
            Ref("StatementSegment"),
            Ref("DelimiterSegment", optional=True),
        ),
        min_times=1,
    )


@tsql_dialect.segment(replace=True)
class CreateViewStatementSegment(BaseSegment):
    """A `CREATE VIEW` statement.

    Adjusted to allow CREATE OR ALTER instead of CREATE OR REPLACE.
    # https://docs.microsoft.com/en-us/sql/t-sql/statements/create-view-transact-sql?view=sql-server-ver15#examples
    """

    type = "create_view_statement"
    match_grammar = Sequence(
        "CREATE",
        Sequence("OR", "ALTER", optional=True),
        "VIEW",
        Ref("ObjectReferenceSegment"),
        Sequence(
            "WITH",
            Delimited("ENCRYPTION", "SCHEMABINDING", "VIEW_METADATA"),
            optional=True,
        ),
        "AS",
        Ref("SelectableGrammar"),
        Sequence("WITH", "CHECK", "OPTION", optional=True),
        Ref("DelimiterSegment", optional=True),
    )


@tsql_dialect.segment(replace=True)
class MLTableExpressionSegment(BaseSegment):
    """An ML table expression.

    Not present in T-SQL.
    TODO: Consider whether this segment can be used to represent a PREDICT statement.
    """

    type = "ml_table_expression"
    match_grammar = Nothing()


@tsql_dialect.segment()
class ConvertFunctionNameSegment(BaseSegment):
    """CONVERT function name segment.

    Need to be able to specify this as type function_name
    so that linting rules identify it properly
    """

    type = "function_name"
    match_grammar = Sequence("CONVERT")


@tsql_dialect.segment()
class CastFunctionNameSegment(BaseSegment):
    """CAST function name segment.

    Need to be able to specify this as type function_name
    so that linting rules identify it properly
    """

    type = "function_name"
    match_grammar = Sequence("CAST")


@tsql_dialect.segment()
class RankFunctionNameSegment(BaseSegment):
    """Rank function name segment.

    Need to be able to specify this as type function_name
    so that linting rules identify it properly
    """

    type = "function_name"
    match_grammar = OneOf("DENSE_RANK", "NTILE", "RANK", "ROW_NUMBER")


@tsql_dialect.segment()
class WithinGroupFunctionNameSegment(BaseSegment):
    """WITHIN GROUP function name segment.

    For aggregation functions that use the WITHIN GROUP clause.
    https://docs.microsoft.com/en-us/sql/t-sql/functions/string-agg-transact-sql?view=sql-server-ver15
    https://docs.microsoft.com/en-us/sql/t-sql/functions/percentile-cont-transact-sql?view=sql-server-ver15
    https://docs.microsoft.com/en-us/sql/t-sql/functions/percentile-disc-transact-sql?view=sql-server-ver15

    Need to be able to specify this as type function_name
    so that linting rules identify it properly
    """

    type = "function_name"
    match_grammar = OneOf(
        "STRING_AGG",
        "PERCENTILE_CONT",
        "PERCENTILE_DISC",
    )


@tsql_dialect.segment()
class WithinGroupClause(BaseSegment):
    """WITHIN GROUP clause.

    For a small set of aggregation functions.
    https://docs.microsoft.com/en-us/sql/t-sql/functions/string-agg-transact-sql?view=sql-server-ver15
    https://docs.microsoft.com/en-us/sql/t-sql/functions/percentile-cont-transact-sql?view=sql-server-ver15
    """

    type = "within_group_clause"
    match_grammar = Sequence(
        "WITHIN",
        "GROUP",
        Bracketed(
            Ref("OrderByClauseSegment"),
        ),
        Sequence(
            "OVER",
            Bracketed(Ref("PartitionClauseSegment")),
            optional=True,
        ),
    )


@tsql_dialect.segment(replace=True)
class PartitionClauseSegment(BaseSegment):
    """PARTITION BY clause.

    https://docs.microsoft.com/en-us/sql/t-sql/queries/select-over-clause-transact-sql?view=sql-server-ver15#partition-by
    """

    type = "partitionby_clause"
    match_grammar = Sequence(
        "PARTITION",
        "BY",
        Delimited(
            Ref("ColumnReferenceSegment"),
        ),
    )


@tsql_dialect.segment()
class OnPartitionsSegment(BaseSegment):
    """ON PARTITIONS clause.

    https://docs.microsoft.com/en-us/sql/t-sql/statements/create-index-transact-sql?view=sql-server-ver15
    """

    type = "on_partitions_clause"
    match_grammar = Sequence(
        "ON",
        "PARTITIONS",
        Bracketed(
            Delimited(
                OneOf(
                    Ref("NumericLiteralSegment"),
                    Sequence(
                        Ref("NumericLiteralSegment"), "TO", Ref("NumericLiteralSegment")
                    ),
                )
            )
        ),
    )


@tsql_dialect.segment()
class PartitionSchemeNameSegment(BaseSegment):
    """Partition Scheme Name."""

    type = "partition_scheme_name"
    match_grammar = Ref("SingleIdentifierGrammar")


@tsql_dialect.segment()
class PartitionSchemeClause(BaseSegment):
    """Partition Scheme Clause segment.

    https://docs.microsoft.com/en-us/sql/t-sql/statements/create-index-transact-sql?view=sql-server-ver15
    """

    type = "partition_scheme_clause"
    match_grammar = Sequence(
        "ON",
        Ref("PartitionSchemeNameSegment"),
        Bracketed(Ref("ColumnReferenceSegment")),
    )


@tsql_dialect.segment(replace=True)
class FunctionSegment(BaseSegment):
    """A scalar or aggregate function.

    Maybe in the future we should distinguish between
    aggregate functions and other functions. For now
    we treat them the same because they look the same
    for our purposes.
    """

    type = "function"
    match_grammar = OneOf(
        Sequence(
            Ref("DatePartFunctionNameSegment"),
            Bracketed(
                Delimited(
                    Ref("DatePartClause"),
                    Ref(
                        "FunctionContentsGrammar",
                        # The brackets might be empty for some functions...
                        optional=True,
                        ephemeral_name="FunctionContentsGrammar",
                    ),
                )
            ),
        ),
        Sequence(
            Ref("RankFunctionNameSegment"),
            Bracketed(
                Ref("NumericLiteralSegment", optional=True),
            ),
            "OVER",
            Bracketed(
                Ref("PartitionClauseSegment", optional=True),
                Ref("OrderByClauseSegment"),
            ),
        ),
        Sequence(
            Ref("ConvertFunctionNameSegment"),
            Bracketed(
                Delimited(
                    Ref("DatatypeSegment"),
                    Ref(
                        "FunctionContentsGrammar",
                        # The brackets might be empty for some functions...
                        optional=True,
                        ephemeral_name="FunctionContentsGrammar",
                    ),
                )
            ),
        ),
        Sequence(
            Ref("CastFunctionNameSegment"),
            Bracketed(
                Ref("ExpressionSegment"),
                "AS",
                Ref("DatatypeSegment"),
            ),
        ),
        Sequence(
            Ref("WithinGroupFunctionNameSegment"),
            Bracketed(
                Delimited(
                    Ref(
                        "FunctionContentsGrammar",
                        # The brackets might be empty for some functions...
                        optional=True,
                        ephemeral_name="FunctionContentsGrammar",
                    ),
                ),
            ),
            Ref("WithinGroupClause", optional=True),
        ),
        Sequence(
            OneOf(
                Ref("FunctionNameSegment"),
                exclude=OneOf(
                    # List of special functions handled differently
                    Ref("CastFunctionNameSegment"),
                    Ref("ConvertFunctionNameSegment"),
                    Ref("DatePartFunctionNameSegment"),
                    Ref("WithinGroupFunctionNameSegment"),
                    Ref("RankFunctionNameSegment"),
                ),
            ),
            Bracketed(
                Ref(
                    "FunctionContentsGrammar",
                    # The brackets might be empty for some functions...
                    optional=True,
                    ephemeral_name="FunctionContentsGrammar",
                )
            ),
            Ref("PostFunctionGrammar", optional=True),
        ),
    )


@tsql_dialect.segment(replace=True)
class CreateTableStatementSegment(BaseSegment):
    """A `CREATE TABLE` statement."""

    type = "create_table_statement"
    # https://docs.microsoft.com/en-us/sql/t-sql/statements/create-table-transact-sql?view=sql-server-ver15
    # https://docs.microsoft.com/en-us/sql/t-sql/statements/create-table-azure-sql-data-warehouse?view=aps-pdw-2016-au7
    match_grammar = Sequence(
        "CREATE",
        "TABLE",
        Ref("TableReferenceSegment"),
        OneOf(
            # Columns and comment syntax:
            Sequence(
                Bracketed(
                    Delimited(
                        OneOf(
                            Ref("TableConstraintSegment"),
                            Ref("ColumnDefinitionSegment"),
                            Ref("TableIndexSegment"),
                        ),
                        allow_trailing=True,
                    )
                ),
            ),
            # Create AS syntax:
            Sequence(
                "AS",
                OptionallyBracketed(Ref("SelectableGrammar")),
            ),
            # Create like syntax
            Sequence("LIKE", Ref("TableReferenceSegment")),
        ),
        Ref(
            "TableDistributionIndexClause", optional=True
        ),  # Azure Synapse Analytics specific
        Ref("OnPartitionOrFilegroupOptionSegment", optional=True),
        Ref("FilestreamOnOptionSegment", optional=True),
        Ref("TextimageOnOptionSegment", optional=True),
        # need to add table options here
        Ref("DelimiterSegment", optional=True),
    )

    parse_grammar = match_grammar


@tsql_dialect.segment(replace=True)
class AlterTableStatementSegment(BaseSegment):
    """An `ALTER TABLE` statement.

    https://docs.microsoft.com/en-us/sql/t-sql/statements/alter-table-transact-sql?view=sql-server-ver15
    Overriding ANSI to remove TSQL non-keywords MODIFY, FIRST
    TODO: Flesh out TSQL-specific functionality
    """

    type = "alter_table_statement"
    match_grammar = Sequence(
        "ALTER",
        "TABLE",
        Ref("TableReferenceSegment"),
        Delimited(
            OneOf(
                # Table options
                Sequence(
                    Ref("ParameterNameSegment"),
                    Ref("EqualsSegment", optional=True),
                    OneOf(Ref("LiteralGrammar"), Ref("NakedIdentifierSegment")),
                ),
                Sequence(
                    OneOf(
                        "ADD",
                        "ALTER",
                    ),
                    Ref.keyword("COLUMN", optional=True),
                    Ref("ColumnDefinitionSegment"),
                ),
                Sequence(
                    "ADD",
                    Ref("ColumnConstraintSegment"),
                    "FOR",
                    Ref("ColumnReferenceSegment"),
                ),
                Sequence(
                    "ADD",
                    Ref("TableConstraintSegment"),
                ),
                # Rename
                Sequence(
                    "RENAME",
                    OneOf("AS", "TO", optional=True),
                    Ref("TableReferenceSegment"),
                ),
            ),
        ),
    )


@tsql_dialect.segment(replace=True)
class TableConstraintSegment(BaseSegment):
    """A table constraint, e.g. for CREATE TABLE."""

    # https://docs.microsoft.com/en-us/sql/t-sql/statements/create-table-transact-sql?view=sql-server-ver15

    type = "table_constraint_segment"
    match_grammar = Sequence(
        Sequence(  # [ CONSTRAINT <Constraint name> ]
            "CONSTRAINT", Ref("ObjectReferenceSegment"), optional=True
        ),
        OneOf(
            Sequence(
                Ref("PrimaryKeyGrammar"),
                Ref("BracketedIndexColumnListGrammar"),
                Ref("RelationalIndexOptionsSegment", optional=True),
                Ref("OnPartitionOrFilegroupOptionSegment", optional=True),
            ),
            Sequence(  # FOREIGN KEY ( column_name [, ... ] )
                # REFERENCES reftable [ ( refcolumn [, ... ] ) ]
                Ref("ForeignKeyGrammar"),
                # Local columns making up FOREIGN KEY constraint
                Ref("BracketedColumnReferenceListGrammar"),
                # REFERENCES reftable [ ( refcolumn) ] + ON DELETE/ON UPDATE
                Ref("ReferencesConstraintGrammar"),
            ),
            Ref("CheckConstraintGrammar", optional=True),
        ),
    )


@tsql_dialect.segment()
class TableIndexSegment(BaseSegment):
    """A table index, e.g. for CREATE TABLE."""

    # https://docs.microsoft.com/en-us/sql/t-sql/statements/create-table-transact-sql?view=sql-server-ver15

    type = "table_index_segment"
    match_grammar = Sequence(
        Sequence("INDEX", Ref("ObjectReferenceSegment"), optional=True),
        OneOf(
            Sequence(
                Sequence("UNIQUE", optional=True),
                OneOf("CLUSTERED", "NONCLUSTERED", optional=True),
                Ref("BracketedIndexColumnListGrammar"),
            ),
            Sequence("CLUSTERED", "COLUMNSTORE"),
            Sequence(
                Sequence("NONCLUSTERED", optional=True),
                "COLUMNSTORE",
                Ref("BracketedColumnReferenceListGrammar"),
            ),
        ),
        Ref("RelationalIndexOptionsSegment", optional=True),
        Ref("OnPartitionOrFilegroupOptionSegment", optional=True),
        Ref("FilestreamOnOptionSegment", optional=True),
    )


@tsql_dialect.segment()
class BracketedIndexColumnListGrammar(BaseSegment):
    """list of columns used for CREATE INDEX, constraints."""

    type = "bracketed_index_column_list_grammar"
    match_grammar = Sequence(
        Bracketed(
            Delimited(
                Ref("IndexColumnDefinitionSegment"),
            )
        )
    )


@tsql_dialect.segment()
class FilegroupNameSegment(BaseSegment):
    """Filegroup Name Segment."""

    type = "filegroup_name"
    match_grammar = Ref("SingleIdentifierGrammar")


@tsql_dialect.segment()
class FilegroupClause(BaseSegment):
    """Filegroup Clause segment.

    https://docs.microsoft.com/en-us/sql/relational-databases/databases/database-files-and-filegroups?view=sql-server-ver15
    """

    type = "filegroup_clause"
    match_grammar = Sequence(
        "ON",
        Ref("FilegroupNameSegment"),
    )


@tsql_dialect.segment()
class IdentityGrammar(BaseSegment):
    """`IDENTITY (1,1)` in table schemas.

    https://docs.microsoft.com/en-us/sql/t-sql/statements/create-table-transact-sql-identity-property?view=sql-server-ver15
    """

    type = "identity_grammar"
    match_grammar = Sequence(
        "IDENTITY",
        # optional (seed, increment) e.g. (1, 1)
        Bracketed(
            Sequence(
                Ref("NumericLiteralSegment"),
                Ref("CommaSegment"),
                Ref("NumericLiteralSegment"),
            ),
            optional=True,
        ),
    )


@tsql_dialect.segment()
class EncryptedWithGrammar(BaseSegment):
    """ENCRYPTED WITH in table schemas.

    https://docs.microsoft.com/en-us/sql/t-sql/statements/create-table-transact-sql-identity-property?view=sql-server-ver15
    """

    type = "encrypted_with_grammar"
    match_grammar = Sequence(
        "ENCRYPTED",
        "WITH",
        Bracketed(
            Delimited(
                Sequence(
                    "COLUMN_ENCRYPTION_KEY",
                    Ref("EqualsSegment"),
                    Ref("SingleIdentifierGrammar"),
                ),
                Sequence(
                    "ENCRYPTION_TYPE",
                    Ref("EqualsSegment"),
                    OneOf("DETERMINISTIC", "RANDOMIZED"),
                ),
                Sequence(
                    "ALGORITHM",
                    Ref("EqualsSegment"),
                    Ref("QuotedLiteralSegment"),
                ),
            )
        ),
    )


@tsql_dialect.segment()
class TableDistributionIndexClause(BaseSegment):
    """`CREATE TABLE` distribution / index clause.

    This is specific to Azure Synapse Analytics.
    """

    type = "table_distribution_index_clause"

    match_grammar = Sequence(
        "WITH",
        Bracketed(
            Delimited(
                Ref("TableDistributionClause"),
                Ref("TableIndexClause"),
                Ref("TableLocationClause"),
            ),
        ),
    )


@tsql_dialect.segment()
class TableDistributionClause(BaseSegment):
    """`CREATE TABLE` distribution clause.

    This is specific to Azure Synapse Analytics.
    """

    type = "table_distribution_clause"

    match_grammar = Sequence(
        "DISTRIBUTION",
        Ref("EqualsSegment"),
        OneOf(
            "REPLICATE",
            "ROUND_ROBIN",
            Sequence(
                "HASH",
                Bracketed(Ref("ColumnReferenceSegment")),
            ),
        ),
    )


@tsql_dialect.segment()
class TableIndexClause(BaseSegment):
    """`CREATE TABLE` table index clause.

    This is specific to Azure Synapse Analytics.
    """

    type = "table_index_clause"

    match_grammar = Sequence(
        OneOf(
            "HEAP",
            Sequence(
                "CLUSTERED",
                "COLUMNSTORE",
                "INDEX",
            ),
        ),
    )


@tsql_dialect.segment()
class TableLocationClause(BaseSegment):
    """`CREATE TABLE` location clause.

    This is specific to Azure Synapse Analytics (deprecated) or to an external table.
    """

    type = "table_location_clause"

    match_grammar = Sequence(
        "LOCATION",
        Ref("EqualsSegment"),
        OneOf(
            "USER_DB",  # Azure Synapse Analytics specific
            Ref("QuotedLiteralSegment"),  # External Table
        ),
    )


@tsql_dialect.segment()
class AlterTableSwitchStatementSegment(BaseSegment):
    """An `ALTER TABLE SWITCH` statement."""

    type = "alter_table_switch_statement"
    # https://docs.microsoft.com/en-us/sql/t-sql/statements/alter-table-transact-sql?view=sql-server-ver15
    # T-SQL's ALTER TABLE SWITCH grammar is different enough to core ALTER TABLE grammar to merit its own definition
    match_grammar = Sequence(
        "ALTER",
        "TABLE",
        Ref("ObjectReferenceSegment"),
        "SWITCH",
        Sequence("PARTITION", Ref("NumericLiteralSegment"), optional=True),
        "TO",
        Ref("ObjectReferenceSegment"),
        Sequence(  # Azure Synapse Analytics specific
            "WITH",
            Bracketed("TRUNCATE_TARGET", Ref("EqualsSegment"), OneOf("ON", "OFF")),
            optional=True,
        ),
        Ref("DelimiterSegment", optional=True),
    )


@tsql_dialect.segment()
class CreateTableAsSelectStatementSegment(BaseSegment):
    """A `CREATE TABLE AS SELECT` statement.

    This is specific to Azure Synapse Analytics.
    """

    type = "create_table_as_select_statement"
    # https://docs.microsoft.com/en-us/sql/t-sql/statements/create-table-as-select-azure-sql-data-warehouse?toc=/azure/synapse-analytics/sql-data-warehouse/toc.json&bc=/azure/synapse-analytics/sql-data-warehouse/breadcrumb/toc.json&view=azure-sqldw-latest&preserve-view=true
    match_grammar = Sequence(
        "CREATE",
        "TABLE",
        Ref("TableReferenceSegment"),
        Ref("TableDistributionIndexClause"),
        "AS",
        OptionallyBracketed(Ref("SelectableGrammar")),
        Ref("OptionClauseSegment", optional=True),
        Ref("DelimiterSegment", optional=True),
    )


@tsql_dialect.segment(replace=True)
class DatePartClause(BaseSegment):
    """DatePart clause for use within DATEADD() or related functions."""

    type = "date_part"

    match_grammar = OneOf(
        "D",
        "DAY",
        "DAYOFYEAR",
        "DD",
        "DW",
        "DY",
        "HH",
        "HOUR",
        "M",
        "MCS",
        "MI",
        "MICROSECOND",
        "MILLISECOND",
        "MINUTE",
        "MM",
        "MONTH",
        "MS",
        "N",
        "NANOSECOND",
        "NS",
        "Q",
        "QQ",
        "QUARTER",
        "S",
        "SECOND",
        "SS",
        "W",
        "WEEK",
        "WEEKDAY",
        "WK",
        "WW",
        "YEAR",
        "Y",
        "YY",
        "YYYY",
    )


@tsql_dialect.segment(replace=True)
class TransactionStatementSegment(BaseSegment):
    """A `COMMIT`, `ROLLBACK` or `TRANSACTION` statement."""

    type = "transaction_statement"
    match_grammar = OneOf(
        # BEGIN | SAVE TRANSACTION
        # COMMIT [ TRANSACTION | WORK ]
        # ROLLBACK [ TRANSACTION | WORK ]
        # https://docs.microsoft.com/en-us/sql/t-sql/language-elements/begin-transaction-transact-sql?view=sql-server-ver15
        Sequence(
            "BEGIN",
            Sequence("DISTRIBUTED", optional=True),
            "TRANSACTION",
            Ref("SingleIdentifierGrammar", optional=True),
            Sequence("WITH", "MARK", Ref("QuotedIdentifierSegment"), optional=True),
            Ref("DelimiterSegment", optional=True),
        ),
        Sequence(
            OneOf("COMMIT", "ROLLBACK"),
            OneOf("TRANSACTION", "WORK", optional=True),
            Ref("DelimiterSegment", optional=True),
        ),
        Sequence("SAVE", "TRANSACTION", Ref("DelimiterSegment", optional=True)),
    )


@tsql_dialect.segment()
class BeginEndSegment(BaseSegment):
    """A `BEGIN/END` block.

    Encloses multiple statements into a single statement object.
    https://docs.microsoft.com/en-us/sql/t-sql/language-elements/begin-end-transact-sql?view=sql-server-ver15
    """

    type = "begin_end_block"
    match_grammar = Sequence(
        "BEGIN",
        Ref("DelimiterSegment", optional=True),
        Indent,
        AnyNumberOf(
            Ref("StatementSegment"),
            Ref("DelimiterSegment", optional=True),
            min_times=1,
        ),
        Dedent,
        "END",
    )


@tsql_dialect.segment()
class TryCatchSegment(BaseSegment):
    """A `TRY/CATCH` block pair.

    https://docs.microsoft.com/en-us/sql/t-sql/language-elements/try-catch-transact-sql?view=sql-server-ver15
    """

    type = "try_catch"
    match_grammar = Sequence(
        "BEGIN",
        "TRY",
        Ref("DelimiterSegment", optional=True),
        Indent,
        AnyNumberOf(
            Sequence(
                Ref("StatementSegment"),
                Ref("DelimiterSegment", optional=True),
            ),
            min_times=1,
        ),
        Dedent,
        "END",
        "TRY",
        "BEGIN",
        "CATCH",
        Ref("DelimiterSegment", optional=True),
        Indent,
        AnyNumberOf(
            Sequence(
                Ref("StatementSegment"),
                Ref("DelimiterSegment", optional=True),
            ),
            min_times=1,
        ),
        Dedent,
        "END",
        "CATCH",
    )


@tsql_dialect.segment()
class BatchSegment(BaseSegment):
    """A segment representing a GO batch within a file or script."""

    type = "batch"
    match_grammar = OneOf(
        # Things that can be bundled
        AnyNumberOf(
            Sequence(
                Ref("StatementSegment"),
                Ref("DelimiterSegment", optional=True),
            ),
            min_times=1,
        ),
        # Things that can't be bundled
        Ref("CreateProcedureStatementSegment"),
    )


@tsql_dialect.segment(replace=True)
class FileSegment(BaseFileSegment):
    """A segment representing a whole file or script.

    We override default as T-SQL allows concept of several
    batches of commands separated by GO as well as usual
    semicolon-separated statement lines.

    This is also the default "root" segment of the dialect,
    and so is usually instantiated directly. It therefore
    has no match_grammar.
    """

    # NB: We don't need a match_grammar here because we're
    # going straight into instantiating it directly usually.
    parse_grammar = Delimited(
        Ref("BatchSegment"),
        delimiter=AnyNumberOf(Ref("BatchDelimiterSegment"), min_times=1),
        allow_gaps=True,
        allow_trailing=True,
    )


@tsql_dialect.segment(replace=True)
class DeleteStatementSegment(BaseSegment):
    """A `DELETE` statement.

    https://docs.microsoft.com/en-us/sql/t-sql/statements/delete-transact-sql?view=sql-server-ver15
    Overriding ANSI to remove StartsWith logic which assumes statements have been delimited
    and to allow for Azure Synapse Analytics-specific DELETE statements
    """

    type = "delete_statement"
    # match grammar. This one makes sense in the context of knowing that it's
    # definitely a statement, we just don't know what type yet.
    match_grammar = Sequence(
        "DELETE",
        Ref("TableReferenceSegment", optional=True),  # Azure Synapse Analytics-specific
        Ref("FromClauseSegment"),
        Ref("WhereClauseSegment", optional=True),
        Ref("DelimiterSegment", optional=True),
    )


@tsql_dialect.segment(replace=True)
class FromClauseSegment(BaseSegment):
    """A `FROM` clause like in `SELECT`.

    NOTE: this is a delimited set of table expressions, with a variable
    number of optional join clauses with those table expressions. The
    delmited aspect is the higher of the two such that the following is
    valid (albeit unusual):

    ```
    SELECT *
    FROM a JOIN b, c JOIN d
    ```

    Overriding ANSI to remove Delimited logic which assumes statements have been delimited
    """

    type = "from_clause"
    match_grammar = Sequence(
        "FROM",
        AnyNumberOf(
            Sequence(
                Ref("FromExpressionSegment"),
                Ref("CommaSegment"),
            ),
        ),
        Ref("FromExpressionSegment"),
        Ref("DelimiterSegment", optional=True),
    )

    get_eventual_aliases = ansi_dialect.get_segment(
        "FromClauseSegment"
    ).get_eventual_aliases


@tsql_dialect.segment(replace=True)
class GroupByClauseSegment(BaseSegment):
    """A `GROUP BY` clause like in `SELECT`.

    Overriding ANSI to remove Delimited logic which assumes statements have been delimited
    """

    type = "groupby_clause"
    match_grammar = Sequence(
        "GROUP",
        "BY",
        Indent,
        OneOf(
            Ref("ColumnReferenceSegment"),
            # Can `GROUP BY 1`
            Ref("NumericLiteralSegment"),
            # Can `GROUP BY coalesce(col, 1)`
            Ref("ExpressionSegment"),
        ),
        AnyNumberOf(
            Ref("CommaSegment"),
            OneOf(
                Ref("ColumnReferenceSegment"),
                # Can `GROUP BY 1`
                Ref("NumericLiteralSegment"),
                # Can `GROUP BY coalesce(col, 1)`
                Ref("ExpressionSegment"),
            ),
        ),
        Dedent,
    )


@tsql_dialect.segment(replace=True)
class HavingClauseSegment(BaseSegment):
    """A `HAVING` clause like in `SELECT`.

    Overriding ANSI to remove StartsWith with greedy terminator
    """

    type = "having_clause"
    match_grammar = Sequence(
        "HAVING",
        Indent,
        OptionallyBracketed(Ref("ExpressionSegment")),
        Dedent,
    )


@tsql_dialect.segment(replace=True)
class OrderByClauseSegment(BaseSegment):
    """A `ORDER BY` clause like in `SELECT`.

    Overriding ANSI to remove StartsWith logic which assumes statements have been delimited
    """

    type = "orderby_clause"
    match_grammar = Sequence(
        "ORDER",
        "BY",
        Indent,
        Sequence(
            OneOf(
                Ref("ColumnReferenceSegment"),
                # Can `ORDER BY 1`
                Ref("NumericLiteralSegment"),
                # Can order by an expression
                Ref("ExpressionSegment"),
            ),
            OneOf("ASC", "DESC", optional=True),
        ),
        AnyNumberOf(
            Sequence(
                Ref("CommaSegment"),
                Sequence(
                    OneOf(
                        Ref("ColumnReferenceSegment"),
                        # Can `ORDER BY 1`
                        Ref("NumericLiteralSegment"),
                        # Can order by an expression
                        Ref("ExpressionSegment"),
                    ),
                    OneOf("ASC", "DESC", optional=True),
                ),
            ),
        ),
        Dedent,
    )


@tsql_dialect.segment()
class RenameStatementSegment(BaseSegment):
    """`RENAME` statement.

    https://docs.microsoft.com/en-us/sql/t-sql/statements/rename-transact-sql?view=aps-pdw-2016-au7
    Azure Synapse Analytics-specific.
    """

    type = "rename_statement"
    match_grammar = Sequence(
        "RENAME",
        "OBJECT",
        Ref("ObjectReferenceSegment"),
        "TO",
        Ref("SingleIdentifierGrammar"),
        Ref("DelimiterSegment", optional=True),
    )


@tsql_dialect.segment(replace=True)
class DropStatementSegment(BaseSegment):
    """A `DROP` statement.

    Overriding ANSI to add optional delimiter.
    """

    type = "drop_statement"
    match_grammar = ansi_dialect.get_segment("DropStatementSegment").match_grammar.copy(
        insert=[
            Ref("DelimiterSegment", optional=True),
        ],
    )


@tsql_dialect.segment(replace=True)
class UpdateStatementSegment(BaseSegment):
    """An `Update` statement.

    UPDATE <table name> SET <set clause list> [ WHERE <search condition> ]
    Overriding ANSI in order to allow for PostTableExpressionGrammar (table hints)
    """

    type = "update_statement"
    match_grammar = Sequence(
        "UPDATE",
        OneOf(Ref("TableReferenceSegment"), Ref("AliasedTableReferenceGrammar")),
        Ref("PostTableExpressionGrammar", optional=True),
        Ref("SetClauseListSegment"),
        Ref("FromClauseSegment", optional=True),
        Ref("WhereClauseSegment", optional=True),
        Ref("DelimiterSegment", optional=True),
    )


@tsql_dialect.segment(replace=True)
class SetClauseListSegment(BaseSegment):
    """set clause list.

    Overriding ANSI to remove Delimited
    """

    type = "set_clause_list"
    match_grammar = Sequence(
        "SET",
        Indent,
        Ref("SetClauseSegment"),
        AnyNumberOf(
            Ref("CommaSegment"),
            Ref("SetClauseSegment"),
        ),
        Dedent,
    )


@tsql_dialect.segment(replace=True)
class SetClauseSegment(BaseSegment):
    """Set clause.

    Overriding ANSI to allow for ExpressionSegment on the right
    """

    type = "set_clause"

    match_grammar = Sequence(
        Ref("ColumnReferenceSegment"),
        Ref("EqualsSegment"),
        Ref("ExpressionSegment"),
    )


@tsql_dialect.segment(replace=True)
class DatePartFunctionNameSegment(BaseSegment):
    """DATEADD function name segment.

    Override to support DATEDIFF as well
    """

    type = "function_name"
    match_grammar = OneOf("DATEADD", "DATEDIFF", "DATEDIFF_BIG", "DATENAME")


@tsql_dialect.segment()
class PrintStatementSegment(BaseSegment):
    """PRINT statement segment."""

    type = "print_statement"
    match_grammar = Sequence(
        "PRINT",
        Ref("ExpressionSegment"),
        Ref("DelimiterSegment", optional=True),
    )


@tsql_dialect.segment()
class OptionClauseSegment(BaseSegment):
    """Query Hint clause.

    https://docs.microsoft.com/en-us/sql/t-sql/queries/hints-transact-sql-query?view=sql-server-ver15
    """

    type = "option_clause"
    match_grammar = Sequence(
        Sequence("OPTION", optional=True),
        Bracketed(
            Ref("QueryHintSegment"),
            AnyNumberOf(
                Ref("CommaSegment"),
                Ref("QueryHintSegment"),
            ),
        ),
    )


@tsql_dialect.segment()
class QueryHintSegment(BaseSegment):
    """Query Hint segment.

    https://docs.microsoft.com/en-us/sql/t-sql/queries/hints-transact-sql-query?view=sql-server-ver15
    """

    type = "query_hint_segment"
    match_grammar = OneOf(
        Sequence(  # Azure Synapse Analytics specific
            "LABEL",
            Ref("EqualsSegment"),
            Ref("QuotedLiteralSegment"),
        ),
        Sequence(
            OneOf("HASH", "ORDER"),
            "GROUP",
        ),
        Sequence(OneOf("MERGE", "HASH", "CONCAT"), "UNION"),
        Sequence(OneOf("LOOP", "MERGE", "HASH"), "JOIN"),
        Sequence("EXPAND", "VIEWS"),
        Sequence(
            OneOf(
                "FAST",
                "MAXDOP",
                "MAXRECURSION",
                "QUERYTRACEON",
                Sequence(
                    OneOf(
                        "MAX_GRANT_PERCENT",
                        "MIN_GRANT_PERCENT",
                    ),
                    Ref("EqualsSegment"),
                ),
            ),
            Ref("NumericLiteralSegment"),
        ),
        Sequence("FORCE", "ORDER"),
        Sequence(
            OneOf("FORCE", "DISABLE"),
            OneOf("EXTERNALPUSHDOWN", "SCALEOUTEXECUTION"),
        ),
        Sequence(
            OneOf(
                "KEEP",
                "KEEPFIXED",
                "ROBUST",
            ),
            "PLAN",
        ),
        "IGNORE_NONCLUSTERED_COLUMNSTORE_INDEX",
        "NO_PERFORMANCE_SPOOL",
        Sequence(
            "OPTIMIZE",
            "FOR",
            OneOf(
                "UNKNOWN",
                Bracketed(
                    Ref("ParameterNameSegment"),
                    OneOf(
                        "UNKNOWN", Sequence(Ref("EqualsSegment"), Ref("LiteralGrammar"))
                    ),
                    AnyNumberOf(
                        Ref("CommaSegment"),
                        Ref("ParameterNameSegment"),
                        OneOf(
                            "UNKNOWN",
                            Sequence(Ref("EqualsSegment"), Ref("LiteralGrammar")),
                        ),
                    ),
                ),
            ),
        ),
        Sequence("PARAMETERIZATION", OneOf("SIMPLE", "FORCED")),
        "RECOMPILE",
        Sequence(
            "USE",
            "HINT",
            Bracketed(
                Ref("QuotedLiteralSegment"),
                AnyNumberOf(Ref("CommaSegment"), Ref("QuotedLiteralSegment")),
            ),
        ),
        Sequence(
            "USE",
            "PLAN",
            OneOf(Ref("QuotedLiteralSegment"), Ref("QuotedLiteralSegmentWithN")),
        ),
        Sequence(
            "TABLE",
            "HINT",
            Ref("ObjectReferenceSegment"),
            Ref("TableHintSegment"),
            AnyNumberOf(
                Ref("CommaSegment"),
                Ref("TableHintSegment"),
            ),
        ),
    )


@tsql_dialect.segment(replace=True)
class PostTableExpressionGrammar(BaseSegment):
    """Table Hint clause.  Overloading the PostTableExpressionGrammar to implement.

    https://docs.microsoft.com/en-us/sql/t-sql/queries/hints-transact-sql-table?view=sql-server-ver15
    """

    match_grammar = Sequence(
        Sequence("WITH", optional=True),
        Bracketed(
            Ref("TableHintSegment"),
            AnyNumberOf(
                Ref("CommaSegment"),
                Ref("TableHintSegment"),
            ),
        ),
    )


@tsql_dialect.segment()
class TableHintSegment(BaseSegment):
    """Table Hint segment.

    https://docs.microsoft.com/en-us/sql/t-sql/queries/hints-transact-sql-table?view=sql-server-ver15
    """

    type = "query_hint_segment"
    match_grammar = OneOf(
        "NOEXPAND",
        Sequence(
            "INDEX",
            Bracketed(
                OneOf(Ref("IndexReferenceSegment"), Ref("NumericLiteralSegment")),
                AnyNumberOf(
                    Ref("CommaSegment"),
                    OneOf(
                        Ref("IndexReferenceSegment"),
                        Ref("NumericLiteralSegment"),
                    ),
                ),
            ),
        ),
        Sequence(
            "INDEX",
            Ref("EqualsSegment"),
            Bracketed(
                OneOf(Ref("IndexReferenceSegment"), Ref("NumericLiteralSegment")),
            ),
        ),
        "KEEPIDENTITY",
        "KEEPDEFAULTS",
        Sequence(
            "FORCESEEK",
            Bracketed(
                Ref("IndexReferenceSegment"),
                Bracketed(
                    Ref("SingleIdentifierGrammar"),
                    AnyNumberOf(Ref("CommaSegment"), Ref("SingleIdentifierGrammar")),
                ),
                optional=True,
            ),
        ),
        "FORCESCAN",
        "HOLDLOCK",
        "IGNORE_CONSTRAINTS",
        "IGNORE_TRIGGERS",
        "NOLOCK",
        "NOWAIT",
        "PAGLOCK",
        "READCOMMITTED",
        "READCOMMITTEDLOCK",
        "READPAST",
        "READUNCOMMITTED",
        "REPEATABLEREAD",
        "ROWLOCK",
        "SERIALIZABLE",
        "SNAPSHOT",
        Sequence(
            "SPATIAL_WINDOW_MAX_CELLS",
            Ref("EqualsSegment"),
            Ref("NumericLiteralSegment"),
        ),
        "TABLOCK",
        "TABLOCKX",
        "UPDLOCK",
        "XLOCK",
    )


@tsql_dialect.segment(replace=True)
class SetOperatorSegment(BaseSegment):
    """A set operator such as Union, Except or Intersect.

    Override ANSI to remove TSQL non-keyword MINUS.
    """

    type = "set_operator"
    match_grammar = OneOf(
        Sequence("UNION", OneOf("DISTINCT", "ALL", optional=True)),
        "INTERSECT",
        "EXCEPT",
    )


@tsql_dialect.segment(replace=True)
class SetExpressionSegment(BaseSegment):
    """A set expression with either Union, Minus, Except or Intersect.

    Overriding ANSI to include OPTION clause.
    """

    type = "set_expression"
    # match grammar
    match_grammar = Sequence(
        Ref("NonSetSelectableGrammar"),
        AnyNumberOf(
            Sequence(
                Ref("SetOperatorSegment"),
                Ref("NonSetSelectableGrammar"),
            ),
            min_times=1,
        ),
        Ref("OrderByClauseSegment", optional=True),
        Ref("OptionClauseSegment", optional=True),
        Ref("DelimiterSegment", optional=True),
    )


@tsql_dialect.segment()
class ExecuteScriptSegment(BaseSegment):
    """`EXECUTE` statement.

    Matching segment name and type from exasol.
    https://docs.microsoft.com/en-us/sql/t-sql/language-elements/execute-transact-sql?view=sql-server-ver15
    """

    type = "execute_script_statement"
    match_grammar = Sequence(
        OneOf("EXEC", "EXECUTE"),
        Ref("ObjectReferenceSegment"),
        Sequence(
            Sequence(Ref("ParameterNameSegment"), Ref("EqualsSegment"), optional=True),
            OneOf(
                "DEFAULT",
                Ref("LiteralGrammar"),
                Ref("ParameterNameSegment"),
                Ref("SingleIdentifierGrammar"),
            ),
            Sequence("OUTPUT", optional=True),
            AnyNumberOf(
                Ref("CommaSegment"),
                Sequence(
                    Ref("ParameterNameSegment"), Ref("EqualsSegment"), optional=True
                ),
                OneOf(
                    "DEFAULT",
                    Ref("LiteralGrammar"),
                    Ref("ParameterNameSegment"),
                    Ref("SingleIdentifierGrammar"),
                ),
                Sequence("OUTPUT", optional=True),
            ),
            optional=True,
        ),
        Ref("DelimiterSegment", optional=True),
    )


@tsql_dialect.segment(replace=True)
class CreateSchemaStatementSegment(BaseSegment):
    """A `CREATE SCHEMA` statement.

    Overriding ANSI to allow for AUTHORIZATION clause
    https://docs.microsoft.com/en-us/sql/t-sql/statements/create-schema-transact-sql?view=sql-server-ver15

    Not yet implemented: proper schema_element parsing.
    Once we have an AccessStatementSegment that works for TSQL, this definition should be tweaked to include schema elements.
    """

    type = "create_schema_statement"
    match_grammar = Sequence(
        "CREATE",
        "SCHEMA",
        Ref("SchemaReferenceSegment"),
        Sequence(
            "AUTHORIZATION",
            Ref("SingleIdentifierGrammar"),
            optional=True,
        ),
        Ref(
            "DelimiterSegment",
            optional=True,
        ),
    )


@tsql_dialect.segment()
class MergeStatementSegment(BaseSegment):
    """`MERGE` statement.

    https://docs.microsoft.com/en-us/sql/t-sql/statements/merge-transact-sql?view=sql-server-ver15
    """

    type = "merge_statement"

    match_grammar = Sequence(
        "MERGE",
        Sequence(
            "TOP",
            OptionallyBracketed(Ref("ExpressionSegment")),
            Sequence("PERCENT", optional=True),
            optional=True,
        ),
        Sequence("INTO", optional=True),
        Indent,
        OneOf(
            Ref("TableReferenceSegment"),
            Ref("AliasedTableReferenceGrammar"),
            Sequence(
                Ref("TableReferenceSegment"),
                Ref("PostTableExpressionGrammar", optional=True),
                Ref("AliasExpressionSegment", optional=True),
            ),
        ),
        Dedent,
        "USING",
        Indent,
        OneOf(
            Sequence(
                Ref("TableReferenceSegment"),
                Ref("AliasExpressionSegment", optional=True),
            ),
            Sequence(
                OptionallyBracketed(
                    Ref("UnorderedSelectStatementSegment"),
                ),
                Ref("AliasExpressionSegment", optional=True),
                Ref("BracketedColumnReferenceListGrammar", optional=True),
            ),
        ),
        Dedent,
        Ref("JoinOnConditionSegment"),
        AnyNumberOf(
            Ref("MergeMatchedClauseSegment"),
            Ref("MergeNotMatchedClauseSegment"),
            min_times=1,
        ),
        Ref("OutputClauseSegment", optional=True),
        Ref("OptionClauseSegment", optional=True),
        AnyNumberOf(Ref("DelimiterSegment"), optional=True),
    )


@tsql_dialect.segment()
class MergeMatchedClauseSegment(BaseSegment):
    """The `WHEN MATCHED` clause within a `MERGE` statement."""

    type = "merge_when_matched_clause"

    match_grammar = Sequence(
        "WHEN",
        "MATCHED",
        Sequence(
            "AND",
            Ref("ExpressionSegment"),
            optional=True,
        ),
        Indent,
        "THEN",
        OneOf(
            Ref("MergeUpdateClauseSegment"),
            Ref("MergeDeleteClauseSegment"),
        ),
        Dedent,
    )


@tsql_dialect.segment()
class MergeNotMatchedClauseSegment(BaseSegment):
    """The `WHEN NOT MATCHED` clause within a `MERGE` statement."""

    type = "merge_when_not_matched_clause"

    match_grammar = OneOf(
        Sequence(
            "WHEN",
            "NOT",
            "MATCHED",
            Sequence("BY", "TARGET", optional=True),
            Sequence("AND", Ref("ExpressionSegment"), optional=True),
            Indent,
            "THEN",
            Ref("MergeInsertClauseSegment"),
            Dedent,
        ),
        Sequence(
            "WHEN",
            "NOT",
            "MATCHED",
            "BY",
            "SOURCE",
            Sequence("AND", Ref("ExpressionSegment"), optional=True),
            Indent,
            "THEN",
            OneOf(
                Ref("MergeUpdateClauseSegment"),
                Ref("MergeDeleteClauseSegment"),
            ),
            Dedent,
        ),
    )


@tsql_dialect.segment()
class MergeUpdateClauseSegment(BaseSegment):
    """`UPDATE` clause within the `MERGE` statement."""

    type = "merge_update_clause"
    match_grammar = Sequence(
        "UPDATE",
        Ref("SetClauseListSegment"),
    )


@tsql_dialect.segment()
class MergeDeleteClauseSegment(BaseSegment):
    """`DELETE` clause within the `MERGE` statement."""

    type = "merge_delete_clause"
    match_grammar = Sequence(
        "DELETE",
    )


@tsql_dialect.segment()
class MergeInsertClauseSegment(BaseSegment):
    """`INSERT` clause within the `MERGE` statement."""

    type = "merge_insert_clause"
    match_grammar = Sequence(
        "INSERT",
        Indent,
        Ref("BracketedColumnReferenceListGrammar", optional=True),
        Dedent,
        "VALUES",
        Indent,
        OneOf(
            Bracketed(
                Delimited(
                    AnyNumberOf(
                        Ref("ExpressionSegment"),
                    ),
                ),
            ),
            Sequence(
                "DEFAULT",
                "VALUES",
            ),
        ),
        Dedent,
    )


@tsql_dialect.segment()
class OutputClauseSegment(BaseSegment):
    """OUTPUT Clause used within DELETE, INSERT, UPDATE, MERGE.

    https://docs.microsoft.com/en-us/sql/t-sql/queries/output-clause-transact-sql?view=sql-server-ver15
    """

    type = "output_clause"
    match_grammar = AnyNumberOf(
        Sequence(
            "OUTPUT",
            Indent,
            Delimited(
                AnyNumberOf(
                    Ref("WildcardExpressionSegment"),
                    Sequence(
                        Ref("BaseExpressionElementGrammar"),
                        Ref("AliasExpressionSegment", optional=True),
                    ),
                    Ref("SingleIdentifierGrammar"),
                ),
            ),
            Dedent,
            Sequence(
                "INTO",
                Indent,
                Ref("TableReferenceSegment"),
                Bracketed(
                    Delimited(
                        Ref("ColumnReferenceSegment"),
                    ),
                    optional=True,
                ),
                Dedent,
                optional=True,
            ),
        ),
    )


@tsql_dialect.segment()
class ThrowStatementSegment(BaseSegment):
    """A THROW statement.

    https://docs.microsoft.com/en-us/sql/t-sql/language-elements/throw-transact-sql?view=sql-server-ver15
    """

    type = "throw_statement"
    match_grammar = Sequence(
        "THROW",
        Sequence(
            OneOf(
                # error_number
                Ref("NumericLiteralSegment"),
                Ref("ParameterNameSegment"),
            ),
            Ref("CommaSegment"),
            OneOf(
                # message
                Ref("QuotedLiteralSegment"),
                Ref("QuotedLiteralSegmentWithN"),
                Ref("ParameterNameSegment"),
            ),
            Ref("CommaSegment"),
            OneOf(
                # state
                Ref("NumericLiteralSegment"),
                Ref("ParameterNameSegment"),
            ),
            optional=True,
        ),
    )


@tsql_dialect.segment(replace=True)
class WindowSpecificationSegment(BaseSegment):
    """Window specification within OVER(...).

    Overriding ANSI to remove window name option not supported by TSQL
    """

    type = "window_specification"
    match_grammar = Sequence(
        Ref("PartitionClauseSegment", optional=True),
        Ref("OrderByClauseSegment", optional=True),
        Ref("FrameClauseSegment", optional=True),
        optional=True,
        ephemeral_name="OverClauseContent",
    )<|MERGE_RESOLUTION|>--- conflicted
+++ resolved
@@ -154,8 +154,6 @@
             anti_template=r"^(" + r"|".join(dialect.sets("reserved_keywords")) + r")$",
         )
     ),
-<<<<<<< HEAD
-=======
     # Overring ANSI BaseExpressionElement to remove Interval Expression Segment
     BaseExpressionElementGrammar=OneOf(
         Ref("LiteralGrammar"),
@@ -164,39 +162,6 @@
         Ref("ColumnReferenceSegment"),
         Ref("ExpressionSegment"),
     ),
-    ComparisonOperatorGrammar=OneOf(
-        Ref("EqualsSegment"),
-        Ref("GreaterThanSegment"),
-        Ref("LessThanSegment"),
-        Ref("GreaterThanOrEqualToSegment"),
-        Ref("LessThanOrEqualToSegment"),
-        Ref("NotEqualToSegment_a"),
-        Ref("NotEqualToSegment_b"),
-        Ref("LikeOperatorSegment"),
-        Ref("NotGreaterThanSegment"),
-        Ref("NotLessThanSegment"),
-        # TSQL allows for whitespace between the parts of a comparison operator
-        Sequence(
-            Ref("GreaterThanSegment"),
-            Ref("EqualsSegment"),
-        ),
-        Sequence(
-            Ref("LessThanSegment"),
-            OneOf(
-                Ref("EqualsSegment"),
-                Ref("GreaterThanSegment"),
-            ),
-        ),
-        Sequence(
-            Ref("NotSegment"),
-            OneOf(
-                Ref("EqualsSegment"),
-                Ref("LessThanSegment"),
-                Ref("GreaterThanSegment"),
-            ),
-        ),
-    ),
->>>>>>> 5eee5d94
     SingleIdentifierGrammar=OneOf(
         Ref("NakedIdentifierSegment"),
         Ref("QuotedIdentifierSegment"),
