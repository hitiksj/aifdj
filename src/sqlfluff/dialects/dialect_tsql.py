--- conflicted
+++ resolved
@@ -4422,7 +4422,26 @@
     )
 
 
-<<<<<<< HEAD
+class SamplingExpressionSegment(ansi.SamplingExpressionSegment):
+    """Override ANSI to use TSQL TABLESAMPLE expression."""
+
+    type = "sample_expression"
+    match_grammar: Matchable = Sequence(
+        "TABLESAMPLE",
+        Sequence("SYSTEM", optional=True),
+        Bracketed(
+            Sequence(
+                Ref("NumericLiteralSegment"), OneOf("PERCENT", "ROWS", optional=True)
+            )
+        ),
+        Sequence(
+            OneOf("REPEATABLE"),
+            Bracketed(Ref("NumericLiteralSegment")),
+            optional=True,
+        ),
+    )
+
+
 class TemporalQuerySegement(BaseSegment):
     """A segment that allows Temporal Queries to be run.
 
@@ -4462,23 +4481,5 @@
                     )
                 ),
             ),
-=======
-class SamplingExpressionSegment(ansi.SamplingExpressionSegment):
-    """Override ANSI to use TSQL TABLESAMPLE expression."""
-
-    type = "sample_expression"
-    match_grammar: Matchable = Sequence(
-        "TABLESAMPLE",
-        Sequence("SYSTEM", optional=True),
-        Bracketed(
-            Sequence(
-                Ref("NumericLiteralSegment"), OneOf("PERCENT", "ROWS", optional=True)
-            )
-        ),
-        Sequence(
-            OneOf("REPEATABLE"),
-            Bracketed(Ref("NumericLiteralSegment")),
-            optional=True,
->>>>>>> 9171c8d5
         ),
     )