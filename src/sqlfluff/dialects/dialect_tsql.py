--- conflicted
+++ resolved
@@ -334,11 +334,8 @@
             Ref("BeginEndSegment"),
             Ref("TryCatchSegment"),
             Ref("MergeStatementSegment"),
-<<<<<<< HEAD
             Ref("ThrowStatementSegment"),
-=======
             Ref("ReturnStatementSegment"),
->>>>>>> b49e00da
         ],
     )
 
