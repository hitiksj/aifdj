--- conflicted
+++ resolved
@@ -20,12 +20,8 @@
     StartsWith,
     OptionallyBracketed,
     Dedent,
-<<<<<<< HEAD
-=======
-    AnyNumberOf,
     BaseFileSegment,
     Indent,
->>>>>>> cf8d3060
 )
 
 from sqlfluff.core.dialects import load_raw_dialect
