"""The MySQL dialect.

For now the only change is the parsing of comments.
https://dev.mysql.com/doc/refman/8.0/en/differences-from-ansi.html
"""

from sqlfluff.core.parser import (
    BaseSegment,
    Ref,
    AnyNumberOf,
    Sequence,
    OneOf,
    Bracketed,
    RegexLexer,
    CommentSegment,
    NamedParser,
    CodeSegment,
    StringParser,
    SymbolSegment,
    Delimited,
    RegexParser,
    Anything,
)
from sqlfluff.core.dialects import load_raw_dialect

ansi_dialect = load_raw_dialect("ansi")
mysql_dialect = ansi_dialect.copy_as("mysql")

mysql_dialect.patch_lexer_matchers(
    [
        RegexLexer(
            "inline_comment",
            r"(-- |#)[^\n]*",
            CommentSegment,
            segment_kwargs={"trim_start": ("-- ", "#")},
        )
    ]
)

# Reserve USE, FORCE & IGNORE
mysql_dialect.sets("unreserved_keywords").difference_update(
    [
        "FORCE",
        "IGNORE",
        "USE",
        "SQL_BUFFER_RESULT",
        "SQL_NO_CACHE",
        "SQL_CACHE",
        "DUMPFILE",
        "SKIP",
        "LOCKED",
        "CLASS_ORIGIN",
        "SUBCLASS_ORIGIN",
        "RETURNED_SQLSTATE",
        "MESSAGE_TEXT",
        "MYSQL_ERRNO",
        "CONSTRAINT_CATALOG",
        "CONSTRAINT_SCHEMA",
        "CONSTRAINT_NAME",
        "CATALOG_NAME",
        "SCHEMA_NAME",
        "TABLE_NAME",
        "COLUMN_NAME",
        "CURSOR_NAME",
        "STACKED",
    ]
)
mysql_dialect.sets("reserved_keywords").update(
    [
        "HELP",
        "FORCE",
        "IGNORE",
        "USE",
        "SQL_BUFFER_RESULT",
        "SQL_NO_CACHE",
        "SQL_CACHE",
        "DUMPFILE",
        "SKIP",
        "LOCKED",
        "CLASS_ORIGIN",
        "SUBCLASS_ORIGIN",
        "RETURNED_SQLSTATE",
        "MESSAGE_TEXT",
        "MYSQL_ERRNO",
        "CONSTRAINT_CATALOG",
        "CONSTRAINT_SCHEMA",
        "CONSTRAINT_NAME",
        "CATALOG_NAME",
        "SCHEMA_NAME",
        "TABLE_NAME",
        "COLUMN_NAME",
        "CURSOR_NAME",
        "STACKED",
        "ALGORITHM",
        "LOCK",
        "DEFAULT",
        "INPLACE",
        "COPY",
        "NONE",
        "SHARED",
        "EXCLUSIVE",
        "MASTER",
    ]
)

mysql_dialect.replace(
    QuotedIdentifierSegment=NamedParser(
        "back_quote",
        CodeSegment,
        name="quoted_identifier",
        type="identifier",
        trim_chars=("`",),
    ),
    LiteralGrammar=ansi_dialect.get_grammar("LiteralGrammar").copy(
        insert=[
            Ref("DoubleQuotedLiteralSegment"),
        ]
    ),
    FromClauseTerminatorGrammar=ansi_dialect.get_grammar(
        "FromClauseTerminatorGrammar"
    ).copy(
        insert=[
            Ref("IndexHintClauseSegment"),
            Ref("SelectPartitionClauseSegment"),
            Ref("ForClauseSegment"),
            Ref("SetOperatorSegment"),
            Ref("WithNoSchemaBindingClauseSegment"),
        ]
    ),
    BaseExpressionElementGrammar=ansi_dialect.get_grammar(
        "BaseExpressionElementGrammar"
    ).copy(
        insert=[
            Ref("SessionVariableNameSegment"),
            Ref("LocalVariableNameSegment"),
        ]
    ),
    DateTimeLiteralGrammar=Sequence(
        # MySQL does not require the keyword to be specified:
        # https://dev.mysql.com/doc/refman/8.0/en/date-and-time-literals.html
        OneOf(
            "DATE",
            "TIME",
            "TIMESTAMP",
            "DATETIME",
            "INTERVAL",
            optional=True,
        ),
        OneOf(
            Ref("QuotedLiteralSegment"),
            Ref("NumericLiteralSegment"),
        ),
    ),
)

mysql_dialect.add(
    DoubleQuotedLiteralSegment=NamedParser(
        "double_quote",
        CodeSegment,
        name="quoted_literal",
        type="literal",
        trim_chars=('"',),
    ),
    AtSignLiteralSegment=NamedParser(
        "atsign",
        CodeSegment,
        name="atsign_literal",
        type="literal",
        trim_chars=("@",),
    ),
)


@mysql_dialect.segment(replace=True)
class ColumnDefinitionSegment(BaseSegment):
    """A column definition, e.g. for CREATE TABLE or ALTER TABLE."""

    type = "column_definition"
    match_grammar = Sequence(
        Ref("SingleIdentifierGrammar"),  # Column name
        OneOf(  # Column type
            # DATETIME and TIMESTAMP take special logic
            AnyNumberOf(
                Ref("DatatypeSegment"),
                max_times=1,
                min_times=1,
                exclude=OneOf("DATETIME", "TIMESTAMP"),
            ),
            Sequence(
                OneOf("DATETIME", "TIMESTAMP"),
                Sequence(
                    Bracketed(Ref("NumericLiteralSegment"), optional=True),
                    optional=True,
                ),
                Sequence(Sequence("NOT", optional=True), "NULL", optional=True),
                Sequence("DEFAULT", optional=True),
                OneOf(
                    Sequence(
                        "CURRENT_TIMESTAMP",
                        Sequence(
                            Bracketed(Ref("NumericLiteralSegment")),
                            optional=True,
                        ),
                    ),
                    Ref("NumericLiteralSegment"),
                    Ref("QuotedLiteralSegment"),
                    optional=True,
                ),
                Sequence(
                    Sequence("ON", "UPDATE", optional=True),
                    "CURRENT_TIMESTAMP",
                    Sequence(
                        Bracketed(Ref("NumericLiteralSegment")),
                        optional=True,
                    ),
                    optional=True,
                ),
            ),
        ),
        Bracketed(Anything(), optional=True),  # For types like VARCHAR(100)
        AnyNumberOf(
            Ref("ColumnConstraintSegment", optional=True),
        ),
    )


@mysql_dialect.segment(replace=True)
class CreateTableStatementSegment(
    ansi_dialect.get_segment("CreateTableStatementSegment")  # type: ignore
):
    """Create table segment.

    https://dev.mysql.com/doc/refman/8.0/en/create-table.html
    """

    match_grammar = ansi_dialect.get_segment(
        "CreateTableStatementSegment"
    ).match_grammar.copy(
        insert=[
            AnyNumberOf(
                Sequence(
                    Ref.keyword("DEFAULT", optional=True),
                    Ref("ParameterNameSegment"),
                    Ref("EqualsSegment"),
                    OneOf(Ref("LiteralGrammar"), Ref("ParameterNameSegment")),
                ),
            ),
        ],
    )


@mysql_dialect.segment(replace=True)
class TableConstraintSegment(BaseSegment):
    """A table constraint, e.g. for CREATE TABLE."""

    type = "table_constraint_segment"
    # Later add support for CHECK constraint, others?
    # e.g. CONSTRAINT constraint_1 PRIMARY KEY(column_1)
    match_grammar = Sequence(
        Sequence(  # [ CONSTRAINT <Constraint name> ]
            "CONSTRAINT", Ref("ObjectReferenceSegment"), optional=True
        ),
        OneOf(
            Sequence(  # UNIQUE [INDEX | KEY] [index_name] ( column_name [, ... ] )
                "UNIQUE",
                OneOf("INDEX", "KEY", optional=True),
                Ref("ObjectReferenceSegment", optional=True),
                Ref("BracketedColumnReferenceListGrammar"),
                # Later add support for index_parameters?
            ),
            Sequence(  # PRIMARY KEY ( column_name [, ... ] ) index_parameters
                Ref("PrimaryKeyGrammar"),
                # Columns making up PRIMARY KEY constraint
                Ref("BracketedColumnReferenceListGrammar"),
                # Later add support for index_parameters?
            ),
            Sequence(  # FOREIGN KEY ( column_name [, ... ] )
                # REFERENCES reftable [ ( refcolumn [, ... ] ) ]
                Ref("ForeignKeyGrammar"),
                # Local columns making up FOREIGN KEY constraint
                Ref("BracketedColumnReferenceListGrammar"),
                "REFERENCES",
                Ref("ColumnReferenceSegment"),
                # Foreign columns making up FOREIGN KEY constraint
                Ref("BracketedColumnReferenceListGrammar"),
                # Later add support for [MATCH FULL/PARTIAL/SIMPLE] ?
                # Later add support for [ ON DELETE/UPDATE action ] ?
            ),
        ),
    )


mysql_dialect.add(
    DoubleForwardSlashSegment=StringParser(
        "//", SymbolSegment, name="doubleforwardslash", type="statement_terminator"
    ),
    DoubleDollarSignSegment=StringParser(
        "$$", SymbolSegment, name="doubledollarsign", type="statement_terminator"
    ),
    AtSignSignSegment=StringParser(
        "@", SymbolSegment, name="atsign", type="user_designator"
    ),
    OutputParameterSegment=StringParser(
        "OUT", SymbolSegment, name="inputparameter", type="parameter_direction"
    ),
    InputParameterSegment=StringParser(
        "IN", SymbolSegment, name="outputparameter", type="parameter_direction"
    ),
    InputOutputParameterSegment=StringParser(
        "INOUT", SymbolSegment, name="inputoutputparameter", type="parameter_direction"
    ),
    ProcedureParameterGrammar=OneOf(
        Sequence(
            OneOf(
                Ref("OutputParameterSegment"),
                Ref("InputParameterSegment"),
                Ref("InputOutputParameterSegment"),
                optional=True,
            ),
            Ref("ParameterNameSegment", optional=True),
            Ref("DatatypeSegment"),
        ),
        Ref("DatatypeSegment"),
    ),
    LocalVariableNameSegment=RegexParser(
        r"`?[a-zA-Z0-9_]*`?",
        CodeSegment,
        name="declared_variable",
        type="variable",
    ),
    SessionVariableNameSegment=RegexParser(
        r"[@][a-zA-Z0-9_]*",
        CodeSegment,
        name="declared_variable",
        type="variable",
    ),
)

mysql_dialect.replace(
    DelimiterSegment=OneOf(Ref("SemicolonSegment"), Ref("TildeSegment")),
    TildeSegment=StringParser(
        "~", SymbolSegment, name="tilde", type="statement_terminator"
    ),
    ParameterNameSegment=RegexParser(
        r"`?[A-Za-z0-9_]*`?", CodeSegment, name="parameter", type="parameter"
    ),
    SingleIdentifierGrammar=ansi_dialect.get_grammar("SingleIdentifierGrammar").copy(
        insert=[Ref("SessionVariableNameSegment")]
    ),
)

mysql_dialect.insert_lexer_matchers(
    [
        RegexLexer(
            "atsign",
            r"[@][a-zA-Z0-9_]*",
            CodeSegment,
        ),
    ],
    before="code",
)


@mysql_dialect.segment()
class DeclareStatement(BaseSegment):
    """DECLARE statement.

    https://dev.mysql.com/doc/refman/8.0/en/declare-local-variable.html
    https://dev.mysql.com/doc/refman/8.0/en/declare-handler.html
    https://dev.mysql.com/doc/refman/8.0/en/declare-condition.html
    https://dev.mysql.com/doc/refman/8.0/en/declare-cursor.html
    """

    type = "declare_statement"

    match_grammar = OneOf(
        Sequence(
            "DECLARE",
            Ref("NakedIdentifierSegment"),
            "CURSOR",
            "FOR",
            Ref("StatementSegment"),
        ),
        Sequence(
            "DECLARE",
            OneOf("CONTINUE", "EXIT", "UNDO"),
            "HANDLER",
            "FOR",
            OneOf(
                "SQLEXCEPTION",
                "SQLWARNING",
                Sequence("NOT", "FOUND"),
                Sequence(
                    "SQLSTATE",
                    Ref.keyword("VALUE", optional=True),
                    Ref("QuotedLiteralSegment"),
                ),
                OneOf(
                    Ref("QuotedLiteralSegment"),
                    Ref("NumericLiteralSegment"),
                    Ref("NakedIdentifierSegment"),
                ),
            ),
            Sequence(Ref("StatementSegment")),
        ),
        Sequence(
            "DECLARE",
            Ref("NakedIdentifierSegment"),
            "CONDITION",
            "FOR",
            OneOf(Ref("QuotedLiteralSegment"), Ref("NumericLiteralSegment")),
        ),
        Sequence(
            "DECLARE",
            Ref("LocalVariableNameSegment"),
            Ref("DatatypeSegment"),
            Sequence(
                Ref.keyword("DEFAULT"),
                OneOf(
                    Ref("QuotedLiteralSegment"),
                    Ref("NumericLiteralSegment"),
                    Ref("FunctionSegment"),
                ),
                optional=True,
            ),
        ),
    )


@mysql_dialect.segment(replace=True)
class StatementSegment(ansi_dialect.get_segment("StatementSegment")):  # type: ignore
    """Overriding StatementSegment to allow for additional segment parsing."""

    parse_grammar = ansi_dialect.get_segment("StatementSegment").parse_grammar.copy(
        insert=[
            Ref("DelimiterStatement"),
            Ref("CreateProcedureStatementSegment"),
            Ref("DeclareStatement"),
            Ref("SetAssignmentStatementSegment"),
            Ref("IfExpressionStatement"),
            Ref("WhileStatementSegment"),
            Ref("IterateStatementSegment"),
            Ref("RepeatStatementSegment"),
            Ref("LoopStatementSegment"),
            Ref("CallStoredProcedureSegment"),
            Ref("PrepareSegment"),
            Ref("ExecuteSegment"),
            Ref("DeallocateSegment"),
            Ref("GetDiagnosticsSegment"),
            Ref("ResignalSegment"),
            Ref("CursorOpenCloseSegment"),
            Ref("CursorFetchSegment"),
            Ref("AlterTableStatementSegment"),
<<<<<<< HEAD
            Ref("ResetMasterStatementSegment"),
=======
            Ref("PurgeBinaryLogsStatementSegment"),
            Ref("HelpStatementSegment"),
>>>>>>> e2a2da70
        ],
    )


@mysql_dialect.segment()
class DelimiterStatement(BaseSegment):
    """DELIMITER statement."""

    type = "delimiter_statement"

    match_grammar = Ref.keyword("DELIMITER")


@mysql_dialect.segment()
class CreateProcedureStatementSegment(BaseSegment):
    """A `CREATE PROCEDURE` statement.

    https://dev.mysql.com/doc/refman/8.0/en/create-procedure.html
    """

    type = "create_procedure_statement"

    match_grammar = Sequence(
        "CREATE",
        Ref("DefinerSegment", optional=True),
        "PROCEDURE",
        Ref("FunctionNameSegment"),
        Ref("ProcedureParameterListGrammar", optional=True),
        Ref("CommentClauseSegment", optional=True),
        Ref("CharacteristicStatement", optional=True),
        Ref("FunctionDefinitionGrammar"),
    )


@mysql_dialect.segment(replace=True)
class FunctionDefinitionGrammar(BaseSegment):
    """This is the body of a `CREATE FUNCTION` statement."""

    match_grammar = Ref("TransactionStatementSegment")


@mysql_dialect.segment()
class CharacteristicStatement(BaseSegment):
    """A Characteristics statement for functions/procedures."""

    type = "characteristic_statement"

    match_grammar = Sequence(
        OneOf("DETERMINISTIC", Sequence("NOT", "DETERMINISTIC")),
        Sequence("LANGUAGE", "SQL", optional=True),
        OneOf(
            Sequence("CONTAINS", "SQL", optional=True),
            Sequence("NO", "SQL", optional=True),
            Sequence("READS", "SQL", "DATA", optional=True),
            Sequence("MODIFIES", "SQL", "DATA", optional=True),
            optional=True,
        ),
        Sequence("SQL", "SECURITY", OneOf("DEFINER", "INVOKER"), optional=True),
    )


@mysql_dialect.segment(replace=True)
class CreateFunctionStatementSegment(BaseSegment):
    """A `CREATE FUNCTION` statement.

    https://dev.mysql.com/doc/refman/8.0/en/create-procedure.html
    """

    type = "create_function_statement"

    match_grammar = Sequence(
        "CREATE",
        Ref("DefinerSegment", optional=True),
        "FUNCTION",
        Ref("FunctionNameSegment"),
        Ref("FunctionParameterListGrammar", optional=True),
        Sequence(
            "RETURNS",
            Ref("DatatypeSegment"),
        ),
        Ref("CommentClauseSegment", optional=True),
        Ref("CharacteristicStatement"),
        Ref("FunctionDefinitionGrammar"),
    )


@mysql_dialect.segment(replace=True)
class AlterTableStatementSegment(BaseSegment):
    """An `ALTER TABLE .. ALTER COLUMN` statement.

    Overriding ANSI to add `CHANGE COLUMN` and `DROP COLUMN` support.

    https://dev.mysql.com/doc/refman/8.0/en/alter-table.html

    """

    type = "alter_table_statement"
    match_grammar = Sequence(
        "ALTER",
        "TABLE",
        Ref("TableReferenceSegment"),
        Delimited(
            OneOf(
                # Table options
                Sequence(
                    Ref("ParameterNameSegment"),
                    Ref("EqualsSegment", optional=True),
                    OneOf(Ref("LiteralGrammar"), Ref("NakedIdentifierSegment")),
                ),
                # Add things
                Sequence(
                    OneOf("ADD", "MODIFY"),
                    Ref.keyword("COLUMN", optional=True),
                    Ref("ColumnDefinitionSegment"),
                    OneOf(
                        Sequence(
                            OneOf("FIRST", "AFTER"), Ref("ColumnReferenceSegment")
                        ),
                        # Bracketed Version of the same
                        Ref("BracketedColumnReferenceListGrammar"),
                        optional=True,
                    ),
                ),
                # Change column
                Sequence(
                    "CHANGE",
                    Ref.keyword("COLUMN", optional=True),
                    Ref("ColumnReferenceSegment"),
                    Ref("ColumnDefinitionSegment"),
                    OneOf(
                        Sequence(
                            OneOf(
                                "FIRST",
                                Sequence("AFTER", Ref("ColumnReferenceSegment")),
                            ),
                        ),
                        optional=True,
                    ),
                ),
                # Drop column
                Sequence(
                    "DROP",
                    Ref.keyword("COLUMN", optional=True),
                    Ref("ColumnReferenceSegment"),
                ),
                # Rename
                Sequence(
                    "RENAME",
                    OneOf("AS", "TO", optional=True),
                    Ref("TableReferenceSegment"),
                ),
            ),
        ),
    )


@mysql_dialect.segment(replace=True)
class DropStatementSegment(BaseSegment):
    """A `DROP` statement."""

    type = "drop_statement"

    match_grammar = Sequence(
        "DROP",
        OneOf(
            "TABLE",
            "VIEW",
            "USER",
            "FUNCTION",
            "PROCEDURE",
        ),
        Ref("IfExistsGrammar", optional=True),
        Ref("TableReferenceSegment"),
    )


@mysql_dialect.segment()
class ProcedureParameterListGrammar(BaseSegment):
    """The parameters for a procedure ie. `(in/out/inout name datatype)`."""

    match_grammar = Bracketed(
        Delimited(
            Ref("ProcedureParameterGrammar"),
            delimiter=Ref("CommaSegment"),
            optional=True,
        ),
    )


@mysql_dialect.segment()
class SetAssignmentStatementSegment(BaseSegment):
    """A `SET` statement.

    https://dev.mysql.com/doc/refman/8.0/en/set-variable.html
    """

    type = "set_statement"

    match_grammar = Sequence(
        "SET",
        OneOf(Ref("SessionVariableNameSegment"), Ref("LocalVariableNameSegment")),
        Ref("EqualsSegment"),
        AnyNumberOf(
            Ref("QuotedLiteralSegment"),
            Ref("DoubleQuotedLiteralSegment"),
            Ref("SessionVariableNameSegment"),
            Ref("LocalVariableNameSegment"),
            Ref("FunctionSegment"),
            Ref("ArithmeticBinaryOperatorGrammar"),
        ),
    )


@mysql_dialect.segment(replace=True)
class TransactionStatementSegment(BaseSegment):
    """A `COMMIT`, `ROLLBACK` or `TRANSACTION` statement.

    https://dev.mysql.com/doc/refman/8.0/en/commit.html
    https://dev.mysql.com/doc/refman/8.0/en/begin-end.html
    """

    type = "transaction_statement"

    match_grammar = OneOf(
        Sequence("START", "TRANSACTION"),
        Sequence(
            Sequence(
                Ref("SingleIdentifierGrammar"), Ref("ColonSegment"), optional=True
            ),
            Sequence(
                "BEGIN",
                Ref.keyword("WORK", optional=True),
                Ref("StatementSegment"),
            ),
        ),
        Sequence(
            "LEAVE",
            Ref("SingleIdentifierGrammar", optional=True),
        ),
        Sequence(
            "COMMIT",
            Ref.keyword("WORK", optional=True),
            Sequence("AND", Ref.keyword("NO", optional=True), "CHAIN", optional=True),
        ),
        Sequence(
            "ROLLBACK",
            Ref.keyword("WORK", optional=True),
        ),
        Sequence(
            "END",
            Ref("SingleIdentifierGrammar", optional=True),
        ),
    )


@mysql_dialect.segment()
class IfExpressionStatement(BaseSegment):
    """IF-THEN-ELSE-ELSEIF-END IF statement.

    https://dev.mysql.com/doc/refman/8.0/en/if.html
    """

    type = "if_then_statement"

    match_grammar = AnyNumberOf(
        Sequence(
            "IF",
            Ref("ExpressionSegment"),
            "THEN",
            Ref("StatementSegment"),
        ),
        Sequence(
            "ELSEIF",
            Ref("ExpressionSegment"),
            "THEN",
            Ref("StatementSegment"),
        ),
        Sequence("ELSE", Ref("StatementSegment"), optional=True),
    )


@mysql_dialect.segment()
class DefinerSegment(BaseSegment):
    """This is the body of a `CREATE FUNCTION` statement."""

    type = "definer_segment"

    match_grammar = Sequence(
        "DEFINER",
        Ref("EqualsSegment"),
        Ref("SingleIdentifierGrammar"),
        Ref("AtSignLiteralSegment"),
        Ref("SingleIdentifierGrammar"),
    )


@mysql_dialect.segment(replace=True)
class SelectClauseModifierSegment(BaseSegment):
    """Things that come after SELECT but before the columns."""

    type = "select_clause_modifier"
    match_grammar = Sequence(
        OneOf("DISTINCT", "ALL", "DISTINCTROW", optional=True),
        Ref.keyword("HIGH_PRIORITY", optional=True),
        Ref.keyword("STRAIGHT_JOIN", optional=True),
        Ref.keyword("SQL_SMALL_RESULT", optional=True),
        Ref.keyword("SQL_BIG_RESULT", optional=True),
        Ref.keyword("SQL_BUFFER_RESULT", optional=True),
        Ref.keyword("SQL_CACHE", optional=True),
        Ref.keyword("SQL_NO_CACHE", optional=True),
        Ref.keyword("SQL_CALC_FOUND_ROWS", optional=True),
        optional=True,
    )


@mysql_dialect.segment()
class IntoClauseSegment(BaseSegment):
    """This is an `INTO` clause for assigning variables in a select statement.

    https://dev.mysql.com/doc/refman/5.7/en/load-data.html
    https://dev.mysql.com/doc/refman/5.7/en/select-into.html
    """

    type = "into_clause"

    match_grammar = Sequence(
        "INTO",
        OneOf(
            Delimited(
                AnyNumberOf(
                    Ref("SessionVariableNameSegment"),
                    Ref("LocalVariableNameSegment"),
                ),
                Sequence("DUMPFILE", Ref("QuotedLiteralSegment")),
                Sequence(
                    "OUTFILE",
                    Ref("QuotedLiteralSegment"),
                    Sequence(
                        "CHARACTER", "SET", Ref("NakedIdentifierSegment"), optional=True
                    ),
                    Sequence(
                        OneOf("FIELDS", "COLUMNS"),
                        Sequence(
                            "TERMINATED",
                            "BY",
                            Ref("QuotedLiteralSegment"),
                            optional=True,
                        ),
                        Sequence(
                            Ref.keyword("OPTIONALLY", optional=True),
                            "ENCLOSED",
                            "BY",
                            Ref("QuotedLiteralSegment"),
                            optional=True,
                        ),
                        Sequence(
                            "ESCAPED", "BY", Ref("QuotedLiteralSegment"), optional=True
                        ),
                        optional=True,
                    ),
                    Sequence(
                        "LINES",
                        Sequence(
                            "STARTING", "BY", Ref("QuotedLiteralSegment"), optional=True
                        ),
                        Sequence(
                            "TERMINATED",
                            "BY",
                            Ref("QuotedLiteralSegment"),
                            optional=True,
                        ),
                        optional=True,
                    ),
                ),
            ),
        ),
    )


@mysql_dialect.segment(replace=True)
class UnorderedSelectStatementSegment(BaseSegment):
    """A `SELECT` statement without any ORDER clauses or later.

    This is designed for use in the context of set operations,
    for other use cases, we should use the main
    SelectStatementSegment.
    """

    type = "select_statement"
    match_grammar = ansi_dialect.get_segment(
        "UnorderedSelectStatementSegment"
    ).match_grammar.copy()
    match_grammar.terminator = (
        match_grammar.terminator.copy(
            insert=[Ref("IntoClauseSegment")],
            before=Ref("SetOperatorSegment"),
        )
        .copy(insert=[Ref("ForClauseSegment")])
        .copy(insert=[Ref("IndexHintClauseSegment")])
        .copy(insert=[Ref("SelectPartitionClauseSegment")])
    )

    parse_grammar = (
        ansi_dialect.get_segment("UnorderedSelectStatementSegment")
        .parse_grammar.copy(
            insert=[Ref("IntoClauseSegment", optional=True)],
            before=Ref("FromClauseSegment", optional=True),
        )
        .copy(insert=[Ref("ForClauseSegment", optional=True)])
        .copy(
            insert=[Ref("IndexHintClauseSegment", optional=True)],
            before=Ref("WhereClauseSegment", optional=True),
        )
        .copy(
            insert=[Ref("SelectPartitionClauseSegment", optional=True)],
            before=Ref("WhereClauseSegment", optional=True),
        )
    )


@mysql_dialect.segment(replace=True)
class SelectClauseElementSegment(BaseSegment):
    """An element in the targets of a select statement."""

    type = "select_clause_element"

    match_grammar = ansi_dialect.get_segment(
        "SelectClauseElementSegment"
    ).match_grammar.copy()

    parse_grammar = ansi_dialect.get_segment(
        "SelectClauseElementSegment"
    ).parse_grammar.copy()


@mysql_dialect.segment(replace=True)
class SelectClauseSegment(BaseSegment):
    """A group of elements in a select target statement."""

    type = "select_clause"
    match_grammar = ansi_dialect.get_segment("SelectClauseSegment").match_grammar.copy()
    match_grammar.terminator = match_grammar.terminator.copy(
        insert=[Ref("IntoKeywordSegment")]
    )
    parse_grammar = ansi_dialect.get_segment("SelectClauseSegment").parse_grammar.copy()


@mysql_dialect.segment(replace=True)
class SelectStatementSegment(BaseSegment):
    """A `SELECT` statement.

    https://dev.mysql.com/doc/refman/5.7/en/select.html
    """

    type = "select_statement"
    match_grammar = ansi_dialect.get_segment(
        "SelectStatementSegment"
    ).match_grammar.copy()

    # Inherit most of the parse grammar from the original.
    parse_grammar = UnorderedSelectStatementSegment.parse_grammar.copy(
        insert=[
            Ref("OrderByClauseSegment", optional=True),
            Ref("LimitClauseSegment", optional=True),
            Ref("NamedWindowSegment", optional=True),
        ]
    )


@mysql_dialect.segment()
class ForClauseSegment(BaseSegment):
    """This is the body of a `FOR` clause."""

    type = "for_clause"

    match_grammar = OneOf(
        Sequence(
            Sequence(
                "FOR",
                OneOf("UPDATE", "SHARE"),
            ),
            Sequence("OF", Delimited(Ref("NakedIdentifierSegment")), optional=True),
            OneOf("NOWAIT", Sequence("SKIP", "LOCKED"), optional=True),
        ),
        Sequence("LOCK", "IN", "SHARE", "MODE"),
        optional=True,
    )


@mysql_dialect.segment()
class IndexHintClauseSegment(BaseSegment):
    """This is the body of an index hint clause."""

    type = "index_hint_clause"

    match_grammar = Sequence(
        OneOf("USE", "IGNORE", "FORCE"),
        OneOf("INDEX", "KEY"),
        Sequence(
            "FOR",
            OneOf(
                "JOIN", Sequence("ORDER", "BY"), Sequence("GROUP", "BY"), optional=True
            ),
            optional=True,
        ),
        Bracketed(Ref("ObjectReferenceSegment")),
        Ref("JoinOnConditionSegment", optional=True),
    )


@mysql_dialect.segment()
class CallStoredProcedureSegment(BaseSegment):
    """This is a CALL statement used to execute a stored procedure.

    https://dev.mysql.com/doc/refman/8.0/en/call.html
    """

    type = "call_segment"

    match_grammar = Sequence(
        "CALL",
        OneOf(
            Ref("SingleIdentifierGrammar"),
            Ref("QuotedIdentifierSegment"),
        ),
        Bracketed(
            AnyNumberOf(
                Delimited(
                    Ref("QuotedLiteralSegment"),
                    Ref("NumericLiteralSegment"),
                    Ref("DoubleQuotedLiteralSegment"),
                    Ref("SessionVariableNameSegment"),
                    Ref("LocalVariableNameSegment"),
                    Ref("FunctionSegment"),
                ),
            ),
        ),
    )


@mysql_dialect.segment()
class SelectPartitionClauseSegment(BaseSegment):
    """This is the body of a partition clause."""

    type = "partition_clause"

    match_grammar = Sequence(
        "PARTITION",
        Bracketed(Delimited(Ref("ObjectReferenceSegment"))),
    )


@mysql_dialect.segment()
class WhileStatementSegment(BaseSegment):
    """A `WHILE-DO-END WHILE` statement.

    https://dev.mysql.com/doc/refman/8.0/en/while.html
    """

    type = "while_statement"

    match_grammar = OneOf(
        Sequence(
            Sequence(
                Ref("SingleIdentifierGrammar"), Ref("ColonSegment"), optional=True
            ),
            Sequence(
                "WHILE",
                Ref("ExpressionSegment"),
                "DO",
                AnyNumberOf(
                    Ref("StatementSegment"),
                ),
            ),
        ),
        Sequence(
            "END",
            "WHILE",
            Ref("SingleIdentifierGrammar", optional=True),
        ),
    )


@mysql_dialect.segment()
class PrepareSegment(BaseSegment):
    """This is the body of a `PREPARE` statement.

    https://dev.mysql.com/doc/refman/8.0/en/prepare.html
    """

    type = "prepare_segment"

    match_grammar = Sequence(
        "PREPARE",
        Ref("NakedIdentifierSegment"),
        "FROM",
        OneOf(
            Ref("QuotedLiteralSegment"),
            Ref("SessionVariableNameSegment"),
            Ref("LocalVariableNameSegment"),
        ),
    )


@mysql_dialect.segment()
class GetDiagnosticsSegment(BaseSegment):
    """This is the body of a `GET DIAGNOSTICS` statement.

    https://dev.mysql.com/doc/refman/8.0/en/get-diagnostics.html
    """

    type = "get_diagnostics_segment"

    match_grammar = Sequence(
        "GET",
        Sequence("CURRENT", "STACKED", optional=True),
        "DIAGNOSTICS",
        Delimited(
            Sequence(
                OneOf(
                    Ref("SessionVariableNameSegment"), Ref("LocalVariableNameSegment")
                ),
                Ref("EqualsSegment"),
                OneOf("NUMBER", "ROW_COUNT"),
            ),
            optional=True,
        ),
        "CONDITION",
        OneOf(
            Ref("SessionVariableNameSegment"),
            Ref("LocalVariableNameSegment"),
            Ref("NumericLiteralSegment"),
        ),
        Delimited(
            Sequence(
                OneOf(
                    Ref("SessionVariableNameSegment"), Ref("LocalVariableNameSegment")
                ),
                Ref("EqualsSegment"),
                OneOf(
                    "CLASS_ORIGIN",
                    "SUBCLASS_ORIGIN",
                    "RETURNED_SQLSTATE",
                    "MESSAGE_TEXT",
                    "MYSQL_ERRNO",
                    "CONSTRAINT_CATALOG",
                    "CONSTRAINT_SCHEMA",
                    "CONSTRAINT_NAME",
                    "CATALOG_NAME",
                    "SCHEMA_NAME",
                    "TABLE_NAME",
                    "COLUMN_NAME",
                    "CURSOR_NAME",
                ),
            ),
            optional=True,
        ),
    )


@mysql_dialect.segment()
class LoopStatementSegment(BaseSegment):
    """A `LOOP` statement.

    https://dev.mysql.com/doc/refman/8.0/en/loop.html
    """

    type = "loop_statement"

    match_grammar = OneOf(
        Sequence(
            Sequence(
                Ref("SingleIdentifierGrammar"), Ref("ColonSegment"), optional=True
            ),
            "LOOP",
            Delimited(
                Ref("StatementSegment"),
            ),
        ),
        Sequence(
            "END",
            "LOOP",
            Ref("SingleIdentifierGrammar", optional=True),
        ),
    )


@mysql_dialect.segment()
class CursorOpenCloseSegment(BaseSegment):
    """This is a CLOSE or Open statement.

    https://dev.mysql.com/doc/refman/8.0/en/close.html
    https://dev.mysql.com/doc/refman/8.0/en/open.html
    """

    type = "cursor_open_close_segment"

    match_grammar = Sequence(
        OneOf("CLOSE", "OPEN"),
        OneOf(
            Ref("SingleIdentifierGrammar"),
            Ref("QuotedIdentifierSegment"),
        ),
    )


@mysql_dialect.segment()
class IterateStatementSegment(BaseSegment):
    """A `ITERATE` statement.

    https://dev.mysql.com/doc/refman/8.0/en/iterate.html
    """

    type = "iterate_statement"

    match_grammar = Sequence(
        "ITERATE",
        Ref("SingleIdentifierGrammar"),
    )


@mysql_dialect.segment()
class ExecuteSegment(BaseSegment):
    """This is the body of a `EXECUTE` statement.

    https://dev.mysql.com/doc/refman/8.0/en/execute.html
    """

    type = "execute_segment"

    match_grammar = Sequence(
        "EXECUTE",
        Ref("NakedIdentifierSegment"),
        Sequence("USING", Delimited(Ref("SessionVariableNameSegment")), optional=True),
    )


@mysql_dialect.segment()
class RepeatStatementSegment(BaseSegment):
    """A `REPEAT-UNTIL` statement.

    https://dev.mysql.com/doc/refman/8.0/en/repeat.html
    """

    type = "repeat_statement"

    match_grammar = OneOf(
        Sequence(
            Sequence(
                Ref("SingleIdentifierGrammar"), Ref("ColonSegment"), optional=True
            ),
            "REPEAT",
            AnyNumberOf(
                Ref("StatementSegment"),
            ),
        ),
        Sequence(
            "UNTIL",
            Ref("ExpressionSegment"),
            Sequence(
                "END",
                "REPEAT",
                Ref("SingleIdentifierGrammar", optional=True),
            ),
        ),
    )


@mysql_dialect.segment()
class DeallocateSegment(BaseSegment):
    """This is the body of a `DEALLOCATE/DROP` statement.

    https://dev.mysql.com/doc/refman/8.0/en/deallocate-prepare.html
    """

    type = "deallocate_segment"

    match_grammar = Sequence(
        Sequence(OneOf("DEALLOCATE", "DROP"), "PREPARE"),
        Ref("NakedIdentifierSegment"),
    )


@mysql_dialect.segment()
class ResignalSegment(BaseSegment):
    """This is the body of a `RESIGNAL` statement.

    https://dev.mysql.com/doc/refman/8.0/en/resignal.html
    """

    type = "resignal_segment"

    match_grammar = Sequence(
        OneOf("SIGNAL", "RESIGNAL"),
        OneOf(
            Sequence(
                "SQLSTATE",
                Ref.keyword("VALUE", optional=True),
                Ref("QuotedLiteralSegment"),
            ),
            Ref("NakedIdentifierSegment"),
            optional=True,
        ),
        Sequence(
            "SET",
            Delimited(
                Sequence(
                    OneOf(
                        "CLASS_ORIGIN",
                        "SUBCLASS_ORIGIN",
                        "RETURNED_SQLSTATE",
                        "MESSAGE_TEXT",
                        "MYSQL_ERRNO",
                        "CONSTRAINT_CATALOG",
                        "CONSTRAINT_SCHEMA",
                        "CONSTRAINT_NAME",
                        "CATALOG_NAME",
                        "SCHEMA_NAME",
                        "TABLE_NAME",
                        "COLUMN_NAME",
                        "CURSOR_NAME",
                    ),
                    Ref("EqualsSegment"),
                    OneOf(
                        Ref("SessionVariableNameSegment"),
                        Ref("LocalVariableNameSegment"),
                        Ref("QuotedLiteralSegment"),
                    ),
                ),
            ),
            optional=True,
        ),
    )


@mysql_dialect.segment()
class CursorFetchSegment(BaseSegment):
    """This is a FETCH statement.

    https://dev.mysql.com/doc/refman/8.0/en/fetch.html
    """

    type = "cursor_fetch_segment"

    match_grammar = Sequence(
        "FETCH",
        Sequence(Ref.keyword("NEXT", optional=True), "FROM", optional=True),
        Ref("NakedIdentifierSegment"),
        "INTO",
        Delimited(
            Ref("SessionVariableNameSegment"),
            Ref("LocalVariableNameSegment"),
        ),
    )


@mysql_dialect.segment(replace=True)
class DropIndexStatementSegment(BaseSegment):
    """A `DROP INDEX` statement.

    https://dev.mysql.com/doc/refman/8.0/en/drop-index.html
    """

    type = "drop_statement"
    # DROP INDEX <Index name> ON <table_name>
    # [ALGORITHM [=] {DEFAULT | INPLACE | COPY} | LOCK [=] {DEFAULT | NONE | SHARED | EXCLUSIVE}]
    match_grammar = Sequence(
        "DROP",
        "INDEX",
        Ref("IndexReferenceSegment"),
        "ON",
        Ref("TableReferenceSegment"),
        OneOf(
            Sequence(
                "ALGORITHM",
                Ref("EqualsSegment", optional=True),
                OneOf("DEFAULT", "INPLACE", "COPY"),
            ),
            Sequence(
                "LOCK",
                Ref("EqualsSegment", optional=True),
                OneOf("DEFAULT", "NONE", "SHARED", "EXCLUSIVE"),
            ),
            optional=True,
        ),
    )


@mysql_dialect.segment()
<<<<<<< HEAD
class ResetMasterStatementSegment(BaseSegment):
    """A `RESET MASTER` statement.

    https://dev.mysql.com/doc/refman/8.0/en/reset-master.html
    """

    type = "reset_master_statement"
    match_grammar = Sequence(
        "RESET",
        "MASTER",
        Sequence("TO", Ref("NumericLiteralSegment"), optional=True),
=======
class PurgeBinaryLogsStatementSegment(BaseSegment):
    """A `PURGE BINARY LOGS` statement.

    https://dev.mysql.com/doc/refman/8.0/en/purge-binary-logs.html
    """

    type = "purge_binary_logs_statement"
    match_grammar = Sequence(
        "PURGE",
        OneOf(
            "BINARY",
            "MASTER",
        ),
        "LOGS",
        OneOf(
            Sequence(
                "TO",
                Ref("QuotedLiteralSegment"),
            ),
            Sequence(
                "BEFORE",
                OneOf(
                    Ref("DateTimeLiteralGrammar"),
                ),
            ),
        ),
    )


@mysql_dialect.segment()
class HelpStatementSegment(BaseSegment):
    """A `HELP` statement.

    https://dev.mysql.com/doc/refman/8.0/en/help.html
    """

    type = "help_statement"
    match_grammar = Sequence(
        "HELP",
        Ref("QuotedLiteralSegment"),
>>>>>>> e2a2da70
    )<|MERGE_RESOLUTION|>--- conflicted
+++ resolved
@@ -451,12 +451,9 @@
             Ref("CursorOpenCloseSegment"),
             Ref("CursorFetchSegment"),
             Ref("AlterTableStatementSegment"),
-<<<<<<< HEAD
             Ref("ResetMasterStatementSegment"),
-=======
             Ref("PurgeBinaryLogsStatementSegment"),
             Ref("HelpStatementSegment"),
->>>>>>> e2a2da70
         ],
     )
 
@@ -1346,7 +1343,6 @@
 
 
 @mysql_dialect.segment()
-<<<<<<< HEAD
 class ResetMasterStatementSegment(BaseSegment):
     """A `RESET MASTER` statement.
 
@@ -1358,7 +1354,10 @@
         "RESET",
         "MASTER",
         Sequence("TO", Ref("NumericLiteralSegment"), optional=True),
-=======
+    )
+
+
+@mysql_dialect.segment()
 class PurgeBinaryLogsStatementSegment(BaseSegment):
     """A `PURGE BINARY LOGS` statement.
 
@@ -1399,5 +1398,4 @@
     match_grammar = Sequence(
         "HELP",
         Ref("QuotedLiteralSegment"),
->>>>>>> e2a2da70
     )