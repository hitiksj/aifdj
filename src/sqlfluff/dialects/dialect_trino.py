"""The Trino dialect.

See https://trino.io/docs/current/language.html
"""

from sqlfluff.core.dialects import load_raw_dialect
from sqlfluff.core.parser import (
    AnyNumberOf,
    Anything,
    BaseSegment,
    Bracketed,
    CodeSegment,
    Delimited,
    IdentifierSegment,
    LiteralSegment,
    Matchable,
    Nothing,
    OneOf,
    Ref,
    RegexLexer,
    Sequence,
    StringLexer,
    StringParser,
    SymbolSegment,
    TypedParser,
)
from sqlfluff.dialects import dialect_ansi as ansi
from sqlfluff.dialects.dialect_trino_keywords import (
    trino_reserved_keywords,
    trino_unreserved_keywords,
)

ansi_dialect = load_raw_dialect("ansi")
trino_dialect = ansi_dialect.copy_as("trino")

# Set the bare functions: https://trino.io/docs/current/functions/datetime.html
trino_dialect.sets("bare_functions").update(
    ["current_date", "current_time", "current_timestamp", "localtime", "localtimestamp"]
)

# Set keywords
trino_dialect.sets("unreserved_keywords").clear()
trino_dialect.update_keywords_set_from_multiline_string(
    "unreserved_keywords", trino_unreserved_keywords
)

trino_dialect.sets("reserved_keywords").clear()
trino_dialect.update_keywords_set_from_multiline_string(
    "reserved_keywords", trino_reserved_keywords
)

<<<<<<< HEAD
trino_dialect.patch_lexer_matchers(
    [
        RegexLexer(
            "double_quote",
            r'"([^"]|"")*"',
            CodeSegment,
            segment_kwargs={
                "quoted_value": (r'"((?:[^"]|"")*)"', 1),
                "escape_replacements": [('""', '"')],
            },
        ),
    ]
=======
trino_dialect.insert_lexer_matchers(
    # Regexp Replace w/ Lambda: https://trino.io/docs/422/functions/regexp.html
    [
        StringLexer("right_arrow", "->", CodeSegment),
    ],
    before="like_operator",
)

trino_dialect.add(
    RightArrowOperator=StringParser("->", SymbolSegment, type="binary_operator"),
>>>>>>> 0ce1ab95
)

trino_dialect.replace(
    DateTimeLiteralGrammar=OneOf(
        Sequence(
            OneOf("DATE", "TIME", "TIMESTAMP"),
            TypedParser(
                "single_quote", LiteralSegment, type="date_constructor_literal"
            ),
        ),
        Ref("IntervalExpressionSegment"),
    ),
    LikeGrammar=Sequence("LIKE"),
    # TODO: There are no custom SQL functions in Trino! How to handle this?
    MLTableExpressionSegment=Nothing(),
    FromClauseTerminatorGrammar=OneOf(
        "WHERE",
        "LIMIT",
        Sequence("GROUP", "BY"),
        Sequence("ORDER", "BY"),
        "HAVING",
        "WINDOW",
        Ref("SetOperatorSegment"),
        Ref("WithNoSchemaBindingClauseSegment"),
        Ref("WithDataClauseSegment"),
        "FETCH",
    ),
    OrderByClauseTerminators=OneOf(
        "LIMIT",
        "HAVING",
        # For window functions
        "WINDOW",
        Ref("FrameClauseUnitGrammar"),
        "FETCH",
    ),
    SelectClauseTerminatorGrammar=OneOf(
        "FROM",
        "WHERE",
        Sequence("ORDER", "BY"),
        "LIMIT",
        Ref("SetOperatorSegment"),
        "FETCH",
    ),
    WhereClauseTerminatorGrammar=OneOf(
        "LIMIT",
        Sequence("GROUP", "BY"),
        Sequence("ORDER", "BY"),
        "HAVING",
        "WINDOW",
        "FETCH",
    ),
    HavingClauseTerminatorGrammar=OneOf(
        Sequence("ORDER", "BY"),
        "LIMIT",
        "WINDOW",
        "FETCH",
    ),
    GroupByClauseTerminatorGrammar=OneOf(
        Sequence("ORDER", "BY"),
        "LIMIT",
        "HAVING",
        "WINDOW",
        "FETCH",
    ),
    # NOTE: This block was copy/pasted from dialect_ansi.py with these changes made:
    #  - "PRIOR" keyword removed
    Expression_A_Unary_Operator_Grammar=OneOf(
        Ref(
            "SignedSegmentGrammar",
            exclude=Sequence(Ref("QualifiedNumericLiteralSegment")),
        ),
        Ref("TildeSegment"),
        Ref("NotOperatorGrammar"),
    ),
    PostFunctionGrammar=ansi_dialect.get_grammar("PostFunctionGrammar").copy(
        insert=[
            Ref("WithinGroupClauseSegment"),
        ],
    ),
    FunctionContentsGrammar=AnyNumberOf(
        Ref("ExpressionSegment"),
        # A Cast-like function
        Sequence(Ref("ExpressionSegment"), "AS", Ref("DatatypeSegment")),
        # Trim function
        Sequence(
            Ref("TrimParametersGrammar"),
            Ref("ExpressionSegment", optional=True, exclude=Ref.keyword("FROM")),
            "FROM",
            Ref("ExpressionSegment"),
        ),
        # An extract-like or substring-like function
        Sequence(
            OneOf(Ref("DatetimeUnitSegment"), Ref("ExpressionSegment")),
            "FROM",
            Ref("ExpressionSegment"),
        ),
        Sequence(
            # Allow an optional distinct keyword here.
            Ref.keyword("DISTINCT", optional=True),
            OneOf(
                # Most functions will be using the delimited route
                # but for COUNT(*) or similar we allow the star segment
                # here.
                Ref("StarSegment"),
                Delimited(Ref("FunctionContentsExpressionGrammar")),
            ),
        ),
        Ref(
            "OrderByClauseSegment"
        ),  # used by string_agg (postgres), group_concat (exasol),listagg (snowflake)..
        # like a function call: POSITION ( 'QL' IN 'SQL')
        Sequence(
            OneOf(
                Ref("QuotedLiteralSegment"),
                Ref("SingleIdentifierGrammar"),
                Ref("ColumnReferenceSegment"),
            ),
            "IN",
            OneOf(
                Ref("QuotedLiteralSegment"),
                Ref("SingleIdentifierGrammar"),
                Ref("ColumnReferenceSegment"),
            ),
        ),
        Ref("IgnoreRespectNullsGrammar"),
        Ref("IndexColumnDefinitionSegment"),
        Ref("EmptyStructLiteralSegment"),
        Ref("ListaggOverflowClauseSegment"),
    ),
<<<<<<< HEAD
    # match ANSI's naked identifier casefold, trino is case-insensitive.
    QuotedIdentifierSegment=TypedParser(
        "double_quote", IdentifierSegment, type="quoted_identifier", casefold=str.upper
=======
    BinaryOperatorGrammar=OneOf(
        Ref("ArithmeticBinaryOperatorGrammar"),
        Ref("StringBinaryOperatorGrammar"),
        Ref("BooleanBinaryOperatorGrammar"),
        Ref("ComparisonOperatorGrammar"),
        # Add arrow operators for functions (e.g. regexp_replace)
        Ref("RightArrowOperator"),
>>>>>>> 0ce1ab95
    ),
)


class DatatypeSegment(BaseSegment):
    """Data type segment.

    See https://trino.io/docs/current/language/types.html
    """

    type = "data_type"
    match_grammar = OneOf(
        # Boolean
        "BOOLEAN",
        # Integer
        "TINYINT",
        "SMALLINT",
        "INTEGER",
        "INT",
        "BIGINT",
        # Floating-point
        "REAL",
        "DOUBLE",
        # Fixed-precision
        Sequence(
            "DECIMAL",
            Ref("BracketedArguments", optional=True),
        ),
        # String
        Sequence(
            OneOf("CHAR", "VARCHAR"),
            Ref("BracketedArguments", optional=True),
        ),
        "VARBINARY",
        "JSON",
        # Date and time
        "DATE",
        Sequence(
            OneOf("TIME", "TIMESTAMP"),
            Ref("BracketedArguments", optional=True),
            Sequence(OneOf("WITH", "WITHOUT"), "TIME", "ZONE", optional=True),
        ),
        # Structural
        "ARRAY",
        "MAP",
        "ROW",
        # Others
        "IPADDRESS",
        "UUID",
    )


class OverlapsClauseSegment(BaseSegment):
    """An `OVERLAPS` clause like in `SELECT."""

    type = "overlaps_clause"
    match_grammar: Matchable = Nothing()


class UnorderedSelectStatementSegment(ansi.UnorderedSelectStatementSegment):
    """A `SELECT` statement without any ORDER clauses or later."""

    match_grammar: Matchable = Sequence(
        Ref("SelectClauseSegment"),
        Ref("FromClauseSegment", optional=True),
        Ref("WhereClauseSegment", optional=True),
        Ref("GroupByClauseSegment", optional=True),
        Ref("HavingClauseSegment", optional=True),
        Ref("NamedWindowSegment", optional=True),
    )


class ValuesClauseSegment(ansi.ValuesClauseSegment):
    """A `VALUES` clause within in `WITH`, `SELECT`, `INSERT`."""

    match_grammar = Sequence(
        "VALUES",
        Delimited(Ref("ExpressionSegment")),
    )


class IntervalExpressionSegment(BaseSegment):
    """An interval representing a span of time.

    https://trino.io/docs/current/language/types.html#interval-year-to-month
    https://trino.io/docs/current/functions/datetime.html#date-and-time-operators
    """

    type = "interval_expression"
    match_grammar = Sequence(
        "INTERVAL",
        Ref("QuotedLiteralSegment"),
        OneOf("YEAR", "MONTH", "DAY", "HOUR", "MINUTE", "SECOND"),
    )


class FrameClauseSegment(BaseSegment):
    """A frame clause for window functions.

    https://trino.io/blog/2021/03/10/introducing-new-window-features.html
    """

    type = "frame_clause"

    _frame_extent = OneOf(
        Sequence("CURRENT", "ROW"),
        Sequence(
            OneOf(
                Ref("NumericLiteralSegment"), Ref("DateTimeLiteralGrammar"), "UNBOUNDED"
            ),
            OneOf("PRECEDING", "FOLLOWING"),
        ),
    )

    match_grammar: Matchable = Sequence(
        Ref("FrameClauseUnitGrammar"),
        OneOf(_frame_extent, Sequence("BETWEEN", _frame_extent, "AND", _frame_extent)),
    )


class SetOperatorSegment(BaseSegment):
    """A set operator such as Union, Intersect or Except."""

    type = "set_operator"
    match_grammar: Matchable = OneOf(
        Sequence("UNION", OneOf("DISTINCT", "ALL", optional=True)),
        Sequence(
            OneOf(
                "INTERSECT",
                "EXCEPT",
            ),
            Ref.keyword("ALL", optional=True),
        ),
        exclude=Sequence("EXCEPT", Bracketed(Anything())),
    )


class StatementSegment(ansi.StatementSegment):
    """Overriding StatementSegment to allow for additional segment parsing."""

    match_grammar = ansi.StatementSegment.match_grammar.copy(
        insert=[Ref("AnalyzeStatementSegment")],
        remove=[
            Ref("TransactionStatementSegment"),
        ],
    )


class AnalyzeStatementSegment(BaseSegment):
    """An 'ANALYZE' statement.

    As per docs https://trino.io/docs/current/sql/analyze.html
    """

    type = "analyze_statement"
    match_grammar = Sequence(
        "ANALYZE",
        Ref("TableReferenceSegment"),
        Sequence(
            "WITH",
            Bracketed(
                Delimited(
                    Sequence(
                        Ref("ParameterNameSegment"),
                        Ref("EqualsSegment"),
                        Ref("ExpressionSegment"),
                    ),
                ),
            ),
            optional=True,
        ),
    )


class WithinGroupClauseSegment(BaseSegment):
    """An WITHIN GROUP clause for window functions.

    https://trino.io/docs/current/functions/aggregate.html#array_agg
    """

    type = "withingroup_clause"
    match_grammar = Sequence(
        "WITHIN",
        "GROUP",
        Bracketed(Ref("OrderByClauseSegment", optional=False)),
    )


class ListaggOverflowClauseSegment(BaseSegment):
    """ON OVERFLOW clause of listagg function.

    https://trino.io/docs/current/functions/aggregate.html#array_agg
    """

    type = "listagg_overflow_clause"
    match_grammar = Sequence(
        "ON",
        "OVERFLOW",
        OneOf(
            "ERROR",
            Sequence(
                "TRUNCATE",
                Ref("SingleQuotedIdentifierSegment", optional=True),
                OneOf("WITH", "WITHOUT", optional=True),
                Ref.keyword("COUNT", optional=True),
            ),
        ),
    )<|MERGE_RESOLUTION|>--- conflicted
+++ resolved
@@ -49,7 +49,18 @@
     "reserved_keywords", trino_reserved_keywords
 )
 
-<<<<<<< HEAD
+trino_dialect.insert_lexer_matchers(
+    # Regexp Replace w/ Lambda: https://trino.io/docs/422/functions/regexp.html
+    [
+        StringLexer("right_arrow", "->", CodeSegment),
+    ],
+    before="like_operator",
+)
+
+trino_dialect.add(
+    RightArrowOperator=StringParser("->", SymbolSegment, type="binary_operator"),
+)
+
 trino_dialect.patch_lexer_matchers(
     [
         RegexLexer(
@@ -62,18 +73,6 @@
             },
         ),
     ]
-=======
-trino_dialect.insert_lexer_matchers(
-    # Regexp Replace w/ Lambda: https://trino.io/docs/422/functions/regexp.html
-    [
-        StringLexer("right_arrow", "->", CodeSegment),
-    ],
-    before="like_operator",
-)
-
-trino_dialect.add(
-    RightArrowOperator=StringParser("->", SymbolSegment, type="binary_operator"),
->>>>>>> 0ce1ab95
 )
 
 trino_dialect.replace(
@@ -203,11 +202,6 @@
         Ref("EmptyStructLiteralSegment"),
         Ref("ListaggOverflowClauseSegment"),
     ),
-<<<<<<< HEAD
-    # match ANSI's naked identifier casefold, trino is case-insensitive.
-    QuotedIdentifierSegment=TypedParser(
-        "double_quote", IdentifierSegment, type="quoted_identifier", casefold=str.upper
-=======
     BinaryOperatorGrammar=OneOf(
         Ref("ArithmeticBinaryOperatorGrammar"),
         Ref("StringBinaryOperatorGrammar"),
@@ -215,7 +209,10 @@
         Ref("ComparisonOperatorGrammar"),
         # Add arrow operators for functions (e.g. regexp_replace)
         Ref("RightArrowOperator"),
->>>>>>> 0ce1ab95
+    ),
+    # match ANSI's naked identifier casefold, trino is case-insensitive.
+    QuotedIdentifierSegment=TypedParser(
+        "double_quote", IdentifierSegment, type="quoted_identifier", casefold=str.upper
     ),
 )
 
