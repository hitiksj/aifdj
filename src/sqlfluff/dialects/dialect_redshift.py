"""The Amazon Redshift dialect.

This is based on postgres dialect, since it was initially based off of Postgres 8.
We should monitor in future and see if it should be rebased off of ANSI
"""
from sqlfluff.core.parser import (
    OneOf,
    AnyNumberOf,
    AnySetOf,
    Anything,
    Ref,
    Sequence,
    Bracketed,
    BaseSegment,
    Dedent,
    Delimited,
    Nothing,
    OptionallyBracketed,
    Matchable,
)
from sqlfluff.core.dialects import load_raw_dialect
from sqlfluff.dialects.dialect_redshift_keywords import (
    redshift_reserved_keywords,
    redshift_unreserved_keywords,
)

postgres_dialect = load_raw_dialect("postgres")
ansi_dialect = load_raw_dialect("ansi")
tsql_dialect = load_raw_dialect("tsql")
redshift_dialect = postgres_dialect.copy_as("redshift")

# Set Keywords
redshift_dialect.sets("unreserved_keywords").clear()
redshift_dialect.sets("unreserved_keywords").update(
    [n.strip().upper() for n in redshift_unreserved_keywords.split("\n")]
)

redshift_dialect.sets("reserved_keywords").clear()
redshift_dialect.sets("reserved_keywords").update(
    [n.strip().upper() for n in redshift_reserved_keywords.split("\n")]
)

redshift_dialect.sets("bare_functions").clear()
redshift_dialect.sets("bare_functions").update(["current_date", "sysdate"])

redshift_dialect.sets("date_part_function_name").update(
    ["DATEADD", "DATEDIFF", "EXTRACT", "DATE_PART"]
)

# Add datetime units
# https://docs.aws.amazon.com/redshift/latest/dg/r_Dateparts_for_datetime_functions.html
redshift_dialect.sets("datetime_units").update(
    [
        # millenium
        "MILLENNIUM",
        "MILLENNIA",
        "MIL",
        "MILS",
        # century
        "CENTURY",
        "CENTURIES",
        "C",
        "CENT",
        "CENTS",
        # decade
        "DECADE",
        "DECADES",
        "DEC",
        "DECS",
        # epoch
        "EPOCH",
        # year
        "YEAR",
        "YEARS",
        "Y",
        "YR",
        "YRS",
        # quarter
        "QUARTER",
        "QUARTERS",
        "QTR",
        "QTRS",
        # month
        "MONTH",
        "MONTHS",
        "MON",
        "MONS",
        # week
        "WEEK",
        "WEEKS",
        "W",
        # day of week
        "DAYOFWEEK",
        "DOW",
        "DW",
        "WEEKDAY",
        # day of year
        "DAYOFYEAR",
        "DOY",
        "DY",
        "YEARDAY",
        # day
        "DAY",
        "DAYS",
        "D",
        # hour
        "HOUR",
        "HOURS",
        "H",
        "HR",
        "HRS",
        # minute
        "MINUTE",
        "MINUTES",
        "M",
        "MIN",
        "MINS",
        # second
        "SECOND",
        "SECONDS",
        "S",
        "SEC",
        "SECS",
        # millisec
        "MILLISECOND",
        "MILLISECONDS",
        "MS",
        "MSEC",
        "MSECS",
        "MSECOND",
        "MSECONDS",
        "MILLISEC",
        "MILLISECS",
        "MILLISECON",
        # microsec
        "MICROSECOND",
        "MICROSECONDS",
        "MICROSEC",
        "MICROSECS",
        "MICROSECOND",
        "USECOND",
        "USECONDS",
        "US",
        "USEC",
        "USECS",
        # timezone
        "TIMEZONE",
        "TIMEZONE_HOUR",
        "TIMEZONE_MINUTE",
    ]
)

redshift_dialect.replace(
    WellKnownTextGeometrySegment=Nothing(),
    JoinLikeClauseGrammar=Sequence(
        AnySetOf(
            Ref("FromPivotExpressionSegment"),
            min_times=1,
        ),
<<<<<<< HEAD
        Ref("AliasExpressionSegment", optional=True),
=======
        Ref("TableAliasExpressionSegment", optional=True),
>>>>>>> dabb121a
    ),
)

ObjectReferenceSegment = redshift_dialect.get_segment("ObjectReferenceSegment")


redshift_dialect.add(
    CompressionTypeGrammar=OneOf(
        "BZIP2",
        "GZIP",
        "LZOP",
        "ZSTD",
    ),
    ArgModeGrammar=OneOf(
        "IN",
        "OUT",
        "INOUT",
    ),
    ColumnEncodingGrammar=OneOf(
        "RAW",
        "AZ64",
        "BYTEDICT",
        "DELTA",
        "DELTA32K",
        "LZO",
        "MOSTLY8",
        "MOSTLY16",
        "MOSTLY32",
        "RUNLENGTH",
        "TEXT255",
        "TEXT32K",
        "ZSTD",
    ),
)


# need to ignore type due to mypy rules on type variables
# see https://mypy.readthedocs.io/en/stable/common_issues.html#variables-vs-type-aliases
# for details
@redshift_dialect.segment(replace=True)
class ColumnReferenceSegment(ObjectReferenceSegment):  # type: ignore
    """A reference to column, field or alias.

    Adjusted to support column references for Redshift's SUPER data type
    (https://docs.aws.amazon.com/redshift/latest/dg/super-overview.html), which
    uses a subset of the PartiQL language (https://partiql.org/) to reference
    columns.
    """

    type = "column_reference"
    match_grammar: Matchable = Delimited(
        Sequence(
            Ref("SingleIdentifierGrammar"),
            AnyNumberOf(Ref("ArrayAccessorSegment")),
            Ref("TimeZoneGrammar", optional=True),
        ),
        delimiter=OneOf(
            Ref("DotSegment"), Sequence(Ref("DotSegment"), Ref("DotSegment"))
        ),
        terminator=OneOf(
            "ON",
            "AS",
            "USING",
            Ref("CommaSegment"),
            Ref("CastOperatorSegment"),
            Ref("BinaryOperatorGrammar"),
            Ref("ColonSegment"),
            Ref("DelimiterSegment"),
            Ref("JoinLikeClauseGrammar"),
        ),
        allow_gaps=False,
    )


@redshift_dialect.segment(replace=True)
class UnorderedSelectStatementSegment(BaseSegment):
    """Overrides Postgres Statement to allow for PIVOT and UNPIVOT clauses."""

    type = "select_statement"

    match_grammar = postgres_dialect.get_segment(
        "UnorderedSelectStatementSegment"
    ).match_grammar.copy()

    parse_grammar = Sequence(
        Ref("SelectClauseSegment"),
        # Dedent for the indent in the select clause.
        # It's here so that it can come AFTER any whitespace.
        Dedent,
        Ref("IntoClauseSegment", optional=True),
        Ref("FromClauseSegment", optional=True),
        Ref("WhereClauseSegment", optional=True),
        Ref("GroupByClauseSegment", optional=True),
        Ref("HavingClauseSegment", optional=True),
        Ref("OverlapsClauseSegment", optional=True),
    )


@redshift_dialect.segment()
class FromPivotExpressionSegment(BaseSegment):
    """Pivoting of a table on a column.

    See https://docs.aws.amazon.com/redshift/latest/dg/r_FROM_clause-pivot-unpivot-examples.html
    for details.
    """

    type = "from_pivot_expression"
    match_grammar = Sequence(
        "PIVOT",
        Bracketed(
            Sequence(
                OptionallyBracketed(Ref("FunctionSegment")),
                Ref("AliasExpressionSegment", optional=True),
                "FOR",
                Ref("ColumnReferenceSegment"),
                "IN",
                Bracketed(
                    Delimited(
<<<<<<< HEAD
                        Sequence(
                            Ref("ExpressionSegment"),
                            Ref("AliasExpressionSegment", optional=True),
                        ),
                    ),
                ),
            ),
        ),
=======
                        Ref("ExpressionSegment"),
                        Ref("AliasExpressionSegment", optional=True),
                    )
                ),
            ),
        ),
        # TODO: complete this
>>>>>>> dabb121a
        Ref("AliasExpressionSegment", optional=True),
    )


@redshift_dialect.segment(replace=True)
class DateTimeTypeIdentifier(BaseSegment):
    """A Date Time type."""

    type = "datetime_type_identifier"
    match_grammar = OneOf(
        "DATE",
        "DATETIME",
        Sequence(
            OneOf("TIME", "TIMESTAMP"),
            Sequence(OneOf("WITH", "WITHOUT"), "TIME", "ZONE", optional=True),
        ),
        OneOf("TIMETZ", "TIMESTAMPTZ"),
        # INTERVAL types are not Datetime types under Redshift:
        # https://docs.aws.amazon.com/redshift/latest/dg/r_Datetime_types.html
    )


@redshift_dialect.segment(replace=True)
class DatatypeSegment(BaseSegment):
    """A data type segment.

    Indicates a data type.

    https://docs.aws.amazon.com/redshift/latest/dg/c_Supported_data_types.html
    """

    type = "data_type"
    match_grammar = OneOf(
        # numeric types
        "SMALLINT",
        "INT2",
        "INTEGER",
        "INT",
        "INT4",
        "BIGINT",
        "INT8",
        "REAL",
        "FLOAT4",
        Sequence("DOUBLE", "PRECISION"),
        "FLOAT8",
        "FLOAT",
        # numeric types [precision ["," scale])]
        Sequence(
            OneOf("DECIMAL", "NUMERIC"),
            Bracketed(
                Delimited(Ref("NumericLiteralSegment")),
                optional=True,
            ),
        ),
        # character types
        OneOf(
            Sequence(
                OneOf(
                    "CHAR",
                    "CHARACTER",
                    "NCHAR",
                    "VARCHAR",
                    Sequence("CHARACTER", "VARYING"),
                    "NVARCHAR",
                ),
                Bracketed(
                    OneOf(
                        Ref("NumericLiteralSegment"),
                        "MAX",
                    ),
                    optional=True,
                ),
            ),
            "BPCHAR",
            "TEXT",
        ),
        Sequence(
            Ref("DateTimeTypeIdentifier"),
            Ref("TimeZoneGrammar", optional=True),
        ),
        # INTERVAL is a data type *only* for conversion operations
        "INTERVAL",
        # boolean types
        OneOf("BOOLEAN", "BOOL"),
        # hllsketch type
        "HLLSKETCH",
        # super type
        "SUPER",
        # spatial data
        "GEOMETRY",
        "GEOGRAPHY",
        # binary type
        Sequence(
            OneOf(
                "VARBYTE",
                "VARBINARY",
                Sequence("BINARY", "VARYING"),
            ),
            Bracketed(
                Ref("NumericLiteralSegment"),
                optional=True,
            ),
        ),
    )


@redshift_dialect.segment()
class DataFormatSegment(BaseSegment):
    """DataFormat segment.

    Indicates data format available for COPY commands.

    https://docs.aws.amazon.com/redshift/latest/dg/c_Compression_encodings.html
    """

    type = "data_format_segment"

    match_grammar = Sequence(
        Sequence(
            "FORMAT",
            Ref.keyword("AS", optional=True),
            optional=True,
        ),
        OneOf(
            Sequence(
                "CSV",
                Sequence(
                    "QUOTE",
                    Ref.keyword("AS", optional=True),
                    Ref("QuotedLiteralSegment"),
                    optional=True,
                ),
            ),
            Sequence(
                "SHAPEFILE",
                Sequence(
                    "SIMPLIFY",
                    Ref.keyword("AUTO", optional=True),
                    Ref("NumericLiteralSegment", optional=True),
                    optional=True,
                ),
            ),
            Sequence(
                OneOf("AVRO", "JSON"),
                Sequence(
                    Ref.keyword("AS", optional=True),
                    Ref("QuotedLiteralSegment"),
                    optional=True,
                ),
            ),
            "PARQUET",
            "ORC",
            "RCFILE",
            "SEQUENCEFILE",
        ),
    )


@redshift_dialect.segment()
class AuthorizationSegment(BaseSegment):
    """Authorization segment.

    Specifies authorization to access data in another AWS resource.

    https://docs.aws.amazon.com/redshift/latest/dg/copy-parameters-authorization.html
    """

    type = "authorization_segment"

    match_grammar = AnySetOf(
        OneOf(
            Sequence(
                "IAM_ROLE",
                OneOf(
                    "DEFAULT",
                    Ref("QuotedLiteralSegment"),
                ),
            ),
            Sequence(
                Ref.keyword("WITH", optional=True),
                "CREDENTIALS",
                Ref.keyword("AS", optional=True),
                Ref("QuotedLiteralSegment"),
            ),
            Sequence(
                "ACCESS_KEY_ID",
                Ref("QuotedLiteralSegment"),
                "SECRET_ACCESS_KEY",
                Ref("QuotedLiteralSegment"),
                Sequence(
                    "SESSION_TOKEN",
                    Ref("QuotedLiteralSegment"),
                    optional=True,
                ),
            ),
            optional=False,
        ),
        Sequence(
            "KMS_KEY_ID",
            Ref("QuotedLiteralSegment"),
            optional=True,
        ),
        Sequence(
            "MASTER_SYMMETRIC_KEY",
            Ref("QuotedLiteralSegment"),
            optional=True,
        ),
    )


@redshift_dialect.segment()
class ColumnAttributeSegment(BaseSegment):
    """Redshift specific column attributes.

    As specified in
    https://docs.aws.amazon.com/redshift/latest/dg/r_CREATE_TABLE_NEW.html
    """

    type = "column_attribute_segment"

    match_grammar = AnySetOf(
        Sequence("DEFAULT", Ref("ExpressionSegment")),
        Sequence(
            "IDENTITY",
            Bracketed(Delimited(Ref("NumericLiteralSegment"))),
        ),
        Sequence(
            "GENERATED",
            "BY",
            "DEFAULT",
            "AS",
            "IDENTITY",
            Bracketed(Delimited(Ref("NumericLiteralSegment"))),
        ),
        Sequence("ENCODE", Ref("ColumnEncodingGrammar")),
        "DISTKEY",
        "SORTKEY",
        Sequence("COLLATE", OneOf("CASE_SENSITIVE", "CASE_INSENSITIVE")),
    )


@redshift_dialect.segment(replace=True)
class ColumnConstraintSegment(BaseSegment):
    """Redshift specific column constraints.

    As specified in
    https://docs.aws.amazon.com/redshift/latest/dg/r_CREATE_TABLE_NEW.html
    """

    type = "column_constraint_segment"

    match_grammar = AnySetOf(
        OneOf(Sequence("NOT", "NULL"), "NULL"),
        OneOf("UNIQUE", Sequence("PRIMARY", "KEY")),
        Sequence(
            "REFERENCES",
            Ref("TableReferenceSegment"),
            Bracketed(Ref("ColumnReferenceSegment"), optional=True),
        ),
    )


@redshift_dialect.segment()
class TableAttributeSegment(BaseSegment):
    """Redshift specific table attributes.

    As specified in
    https://docs.aws.amazon.com/redshift/latest/dg/r_CREATE_TABLE_NEW.html
    """

    type = "table_constraint"

    match_grammar = AnySetOf(
        Sequence("DISTSTYLE", OneOf("AUTO", "EVEN", "KEY", "ALL"), optional=True),
        Sequence("DISTKEY", Bracketed(Ref("ColumnReferenceSegment")), optional=True),
        OneOf(
            Sequence(
                OneOf("COMPOUND", "INTERLEAVED", optional=True),
                "SORTKEY",
                Bracketed(Delimited(Ref("ColumnReferenceSegment"))),
            ),
            Sequence("SORTKEY", "AUTO"),
            optional=True,
        ),
        Sequence("ENCODE", "AUTO", optional=True),
    )


@redshift_dialect.segment(replace=True)
class TableConstraintSegment(BaseSegment):
    """Redshift specific table constraints.

    As specified in
    https://docs.aws.amazon.com/redshift/latest/dg/r_CREATE_TABLE_NEW.html
    """

    type = "table_constraint"

    match_grammar = AnySetOf(
        Sequence("UNIQUE", Bracketed(Delimited(Ref("ColumnReferenceSegment")))),
        Sequence(
            "PRIMARY",
            "KEY",
            Bracketed(Delimited(Ref("ColumnReferenceSegment"))),
        ),
        Sequence(
            "FOREIGN",
            "KEY",
            Bracketed(Delimited(Ref("ColumnReferenceSegment"))),
            "REFERENCES",
            Ref("TableReferenceSegment"),
            Sequence(Bracketed(Ref("ColumnReferenceSegment"))),
        ),
    )


@redshift_dialect.segment(replace=True)
class LikeOptionSegment(BaseSegment):
    """Like Option Segment.

    As specified in
    https://docs.aws.amazon.com/redshift/latest/dg/r_CREATE_TABLE_NEW.html
    """

    type = "like_option_segment"

    match_grammar = Sequence(OneOf("INCLUDING", "EXCLUDING"), "DEFAULTS")


@redshift_dialect.segment(replace=True)
class CreateTableStatementSegment(BaseSegment):
    """A `CREATE TABLE` statement.

    As specified in
    https://docs.aws.amazon.com/redshift/latest/dg/r_CREATE_TABLE_NEW.html
    """

    type = "create_table_statement"

    match_grammar = Sequence(
        "CREATE",
        Ref.keyword("LOCAL", optional=True),
        Ref("TemporaryGrammar", optional=True),
        "TABLE",
        Ref("IfNotExistsGrammar", optional=True),
        Ref("TableReferenceSegment"),
        Bracketed(
            OneOf(
                # Columns and comment syntax:
                Delimited(
                    Sequence(
                        Ref("ColumnReferenceSegment"),
                        Ref("DatatypeSegment"),
                        AnyNumberOf(Ref("ColumnAttributeSegment"), optional=True),
                        AnyNumberOf(Ref("ColumnConstraintSegment"), optional=True),
                    ),
                    Ref("TableConstraintSegment", optional=True),
                ),
                Sequence(
                    "LIKE",
                    Ref("TableReferenceSegment"),
                    AnyNumberOf(Ref("LikeOptionSegment"), optional=True),
                ),
            )
        ),
        Sequence("BACKUP", OneOf("YES", "NO", optional=True), optional=True),
        AnyNumberOf(Ref("TableAttributeSegment"), optional=True),
    )


@redshift_dialect.segment(replace=True)
class CreateTableAsStatementSegment(BaseSegment):
    """A `CREATE TABLE AS` statement.

    As specified in
    https://docs.aws.amazon.com/redshift/latest/dg/r_CREATE_TABLE_AS.html
    """

    type = "create_table_as_statement"
    match_grammar = Sequence(
        "CREATE",
        Sequence(
            Ref.keyword("LOCAL", optional=True),
            OneOf("TEMPORARY", "TEMP"),
            optional=True,
        ),
        "TABLE",
        Ref("ObjectReferenceSegment"),
        Bracketed(
            Delimited(
                Ref("ColumnReferenceSegment"),
            ),
            optional=True,
        ),
        Sequence("BACKUP", OneOf("YES", "NO"), optional=True),
        Ref("TableAttributeSegment", optional=True),
        "AS",
        OptionallyBracketed(Ref("SelectableGrammar")),
    )


@redshift_dialect.segment(replace=True)
class CreateModelStatementSegment(BaseSegment):
    """A `CREATE MODEL` statement.

    https://docs.aws.amazon.com/redshift/latest/dg/r_CREATE_MODEL.html
    NB: order of keywords matter
    """

    type = "create_model_statement"
    match_grammar = Sequence(
        "CREATE",
        "MODEL",
        Ref("ObjectReferenceSegment"),
        Sequence(
            "FROM",
            OneOf(
                Ref("QuotedLiteralSegment"),
                Bracketed(Ref("SelectableGrammar")),
                Ref("ObjectReferenceSegment"),
            ),
            optional=True,
        ),
        Sequence(
            "TARGET",
            Ref("ColumnReferenceSegment"),
            optional=True,
        ),
        Sequence(
            "FUNCTION",
            Ref("ObjectReferenceSegment"),
            Bracketed(
                Delimited(Ref("DatatypeSegment")),
                optional=True,
            ),
        ),
        Sequence(
            "RETURNS",
            Ref("DatatypeSegment"),
            optional=True,
        ),
        Sequence(
            "SAGEMAKER",
            Ref("QuotedLiteralSegment"),
            optional=True,
        ),
        Sequence(
            "IAM_ROLE",
            OneOf(
                "DEFAULT",
                Ref("QuotedLiteralSegment"),
            ),
        ),
        Sequence(
            "AUTO",
            OneOf(
                "ON",
                "OFF",
            ),
            optional=True,
        ),
        Sequence(
            "MODEL_TYPE",
            OneOf(
                "XGBOOST",
                "MLP",
                "KMEANS",
            ),
            optional=True,
        ),
        Sequence(
            "PROBLEM_TYPE",
            OneOf(
                "REGRESSION",
                "BINARY_CLASSIFICATION",
                "MULTICLASS_CLASSIFICATION",
            ),
            optional=True,
        ),
        Sequence(
            "OBJECTIVE",
            Ref("QuotedLiteralSegment"),
            optional=True,
        ),
        Sequence(
            "PREPROCESSORS",
            Ref("QuotedLiteralSegment"),
            optional=True,
        ),
        Sequence(
            "HYPERPARAMETERS",
            "DEFAULT",
            Sequence(
                "EXCEPT",
                Bracketed(
                    Delimited(
                        Anything(),
                    ),
                ),
                optional=True,
            ),
            optional=True,
        ),
        Sequence(
            "SETTINGS",
            Bracketed(
                Sequence(
                    "S3_BUCKET",
                    Ref("QuotedLiteralSegment"),
                    Sequence(
                        "KMS_KEY_ID",
                        Ref("QuotedLiteralSegment"),
                        optional=True,
                    ),
                    Sequence(
                        "S3_GARBAGE_COLLECT",
                        OneOf(
                            "ON",
                            "OFF",
                        ),
                        optional=True,
                    ),
                    Sequence(
                        "MAX_CELLS",
                        Ref("NumericLiteralSegment"),
                        optional=True,
                    ),
                    Sequence(
                        "MAX_RUNTIME",
                        Ref("NumericLiteralSegment"),
                        optional=True,
                    ),
                ),
            ),
            optional=True,
        ),
    )


@redshift_dialect.segment()
class ShowModelStatementSegment(BaseSegment):
    """A `SHOW MODEL` statement.

    As specified in: https://docs.aws.amazon.com/redshift/latest/dg/r_SHOW_MODEL.html
    """

    type = "show_model_statement"

    match_grammar = Sequence(
        "SHOW",
        "MODEL",
        OneOf(
            "ALL",
            Ref("ObjectReferenceSegment"),
        ),
    )


@redshift_dialect.segment()
class CreateExternalTableStatementSegment(BaseSegment):
    """A `CREATE EXTERNAL TABLE` statement.

    https://docs.aws.amazon.com/redshift/latest/dg/r_CREATE_EXTERNAL_TABLE.html
    """

    type = "create_external_table_statement"

    match_grammar = Sequence(
        "CREATE",
        "EXTERNAL",
        "TABLE",
        Ref("TableReferenceSegment"),
        Bracketed(
            # Columns and comment syntax:
            Delimited(
                Sequence(
                    Ref("ColumnReferenceSegment"),
                    Ref("DatatypeSegment"),
                ),
            ),
        ),
        Ref("PartitionedBySegment", optional=True),
        Sequence(
            "ROW",
            "FORMAT",
            OneOf(
                Sequence(
                    "DELIMITED",
                    Ref("RowFormatDelimitedSegment"),
                ),
                Sequence(
                    "SERDE",
                    Ref("QuotedLiteralSegment"),
                    Sequence(
                        "WITH",
                        "SERDEPROPERTIES",
                        Bracketed(
                            Delimited(
                                Sequence(
                                    Ref("QuotedLiteralSegment"),
                                    Ref("EqualsSegment"),
                                    Ref("QuotedLiteralSegment"),
                                ),
                            ),
                        ),
                        optional=True,
                    ),
                ),
            ),
            optional=True,
        ),
        "STORED",
        "AS",
        OneOf(
            "PARQUET",
            "RCFILE",
            "SEQUENCEFILE",
            "TEXTFILE",
            "ORC",
            "AVRO",
            Sequence(
                "INPUTFORMAT",
                Ref("QuotedLiteralSegment"),
                "OUTPUTFORMAT",
                Ref("QuotedLiteralSegment"),
            ),
        ),
        "LOCATION",
        Ref("QuotedLiteralSegment"),
        Sequence(
            "TABLE",
            "PROPERTIES",
            Bracketed(
                Delimited(
                    Sequence(
                        Ref("QuotedLiteralSegment"),
                        Ref("EqualsSegment"),
                        Ref("QuotedLiteralSegment"),
                    ),
                ),
            ),
            optional=True,
        ),
    )


@redshift_dialect.segment()
class CreateExternalTableAsStatementSegment(BaseSegment):
    """A `CREATE EXTERNAL TABLE AS` statement.

    https://docs.aws.amazon.com/redshift/latest/dg/r_CREATE_EXTERNAL_TABLE.html
    """

    type = "create_external_table_statement"

    match_grammar = Sequence(
        "CREATE",
        "EXTERNAL",
        "TABLE",
        Ref("TableReferenceSegment"),
        Ref("PartitionedBySegment", optional=True),
        Sequence(
            "ROW",
            "FORMAT",
            "DELIMITED",
            Ref("RowFormatDelimitedSegment"),
            optional=True,
        ),
        "STORED",
        "AS",
        OneOf(
            "PARQUET",
            "TEXTFILE",
        ),
        "LOCATION",
        Ref("QuotedLiteralSegment"),
        Sequence(
            "TABLE",
            "PROPERTIES",
            Bracketed(
                Delimited(
                    Sequence(
                        Ref("QuotedLiteralSegment"),
                        Ref("EqualsSegment"),
                        Ref("QuotedLiteralSegment"),
                    ),
                ),
            ),
            optional=True,
        ),
        "AS",
        OptionallyBracketed(Ref("SelectableGrammar")),
    )


@redshift_dialect.segment()
class CreateLibraryStatementSegment(BaseSegment):
    """A `CREATE LIBRARY` statement.

    https://docs.aws.amazon.com/redshift/latest/dg/r_CREATE_LIBRARY.html
    """

    type = "create_library_statement"

    match_grammar = Sequence(
        "CREATE",
        Sequence(
            "OR",
            "REPLACE",
            optional=True,
        ),
        "LIBRARY",
        Ref("ObjectReferenceSegment"),
        "LANGUAGE",
        "PLPYTHONU",
        "FROM",
        Ref("QuotedLiteralSegment"),
        AnySetOf(
            Ref("AuthorizationSegment", optional=False),
            Sequence(
                "REGION",
                Ref.keyword("AS", optional=True),
                Ref("QuotedLiteralSegment"),
                optional=True,
            ),
        ),
    )


@redshift_dialect.segment()
class UnloadStatementSegment(BaseSegment):
    """A `UNLOAD` statement.

    https://docs.aws.amazon.com/redshift/latest/dg/r_UNLOAD.html
    """

    type = "unload_statement"

    match_grammar = Sequence(
        "UNLOAD",
        Bracketed(Ref("QuotedLiteralSegment")),
        "TO",
        Ref("QuotedLiteralSegment"),
        AnySetOf(
            Ref("AuthorizationSegment", optional=False),
            Sequence(
                "REGION",
                Ref.keyword("AS", optional=True),
                Ref("QuotedLiteralSegment"),
                optional=True,
            ),
            Ref("CompressionTypeGrammar", optional=True),
            Sequence(
                Sequence(
                    "FORMAT",
                    Ref.keyword("AS", optional=True),
                    optional=True,
                ),
                OneOf(
                    "CSV",
                    "JSON",
                    "PARQUET",
                ),
                optional=True,
            ),
            Sequence(
                "PARTITION",
                "BY",
                Ref("BracketedColumnReferenceListGrammar"),
                Ref.keyword("INCLUDE", optional=True),
            ),
            Sequence(
                "PARALLEL",
                OneOf(
                    "PRESET",
                    "ON",
                    "OFF",
                    "TRUE",
                    "FALSE",
                    optional=True,
                ),
                optional=True,
            ),
            OneOf(
                Sequence(
                    "DELIMITER",
                    Ref.keyword("AS", optional=True),
                    Ref("QuotedLiteralSegment"),
                ),
                Sequence(
                    "FIXEDWIDTH",
                    Ref.keyword("AS", optional=True),
                    Ref("QuotedLiteralSegment"),
                ),
                optional=True,
            ),
            Sequence(
                "MANIFEST",
                Ref.keyword("VERBOSE", optional=True),
                optional=True,
            ),
            Sequence(
                "NULL",
                "AS",
                Ref("QuotedLiteralSegment"),
                optional=True,
            ),
            Sequence(
                "NULL",
                "AS",
                Ref("QuotedLiteralSegment"),
                optional=True,
            ),
            AnySetOf(
                OneOf(
                    "MAXFILESIZE",
                    "ROWGROUPSIZE",
                ),
                Ref.keyword("AS", optional=True),
                Ref("NumericLiteralSegment"),
                OneOf(
                    "MB",
                    "GB",
                ),
                optional=True,
            ),
            Sequence(
                "ENCRYPTED",
                Ref.keyword("AUTO", optional=True),
                optional=True,
            ),
            Ref.keyword("ALLOWOVERWRITE", optional=True),
            Ref.keyword("CLEANPATH", optional=True),
            Ref.keyword("ESCAPE", optional=True),
            Ref.keyword("ADDQUOTES", optional=True),
            Ref.keyword("HEADER", optional=True),
        ),
    )


@redshift_dialect.segment(replace=True)
class CopyStatementSegment(BaseSegment):
    """A `COPY` statement.

    :
        - https://docs.aws.amazon.com/redshift/latest/dg/r_COPY.html
        - https://docs.aws.amazon.com/redshift/latest/dg/r_COPY-parameters.html
    """

    type = "copy_statement"

    match_grammar = Sequence(
        "COPY",
        Ref("TableReferenceSegment"),
        Ref("BracketedColumnReferenceListGrammar", optional=True),
        "FROM",
        Ref("QuotedLiteralSegment"),
        AnySetOf(
            Ref("AuthorizationSegment", optional=False),
            Sequence(
                "REGION",
                Ref.keyword("AS", optional=True),
                Ref("QuotedLiteralSegment"),
                optional=True,
            ),
            Ref("CompressionTypeGrammar", optional=True),
            Ref("DataFormatSegment", optional=True),
            OneOf(
                Sequence(
                    "DELIMITER",
                    Ref.keyword("AS", optional=True),
                    Ref("QuotedLiteralSegment"),
                ),
                Sequence(
                    "FIXEDWIDTH",
                    Ref.keyword("AS", optional=True),
                    Ref("QuotedLiteralSegment"),
                ),
                optional=True,
            ),
            Sequence(
                "ENCRYPTED",
                Ref.keyword("AUTO", optional=True),
                optional=True,
            ),
            Ref.keyword("MANIFEST", optional=True),
            Sequence(
                "COMPROWS",
                Ref("NumericLiteralSegment"),
                optional=True,
            ),
            Sequence(
                "MAXERROR",
                Ref.keyword("AS", optional=True),
                Ref("NumericLiteralSegment"),
                optional=True,
            ),
            Sequence(
                "COMPUPDATE",
                OneOf(
                    "PRESET",
                    "ON",
                    "OFF",
                    "TRUE",
                    "FALSE",
                    optional=True,
                ),
                optional=True,
            ),
            Sequence(
                "STATUPDATE",
                OneOf(
                    "ON",
                    "OFF",
                    "TRUE",
                    "FALSE",
                    optional=True,
                ),
                optional=True,
            ),
            Ref.keyword("NOLOAD", optional=True),
            Ref.keyword("ACCEPTANYDATE", optional=True),
            Sequence(
                "ACCEPTINVCHARS",
                Ref.keyword("AS", optional=True),
                Ref("QuotedLiteralSegment"),
                optional=True,
            ),
            Ref.keyword("BLANKSASNULL", optional=True),
            Sequence(
                "DATEFORMAT",
                Ref.keyword("AS", optional=True),
                OneOf(
                    "AUTO",
                    Ref("QuotedLiteralSegment"),
                ),
                optional=True,
            ),
            Ref.keyword("EMPTYASNULL", optional=True),
            Sequence(
                "ENCODING",
                Ref.keyword("AS", optional=True),
                OneOf(
                    "UTF8",
                    "UTF16",
                    "UTF16BE",
                    "UTF16LE",
                ),
                optional=True,
            ),
            Ref.keyword("ESCAPE", optional=True),
            Ref.keyword("EXPLICIT_IDS", optional=True),
            Ref.keyword("FILLRECORD", optional=True),
            Ref.keyword("IGNOREBLANKLINES", optional=True),
            Sequence(
                "IGNOREHEADER",
                Ref.keyword("AS", optional=True),
                Ref("QuotedLiteralSegment"),
                optional=True,
            ),
            Sequence(
                "NULL",
                "AS",
                Ref("QuotedLiteralSegment"),
                optional=True,
            ),
            Sequence(
                "READRATIO",
                Ref("NumericLiteralSegment"),
                optional=True,
            ),
            Ref.keyword("REMOVEQUOTES", optional=True),
            Ref.keyword("ROUNDEC", optional=True),
            Sequence(
                "TIMEFORMAT",
                Ref.keyword("AS", optional=True),
                OneOf(
                    "AUTO",
                    "EPOCHSECS",
                    "EPOCHMILLISECS",
                    Ref("QuotedLiteralSegment"),
                ),
                optional=True,
            ),
            Ref.keyword("TRIMBLANKS", optional=True),
            Ref.keyword("TRUNCATECOLUMNS", optional=True),
        ),
    )


@redshift_dialect.segment(replace=True)
class InsertStatementSegment(BaseSegment):
    """An`INSERT` statement.

    Redshift has two versions of insert statements:
        - https://docs.aws.amazon.com/redshift/latest/dg/r_INSERT_30.html
        - https://docs.aws.amazon.com/redshift/latest/dg/r_INSERT_external_table.html
    """

    # TODO: This logic can be streamlined. However, there are some odd parsing issues.
    # See https://github.com/sqlfluff/sqlfluff/pull/1896

    type = "insert_statement"
    match_grammar = Sequence(
        "INSERT",
        "INTO",
        Ref("TableReferenceSegment"),
        OneOf(
            OptionallyBracketed(Ref("SelectableGrammar")),
            Sequence("DEFAULT", "VALUES"),
            Sequence(
                Ref("BracketedColumnReferenceListGrammar", optional=True),
                OneOf(
                    Ref("ValuesClauseSegment"),
                    OptionallyBracketed(Ref("SelectableGrammar")),
                ),
            ),
        ),
    )


@redshift_dialect.segment(replace=True)
class CreateSchemaStatementSegment(BaseSegment):
    """A `CREATE SCHEMA` statement.

    https://docs.aws.amazon.com/redshift/latest/dg/r_CREATE_SCHEMA.html
    TODO: support optional SCHEMA_ELEMENT
    """

    type = "create_schema_statement"
    match_grammar = Sequence(
        "CREATE",
        "SCHEMA",
        OneOf(
            Sequence(
                Ref("IfNotExistsGrammar", optional=True),
                Ref("SchemaReferenceSegment"),
                Sequence(
                    "AUTHORIZATION",
                    Ref("ObjectReferenceSegment"),
                    optional=True,
                ),
            ),
            Sequence(
                "AUTHORIZATION",
                Ref("ObjectReferenceSegment"),
            ),
        ),
        Sequence(
            "QUOTA",
            OneOf(
                Sequence(
                    Ref("NumericLiteralSegment"),
                    OneOf(
                        "MB",
                        "GB",
                        "TB",
                    ),
                ),
                "UNLIMITED",
            ),
            optional=True,
        ),
    )


@redshift_dialect.segment()
class ProcedureParameterListSegment(BaseSegment):
    """The parameters for a procedure.

    https://docs.aws.amazon.com/redshift/latest/dg/r_CREATE_PROCEDURE.html
    """

    type = "procedure_parameter_list"
    # Odd syntax, but prevents eager parameters being confused for data types
    _param_type = OneOf("REFCURSOR", Ref("DatatypeSegment"))
    match_grammar = Bracketed(
        Sequence(
            AnyNumberOf(
                OneOf(
                    Ref("ParameterNameSegment"),
                    exclude=OneOf(_param_type, Ref("ArgModeGrammar")),
                    optional=True,
                ),
                Ref("ArgModeGrammar", optional=True),
                max_times_per_element=1,
            ),
            _param_type,
            AnyNumberOf(
                Sequence(
                    Ref("CommaSegment"),
                    AnyNumberOf(
                        OneOf(
                            Ref("ParameterNameSegment"),
                            exclude=OneOf(_param_type, Ref("ArgModeGrammar")),
                            optional=True,
                        ),
                        Ref("ArgModeGrammar", optional=True),
                        max_times_per_element=1,
                    ),
                    _param_type,
                ),
            ),
            optional=True,
        ),
    )


@redshift_dialect.segment(replace=True)
class CreateProcedureStatementSegment(BaseSegment):
    """A `CREATE PROCEDURE` statement.

    https://www.postgresql.org/docs/14/sql-createprocedure.html

    TODO: Just a basic statement for now, without full syntax.
    based on CreateFunctionStatementSegment without a return type.
    """

    type = "create_procedure_statement"

    match_grammar = Sequence(
        "CREATE",
        Sequence("OR", "REPLACE", optional=True),
        "PROCEDURE",
        Ref("FunctionNameSegment"),
        Ref("ProcedureParameterListSegment"),
        Ref("FunctionDefinitionGrammar"),
    )


@redshift_dialect.segment()
class AlterProcedureStatementSegment(BaseSegment):
    """An `ALTER PROCEDURE` statement.

    https://docs.aws.amazon.com/redshift/latest/dg/r_ALTER_PROCEDURE.html
    """

    type = "alter_procedure_statement"

    match_grammar = Sequence(
        "ALTER",
        "PROCEDURE",
        Ref("FunctionNameSegment"),
        Ref("ProcedureParameterListSegment", optional=True),
        OneOf(
            Sequence("RENAME", "TO", Ref("FunctionNameSegment")),
            Sequence(
                "OWNER",
                "TO",
                OneOf(
                    OneOf(Ref("ParameterNameSegment"), Ref("QuotedIdentifierSegment")),
                    "CURRENT_USER",
                    "SESSION_USER",
                ),
            ),
        ),
    )


@redshift_dialect.segment(replace=True)
class DropProcedureStatementSegment(BaseSegment):
    """An `DROP PROCEDURE` statement.

    https://docs.aws.amazon.com/redshift/latest/dg/r_DROP_PROCEDURE.html
    """

    type = "drop_procedure_statement"

    match_grammar = Sequence(
        "DROP",
        "PROCEDURE",
        Ref("IfExistsGrammar", optional=True),
        Delimited(
            Sequence(
                Ref("FunctionNameSegment"),
                Ref("ProcedureParameterListSegment", optional=True),
            ),
        ),
    )


@redshift_dialect.segment()
class DeclareStatementSegment(BaseSegment):
    """A `DECLARE` statement.

    As specified in
    https://docs.aws.amazon.com/redshift/latest/dg/declare.html
    """

    type = "declare_statement"
    match_grammar = Sequence(
        "DECLARE",
        Ref("ObjectReferenceSegment"),
        "CURSOR",
        "FOR",
        Ref("SelectableGrammar"),
    )


@redshift_dialect.segment()
class FetchStatementSegment(BaseSegment):
    """A `FETCH` statement.

    As specified in
    https://docs.aws.amazon.com/redshift/latest/dg/fetch.html
    """

    type = "fetch_statement"
    match_grammar = Sequence(
        "fetch",
        OneOf(
            "NEXT",
            "ALL",
            Sequence(
                "FORWARD",
                OneOf(
                    "ALL",
                    Ref("NumericLiteralSegment"),
                ),
            ),
        ),
        "FROM",
        Ref("ObjectReferenceSegment"),
    )


@redshift_dialect.segment()
class CloseStatementSegment(BaseSegment):
    """A `CLOSE` statement.

    As specified in
    https://docs.aws.amazon.com/redshift/latest/dg/close.html
    """

    type = "close_statement"
    match_grammar = Sequence(
        "CLOSE",
        Ref("ObjectReferenceSegment"),
    )


@redshift_dialect.segment()
class AltereDatashareStatementSegment(BaseSegment):
    """An `ALTER DATASHARE` statement.

    https://docs.aws.amazon.com/redshift/latest/dg/r_ALTER_DATASHARE.html
    """

    type = "create_datashare_statement"
    match_grammar = Sequence(
        "ALTER",
        "DATASHARE",
        Ref("ObjectReferenceSegment"),
        OneOf(
            # add or remove objects to the datashare
            Sequence(
                OneOf(
                    "ADD",
                    "REMOVE",
                ),
                OneOf(
                    Sequence(
                        "TABLE",
                        Delimited(Ref("TableReferenceSegment")),
                    ),
                    Sequence(
                        "SCHEMA",
                        Delimited(Ref("SchemaReferenceSegment")),
                    ),
                    Sequence(
                        "FUNCTION",
                        Delimited(Ref("FunctionNameSegment")),
                    ),
                    Sequence(
                        "ALL",
                        OneOf("TABLES", "FUNCTIONS"),
                        "IN",
                        "SCHEMA",
                        Delimited(Ref("SchemaReferenceSegment")),
                    ),
                ),
            ),
            # configure the properties of the datashare
            Sequence(
                "SET",
                OneOf(
                    Sequence(
                        "PUBLICACCESSIBLE",
                        Ref("EqualsSegment", optional=True),
                        Ref("BooleanLiteralGrammar"),
                    ),
                    Sequence(
                        "INCLUDENEW",
                        Ref("EqualsSegment", optional=True),
                        Ref("BooleanLiteralGrammar"),
                        "FOR",
                        "SCHEMA",
                        Ref("SchemaReferenceSegment"),
                    ),
                ),
            ),
        ),
    )


@redshift_dialect.segment()
class CreateDatashareStatementSegment(BaseSegment):
    """A `CREATE DATASHARE` statement.

    https://docs.aws.amazon.com/redshift/latest/dg/r_CREATE_DATASHARE.html
    """

    type = "create_datashare_statement"
    match_grammar = Sequence(
        "CREATE",
        "DATASHARE",
        Ref("ObjectReferenceSegment"),
        Sequence(
            Ref.keyword("SET", optional=True),
            "PUBLICACCESSIBLE",
            Ref("EqualsSegment", optional=True),
            OneOf(
                "TRUE",
                "FALSE",
            ),
            optional=True,
        ),
    )


@redshift_dialect.segment()
class DescDatashareStatementSegment(BaseSegment):
    """A `DESC DATASHARE` statement.

    https://docs.aws.amazon.com/redshift/latest/dg/r_DESC_DATASHARE.html
    """

    type = "desc_datashare_statement"
    match_grammar = Sequence(
        "DESC",
        "DATASHARE",
        Ref("ObjectReferenceSegment"),
        Sequence(
            "OF",
            Sequence(
                "ACCOUNT",
                Ref("QuotedLiteralSegment"),
                optional=True,
            ),
            "NAMESPACE",
            Ref("QuotedLiteralSegment"),
            optional=True,
        ),
    )


@redshift_dialect.segment()
class DropDatashareStatementSegment(BaseSegment):
    """A `DROP DATASHARE` statement.

    https://docs.aws.amazon.com/redshift/latest/dg/r_DROP_DATASHARE.html
    """

    type = "drop_datashare_statement"
    match_grammar = Sequence(
        "DROP",
        "DATASHARE",
        Ref("ObjectReferenceSegment"),
    )


@redshift_dialect.segment()
class ShowDatasharesStatementSegment(BaseSegment):
    """A `SHOW DATASHARES` statement.

    https://docs.aws.amazon.com/redshift/latest/dg/r_SHOW_DATASHARES.html
    """

    type = "show_datashares_statement"
    match_grammar = Sequence(
        "SHOW",
        "DATASHARES",
        Sequence(
            "LIKE",
            Ref("QuotedLiteralSegment"),
            optional=True,
        ),
    )


@redshift_dialect.segment()
class AnalyzeCompressionStatementSegment(BaseSegment):
    """An `ANALYZE COMPRESSION` statement.

    https://docs.aws.amazon.com/redshift/latest/dg/r_ANALYZE_COMPRESSION.html
    """

    type = "analyze_compression_statement"
    match_grammar = Sequence(
        OneOf("ANALYZE", "ANALYSE"),
        "COMPRESSION",
        Sequence(
            Ref("TableReferenceSegment"),
            Bracketed(
                Delimited(
                    Ref("ColumnReferenceSegment"),
                ),
                optional=True,
            ),
            Sequence(
                "COMPROWS",
                Ref("NumericLiteralSegment"),
                optional=True,
            ),
            optional=True,
        ),
    )


@redshift_dialect.segment()
class VacuumStatementSegment(BaseSegment):
    """A `VACUUM` statement.

    https://docs.aws.amazon.com/redshift/latest/dg/r_VACUUM_command.html
    """

    type = "vacuum_statement"
    match_grammar = Sequence(
        "VACUUM",
        OneOf(
            "FULL",
            "REINDEX",
            "RECLUSTER",
            Sequence(
                OneOf(
                    "SORT",
                    "DELETE",
                ),
                "ONLY",
            ),
            optional=True,
        ),
        Ref("TableReferenceSegment", optional=True),
        Sequence(
            "TO",
            Ref("NumericLiteralSegment"),
            "PERCENT",
            optional=True,
        ),
        Ref.keyword("BOOST", optional=True),
    )


# Adding Redshift specific statements
@redshift_dialect.segment(replace=True)
class StatementSegment(BaseSegment):
    """A generic segment, to any of its child subsegments."""

    type = "statement"

    parse_grammar = redshift_dialect.get_segment("StatementSegment").parse_grammar.copy(
        insert=[
            Ref("CreateLibraryStatementSegment"),
            Ref("CreateUserStatementSegment"),
            Ref("CreateGroupStatementSegment"),
            Ref("AlterUserStatementSegment"),
            Ref("AlterGroupStatementSegment"),
            Ref("CreateExternalTableAsStatementSegment"),
            Ref("CreateExternalTableStatementSegment"),
            Ref("DataFormatSegment"),
            Ref("UnloadStatementSegment"),
            Ref("CopyStatementSegment"),
            Ref("ShowModelStatementSegment"),
            Ref("CreateDatashareStatementSegment"),
            Ref("DescDatashareStatementSegment"),
            Ref("DropDatashareStatementSegment"),
            Ref("ShowDatasharesStatementSegment"),
            Ref("AltereDatashareStatementSegment"),
            Ref("DeclareStatementSegment"),
            Ref("FetchStatementSegment"),
            Ref("CloseStatementSegment"),
            Ref("AnalyzeCompressionStatementSegment"),
            Ref("VacuumStatementSegment"),
            Ref("AlterProcedureStatementSegment"),
        ],
    )

    match_grammar = redshift_dialect.get_segment(
        "StatementSegment"
    ).match_grammar.copy()


@redshift_dialect.segment()
class PartitionedBySegment(BaseSegment):
    """Partitioned By Segment.

    As specified in
    https://docs.aws.amazon.com/redshift/latest/dg/r_CREATE_EXTERNAL_TABLE.html
    """

    type = "partitioned_by_segment"

    match_grammar = Sequence(
        Ref.keyword("PARTITIONED"),
        "BY",
        Bracketed(
            Delimited(
                Sequence(
                    Ref("ColumnReferenceSegment"),
                    Ref("DatatypeSegment"),
                ),
            ),
        ),
    )


@redshift_dialect.segment()
class RowFormatDelimitedSegment(BaseSegment):
    """Row Format Delimited Segment.

    As specified in
    https://docs.aws.amazon.com/redshift/latest/dg/r_CREATE_EXTERNAL_TABLE.html
    """

    type = "row_format_deimited_segment"

    match_grammar = AnySetOf(
        Sequence(
            "FIELDS",
            "TERMINATED",
            "BY",
            Ref("QuotedLiteralSegment"),
        ),
        Sequence(
            "LINES",
            "TERMINATED",
            "BY",
            Ref("QuotedLiteralSegment"),
        ),
        optional=True,
    )


@redshift_dialect.segment()
class CreateUserStatementSegment(BaseSegment):
    """`CREATE USER` statement.

    https://docs.aws.amazon.com/redshift/latest/dg/r_CREATE_USER.html
    """

    type = "create_user"

    match_grammar = Sequence(
        "CREATE",
        "USER",
        Ref("ObjectReferenceSegment"),
        Ref.keyword("WITH", optional=True),
        "PASSWORD",
        OneOf(Ref("QuotedLiteralSegment"), "DISABLE"),
        AnySetOf(
            OneOf(
                "CREATEDB",
                "NOCREATEDB",
            ),
            OneOf(
                "CREATEUSER",
                "NOCREATEUSER",
            ),
            Sequence(
                "SYSLOG",
                "ACCESS",
                OneOf(
                    "RESTRICTED",
                    "UNRESTRICTED",
                ),
            ),
            Sequence("IN", "GROUP", Delimited(Ref("ObjectReferenceSegment"))),
            Sequence("VALID", "UNTIL", Ref("QuotedLiteralSegment")),
            Sequence(
                "CONNECTION",
                "LIMIT",
                OneOf(
                    Ref("NumericLiteralSegment"),
                    "UNLIMITED",
                ),
            ),
            Sequence(
                "SESSION",
                "TIMEOUT",
                Ref("NumericLiteralSegment"),
            ),
        ),
    )


@redshift_dialect.segment()
class CreateGroupStatementSegment(BaseSegment):
    """`CREATE GROUP` statement.

    https://docs.aws.amazon.com/redshift/latest/dg/r_CREATE_GROUP.html
    """

    type = "create_group"

    match_grammar = Sequence(
        "CREATE",
        "GROUP",
        Ref("ObjectReferenceSegment"),
        Sequence(
            Ref.keyword("WITH", optional=True),
            "USER",
            Delimited(
                Ref("ObjectReferenceSegment"),
            ),
            optional=True,
        ),
    )


@redshift_dialect.segment()
class AlterUserStatementSegment(BaseSegment):
    """`ALTER USER` statement.

    https://docs.aws.amazon.com/redshift/latest/dg/r_ALTER_USER.html
    """

    type = "alter_user"

    match_grammar = Sequence(
        "ALTER",
        "USER",
        Ref("ObjectReferenceSegment"),
        Ref.keyword("WITH", optional=True),
        AnySetOf(
            OneOf(
                "CREATEDB",
                "NOCREATEDB",
            ),
            OneOf(
                "CREATEUSER",
                "NOCREATEUSER",
            ),
            Sequence(
                "SYSLOG",
                "ACCESS",
                OneOf(
                    "RESTRICTED",
                    "UNRESTRICTED",
                ),
            ),
            Sequence(
                "PASSWORD",
                OneOf(
                    Ref("QuotedLiteralSegment"),
                    "DISABLE",
                ),
                Sequence("VALID", "UNTIL", Ref("QuotedLiteralSegment"), optional=True),
            ),
            Sequence(
                "RENAME",
                "TO",
                Ref("ObjectReferenceSegment"),
            ),
            Sequence(
                "CONNECTION",
                "LIMIT",
                OneOf(
                    Ref("NumericLiteralSegment"),
                    "UNLIMITED",
                ),
            ),
            OneOf(
                Sequence(
                    "SESSION",
                    "TIMEOUT",
                    Ref("NumericLiteralSegment"),
                ),
                Sequence(
                    "RESET",
                    "SESSION",
                    "TIMEOUT",
                ),
            ),
            OneOf(
                Sequence(
                    "SET",
                    Ref("ObjectReferenceSegment"),
                    OneOf(
                        "TO",
                        Ref("EqualsSegment"),
                    ),
                    OneOf(
                        "DEFAULT",
                        Ref("LiteralGrammar"),
                    ),
                ),
                Sequence(
                    "RESET",
                    Ref("ObjectReferenceSegment"),
                ),
            ),
            min_times=1,
        ),
    )


@redshift_dialect.segment()
class AlterGroupStatementSegment(BaseSegment):
    """`ALTER GROUP` statement.

    https://docs.aws.amazon.com/redshift/latest/dg/r_ALTER_GROUP.html
    """

    type = "alter_group"

    match_grammar = Sequence(
        "ALTER",
        "GROUP",
        Ref("ObjectReferenceSegment"),
        OneOf(
            Sequence(
                OneOf("ADD", "DROP"),
                "USER",
                Delimited(
                    Ref("ObjectReferenceSegment"),
                ),
            ),
            Sequence(
                "RENAME",
                "TO",
                Ref("ObjectReferenceSegment"),
            ),
        ),
    )


@redshift_dialect.segment(replace=True)
class TransactionStatementSegment(BaseSegment):
    """A `BEGIN|START`, `COMMIT|END` or `ROLLBACK|ABORT` transaction statement.

    https://docs.aws.amazon.com/redshift/latest/dg/r_BEGIN.html
    """

    type = "transaction_statement"
    match_grammar = Sequence(
        OneOf("BEGIN", "START", "COMMIT", "END", "ROLLBACK", "ABORT"),
        OneOf("TRANSACTION", "WORK", optional=True),
        Sequence(
            "ISOLATION",
            "LEVEL",
            OneOf(
                "SERIALIZABLE",
                Sequence("READ", "COMMITTED"),
                Sequence("READ", "UNCOMMITTED"),
                Sequence("REPEATABLE", "READ"),
            ),
            optional=True,
        ),
        OneOf(
            Sequence("READ", "ONLY"),
            Sequence("READ", "WRITE"),
            optional=True,
        ),
    )<|MERGE_RESOLUTION|>--- conflicted
+++ resolved
@@ -157,11 +157,7 @@
             Ref("FromPivotExpressionSegment"),
             min_times=1,
         ),
-<<<<<<< HEAD
         Ref("AliasExpressionSegment", optional=True),
-=======
-        Ref("TableAliasExpressionSegment", optional=True),
->>>>>>> dabb121a
     ),
 )
 
@@ -280,7 +276,6 @@
                 "IN",
                 Bracketed(
                     Delimited(
-<<<<<<< HEAD
                         Sequence(
                             Ref("ExpressionSegment"),
                             Ref("AliasExpressionSegment", optional=True),
@@ -289,16 +284,6 @@
                 ),
             ),
         ),
-=======
-                        Ref("ExpressionSegment"),
-                        Ref("AliasExpressionSegment", optional=True),
-                    )
-                ),
-            ),
-        ),
-        # TODO: complete this
->>>>>>> dabb121a
-        Ref("AliasExpressionSegment", optional=True),
     )
 
 
