"""The Databricks Dialect.

Functionally, it is quite similar to SparkSQL,
however it's much less strict on keywords.
It also has some extensions.
"""

from sqlfluff.core.dialects import load_raw_dialect
from sqlfluff.core.parser import (
    AnyNumberOf,
    Anything,
    BaseSegment,
    Bracketed,
    CodeSegment,
    CommentSegment,
    Dedent,
    Delimited,
    IdentifierSegment,
    Indent,
    Matchable,
    OneOf,
    Ref,
    RegexLexer,
    RegexParser,
    Sequence,
    StringLexer,
    StringParser,
    SymbolSegment,
    TypedParser,
    WordSegment,
)
from sqlfluff.dialects import dialect_ansi as ansi
from sqlfluff.dialects import dialect_sparksql as sparksql
from sqlfluff.dialects.dialect_databricks_keywords import (
    RESERVED_KEYWORDS,
    UNRESERVED_KEYWORDS,
)

sparksql_dialect = load_raw_dialect("sparksql")
databricks_dialect = sparksql_dialect.copy_as(
    "databricks",
    formatted_name="Databricks",
    docstring="The dialect for `Databricks <https://databricks.com/>`_.",
)

databricks_dialect.sets("unreserved_keywords").update(UNRESERVED_KEYWORDS)
databricks_dialect.sets("unreserved_keywords").update(
    sparksql_dialect.sets("reserved_keywords")
)
databricks_dialect.sets("unreserved_keywords").difference_update(RESERVED_KEYWORDS)
databricks_dialect.sets("reserved_keywords").clear()
databricks_dialect.sets("reserved_keywords").update(RESERVED_KEYWORDS)

databricks_dialect.sets("date_part_function_name").update(["TIMEDIFF"])


databricks_dialect.insert_lexer_matchers(
    # Named Function Parameters:
    # https://docs.databricks.com/en/sql/language-manual/sql-ref-function-invocation.html#named-parameter-invocation
    [
        StringLexer("right_arrow", "=>", CodeSegment),
    ],
    before="equals",
)


databricks_dialect.insert_lexer_matchers(
    # Notebook Cell Delimiter:
    # https://learn.microsoft.com/en-us/azure/databricks/notebooks/notebook-export-import#sql-1
    [
        RegexLexer("command", r"(\r?\n){2}-- COMMAND ----------(\r?\n)", CodeSegment),
    ],
    before="newline",
)

databricks_dialect.insert_lexer_matchers(
    # Databricks Notebook Start:
    # needed to insert "so early" to avoid magic + notebook
    # start to be interpreted as inline comments
    # https://learn.microsoft.com/en-us/azure/databricks/notebooks/notebooks-code#language-magic
    [
        RegexLexer(
            "notebook_start", r"-- Databricks notebook source(\r?\n){1}", CommentSegment
        ),
        RegexLexer("magic_line", r"(-- MAGIC)( [^%]{1})([^\n]*)", CodeSegment),
        RegexLexer("magic_start", r"(-- MAGIC %)([^\n]{2,})(\r?\n)", CodeSegment),
    ],
    before="inline_comment",
)


databricks_dialect.add(
    CommandCellSegment=TypedParser("command", CodeSegment, type="statement_terminator"),
    DoubleQuotedUDFBody=TypedParser(
        "double_quote",
        CodeSegment,
        type="udf_body",
        trim_chars=('"',),
    ),
    SingleQuotedUDFBody=TypedParser(
        "single_quote",
        CodeSegment,
        type="udf_body",
        trim_chars=("'",),
    ),
    DollarQuotedUDFBody=TypedParser(
        "dollar_quote",
        CodeSegment,
        type="udf_body",
        trim_chars=("$",),
    ),
    RightArrowSegment=StringParser("=>", SymbolSegment, type="right_arrow"),
    # https://docs.databricks.com/en/sql/language-manual/sql-ref-principal.html
    PrincipalIdentifierSegment=OneOf(
        Ref("NakedIdentifierSegment"),
        Ref("BackQuotedIdentifierSegment"),
    ),
    PredictiveOptimizationGrammar=Sequence(
        OneOf("ENABLE", "DISABLE", "INHERIT"),
        "PREDICTIVE",
        "OPTIMIZATION",
    ),
    SetOwnerGrammar=Sequence(
        Ref.keyword("SET", optional=True),
        "OWNER",
        "TO",
        Ref("PrincipalIdentifierSegment"),
    ),
    SetTagsGrammar=Sequence(
        "SET",
        "TAGS",
        Ref("BracketedPropertyListGrammar"),
    ),
    UnsetTagsGrammar=Sequence(
        "UNSET",
        "TAGS",
        Ref("BracketedPropertyNameListGrammar"),
    ),
    ColumnDefaultGrammar=Sequence(
        "DEFAULT",
        OneOf(
            Ref("LiteralGrammar"),
            Ref("FunctionSegment"),
        ),
    ),
    ConstraintOptionGrammar=Sequence(
        Sequence("ENABLE", "NOVALIDATE", optional=True),
        Sequence("NOT", "ENFORCED", optional=True),
        Sequence("DEFERRABLE", optional=True),
        Sequence("INITIALLY", "DEFERRED", optional=True),
        OneOf("NORELY", "RELY", optional=True),
    ),
    ForeignKeyOptionGrammar=Sequence(
        Sequence("MATCH", "FULL", optional=True),
        Sequence("ON", "UPDATE", "NO", "ACTION", optional=True),
        Sequence("ON", "DELETE", "NO", "ACTION", optional=True),
    ),
    DropConstraintGrammar=Sequence(
        "DROP",
        OneOf(
            Sequence(
                Ref("PrimaryKeyGrammar"),
                Ref("IfExistsGrammar", optional=True),
                OneOf(
                    "RESTRICT",
                    "CASCADE",
                    optional=True,
                ),
            ),
            Sequence(
                Ref("ForeignKeyGrammar"),
                Ref("IfExistsGrammar", optional=True),
                Bracketed(
                    Delimited(
                        Ref("ColumnReferenceSegment"),
                    )
                ),
            ),
            Sequence(
                "CONSTRAINT",
                Ref("IfExistsGrammar", optional=True),
                Ref("ObjectReferenceSegment"),
                OneOf(
                    "RESTRICT",
                    "CASCADE",
                    optional=True,
                ),
            ),
        ),
    ),
    AlterPartitionGrammar=Sequence(
        "PARTITION",
        Bracketed(
            Delimited(
                AnyNumberOf(
                    OneOf(
                        Ref("ColumnReferenceSegment"),
                        Ref("SetClauseSegment"),
                    ),
                    min_times=1,
                ),
            ),
        ),
    ),
    RowFilterClauseGrammar=Sequence(
        "ROW",
        "FILTER",
        Ref("ObjectReferenceSegment"),
        "ON",
        Bracketed(
            Delimited(
                OneOf(
                    Ref("ColumnReferenceSegment"),
                    Ref("LiteralGrammar"),
                ),
                optional=True,
            ),
        ),
    ),
    PropertiesBackTickedIdentifierSegment=RegexParser(
        r"`.+`",
        IdentifierSegment,
        type="properties_naked_identifier",
    ),
    LocationWithCredentialGrammar=Sequence(
        "LOCATION",
        Ref("QuotedLiteralSegment"),
        Sequence(
            "WITH",
            Bracketed(
                "CREDENTIAL",
                Ref("PrincipalIdentifierSegment"),
            ),
            optional=True,
        ),
    ),
    NotebookStart=TypedParser("notebook_start", CommentSegment, type="notebook_start"),
    MagicLineGrammar=TypedParser("magic_line", CodeSegment, type="magic_line"),
    MagicStartGrammar=TypedParser("magic_start", CodeSegment, type="magic_start"),
)

databricks_dialect.replace(
    DelimiterGrammar=OneOf(Ref("SemicolonSegment"), Ref("CommandCellSegment")),
    # https://docs.databricks.com/en/sql/language-manual/sql-ref-syntax-aux-describe-volume.html
    DescribeObjectGrammar=sparksql_dialect.get_grammar("DescribeObjectGrammar").copy(
        insert=[
            Sequence(
                "VOLUME",
                Ref("VolumeReferenceSegment"),
            ),
        ]
    ),
    FunctionContentsExpressionGrammar=OneOf(
        Ref("ExpressionSegment"),
        Ref("NamedArgumentSegment"),
    ),
    PropertiesNakedIdentifierSegment=RegexParser(
        r"[A-Z_][A-Z0-9_]*",
        IdentifierSegment,
        type="properties_naked_identifier",
    ),
    # https://docs.databricks.com/en/sql/language-manual/sql-ref-syntax-aux-show-schemas.html
    # Differences between this and the SparkSQL version:
    # - Support for `FROM`|`IN` at the catalog level
    # - `LIKE` keyword is optional
    ShowDatabasesSchemasGrammar=Sequence(
        # SHOW { DATABASES | SCHEMAS }
        OneOf("DATABASES", "SCHEMAS"),
        Sequence(
            OneOf("FROM", "IN"),
            Ref("DatabaseReferenceSegment"),
            optional=True,
        ),
        Sequence(
            Ref.keyword("LIKE", optional=True),
            Ref("QuotedLiteralSegment"),
            optional=True,
        ),
    ),
    # https://docs.databricks.com/en/sql/language-manual/sql-ref-syntax-aux-show-functions.html
    # Differences between this and the SparkSQL version:
    # - Support for `FROM`|`IN` at the schema level
    # - `LIKE` keyword is optional
    ShowFunctionsGrammar=Sequence(
        # SHOW FUNCTIONS
        OneOf("USER", "SYSTEM", "ALL", optional=True),
        "FUNCTIONS",
        Sequence(
            Sequence(
                OneOf("FROM", "IN"),
                Ref("DatabaseReferenceSegment"),
                optional=True,
            ),
            Sequence(
                Ref.keyword("LIKE", optional=True),
                OneOf(
                    # qualified function from a database
                    Sequence(
                        Ref("DatabaseReferenceSegment"),
                        Ref("DotSegment"),
                        Ref("FunctionNameSegment"),
                        allow_gaps=False,
                    ),
                    # non-qualified function
                    Ref("FunctionNameSegment"),
                    # Regex/like string
                    Ref("QuotedLiteralSegment"),
                ),
                optional=True,
            ),
            optional=True,
        ),
    ),
    # https://docs.databricks.com/en/sql/language-manual/sql-ref-syntax-aux-show-tables.html
    # Differences between this and the SparkSQL version:
    # - `LIKE` keyword is optional
    ShowTablesGrammar=Sequence(
        # SHOW TABLES
        "TABLES",
        Sequence(
            OneOf("FROM", "IN"),
            Ref("DatabaseReferenceSegment"),
            optional=True,
        ),
        Sequence(
            Ref.keyword("LIKE", optional=True),
            Ref("QuotedLiteralSegment"),
            optional=True,
        ),
    ),
    # https://docs.databricks.com/en/sql/language-manual/sql-ref-syntax-aux-show-views.html
    # Only difference between this and the SparkSQL version:
    # - `LIKE` keyword is optional
    ShowViewsGrammar=Sequence(
        # SHOW VIEWS
        "VIEWS",
        Sequence(
            OneOf("FROM", "IN"),
            Ref("DatabaseReferenceSegment"),
            optional=True,
        ),
        Sequence(
            Ref.keyword("LIKE", optional=True),
            Ref("QuotedLiteralSegment"),
            optional=True,
        ),
    ),
    # https://docs.databricks.com/en/sql/language-manual/sql-ref-syntax-aux-show-volumes.html
    ShowObjectGrammar=sparksql_dialect.get_grammar("ShowObjectGrammar").copy(
        insert=[
            Sequence(
                "VOLUMES",
                Sequence(
                    OneOf("FROM", "IN"),
                    Ref("DatabaseReferenceSegment"),
                    optional=True,
                ),
                Sequence(
                    Ref.keyword("LIKE", optional=True),
                    Ref("QuotedLiteralSegment"),
                    optional=True,
                ),
            )
        ],
    ),
    NotNullGrammar=Sequence(
        "NOT",
        "NULL",
    ),
    FunctionNameIdentifierSegment=OneOf(
        TypedParser("word", WordSegment, type="function_name_identifier"),
        Ref("BackQuotedIdentifierSegment"),
    ),
)


class IdentifierClauseSegment(BaseSegment):
    """An `IDENTIFIER` clause segment.

    https://docs.databricks.com/en/sql/language-manual/sql-ref-names-identifier-clause.html
    """

    type = "identifier_clause_segment"
    match_grammar = Sequence(
        "IDENTIFIER",
        Bracketed(Ref("ExpressionSegment")),
    )


class ObjectReferenceSegment(ansi.ObjectReferenceSegment):
    """A reference to an object."""

    # Allow whitespace
    match_grammar: Matchable = Delimited(
        OneOf(Ref("SingleIdentifierGrammar"), Ref("IdentifierClauseSegment")),
        delimiter=Ref("ObjectReferenceDelimiterGrammar"),
        terminators=[Ref("ObjectReferenceTerminatorGrammar")],
        allow_gaps=False,
    )


class DatabaseReferenceSegment(ObjectReferenceSegment):
    """A reference to a database."""

    type = "database_reference"


class TableReferenceSegment(ObjectReferenceSegment):
    """A reference to an table, CTE, subquery or alias."""

    type = "table_reference"


class SchemaReferenceSegment(ObjectReferenceSegment):
    """A reference to a schema."""

    type = "schema_reference"


class TableExpressionSegment(sparksql.TableExpressionSegment):
    """The main table expression e.g. within a FROM clause.

    Enhance to allow for additional clauses allowed in Spark and Delta Lake.
    """

    match_grammar = sparksql.TableExpressionSegment.match_grammar.copy(
        insert=[
            Ref("IdentifierClauseSegment"),
        ],
        before=Ref("ValuesClauseSegment"),
    )


class CatalogReferenceSegment(ansi.ObjectReferenceSegment):
    """A reference to a catalog.

    https://docs.databricks.com/data-governance/unity-catalog/create-catalogs.html
    """

    type = "catalog_reference"


class VolumeReferenceSegment(ansi.ObjectReferenceSegment):
    """Volume reference."""

    type = "volume_reference"


class AlterCatalogStatementSegment(BaseSegment):
    """An `ALTER CATALOG` statement.

    https://docs.databricks.com/sql/language-manual/sql-ref-syntax-ddl-alter-catalog.html
    """

    type = "alter_catalog_statement"
    match_grammar = Sequence(
        "ALTER",
        "CATALOG",
        Ref("CatalogReferenceSegment"),
        OneOf(
            Ref("SetOwnerGrammar"),
            Ref("SetTagsGrammar"),
            Ref("UnsetTagsGrammar"),
            Ref("PredictiveOptimizationGrammar"),
        ),
    )


class CreateCatalogStatementSegment(BaseSegment):
    """A `CREATE CATALOG` statement.

    https://docs.databricks.com/sql/language-manual/sql-ref-syntax-ddl-create-catalog.html
    """

    type = "create_catalog_statement"
    match_grammar = Sequence(
        "CREATE",
        "CATALOG",
        Ref("IfNotExistsGrammar", optional=True),
        Ref("CatalogReferenceSegment"),
        Ref("CommentGrammar", optional=True),
    )


class DropCatalogStatementSegment(BaseSegment):
    """A `DROP CATALOG` statement.

    https://docs.databricks.com/sql/language-manual/sql-ref-syntax-ddl-drop-catalog.html
    """

    type = "drop_catalog_statement"
    match_grammar = Sequence(
        "DROP",
        "CATALOG",
        Ref("IfExistsGrammar", optional=True),
        Ref("CatalogReferenceSegment"),
        Ref("DropBehaviorGrammar", optional=True),
    )


class UseCatalogStatementSegment(BaseSegment):
    """A `USE CATALOG` statement.

    https://docs.databricks.com/sql/language-manual/sql-ref-syntax-ddl-use-catalog.html
    """

    type = "use_catalog_statement"
    match_grammar = Sequence(
        "USE",
        "CATALOG",
        Ref("CatalogReferenceSegment"),
    )


class UseDatabaseStatementSegment(sparksql.UseDatabaseStatementSegment):
    """A `USE DATABASE` statement.

    https://docs.databricks.com/sql/language-manual/sql-ref-syntax-ddl-usedb.html
    """

    type = "use_database_statement"
    match_grammar = Sequence(
        "USE",
        OneOf("DATABASE", "SCHEMA", optional=True),
        Ref("DatabaseReferenceSegment"),
    )


class AlterDatabaseStatementSegment(sparksql.AlterDatabaseStatementSegment):
    """An `ALTER DATABASE/SCHEMA` statement.

    https://docs.databricks.com/en/sql/language-manual/sql-ref-syntax-ddl-alter-schema.html
    """

    match_grammar = Sequence(
        "ALTER",
        OneOf("DATABASE", "SCHEMA"),
        Ref("DatabaseReferenceSegment"),
        OneOf(
            Sequence(
                "SET",
                Ref("DatabasePropertiesGrammar"),
            ),
            Ref("SetOwnerGrammar"),
            Ref("SetTagsGrammar"),
            Ref("UnsetTagsGrammar"),
            Ref("PredictiveOptimizationGrammar"),
        ),
    )


class AlterVolumeStatementSegment(BaseSegment):
    """Alter Volume Statement.

    https://docs.databricks.com/en/sql/language-manual/sql-ref-syntax-ddl-alter-volume.html
    """

    type = "alter_volume_statement"

    match_grammar = Sequence(
        "ALTER",
        "VOLUME",
        Ref("VolumeReferenceSegment"),
        OneOf(
            Sequence(
                "RENAME",
                "TO",
                Ref("VolumeReferenceSegment"),
            ),
            Ref("SetOwnerGrammar"),
            Ref("SetTagsGrammar"),
            Ref("UnsetTagsGrammar"),
        ),
    )


class CreateVolumeStatementSegment(BaseSegment):
    """Create Volume Statement.

    https://docs.databricks.com/en/sql/language-manual/sql-ref-syntax-ddl-create-volume.html
    """

    type = "create_volume_statement"

    match_grammar = OneOf(
        # You can create a non-external volume without a location
        Sequence(
            "CREATE",
            "VOLUME",
            Ref("IfNotExistsGrammar", optional=True),
            Ref("VolumeReferenceSegment"),
            Ref("CommentGrammar", optional=True),
        ),
        # Or you can create an external volume that must have a location
        Sequence(
            "CREATE",
            "EXTERNAL",
            "VOLUME",
            Ref("IfNotExistsGrammar", optional=True),
            Ref("VolumeReferenceSegment"),
            Ref("LocationGrammar"),
            Ref("CommentGrammar", optional=True),
        ),
    )


class DropVolumeStatementSegment(BaseSegment):
    """Drop Volume Statement.

    https://docs.databricks.com/en/sql/language-manual/sql-ref-syntax-ddl-drop-volume.html
    """

    type = "drop_volume_statement"

    match_grammar = Sequence(
        "DROP",
        "VOLUME",
        Ref("IfExistsGrammar", optional=True),
        Ref("VolumeReferenceSegment"),
    )


class CreateDatabaseStatementSegment(sparksql.CreateDatabaseStatementSegment):
    """A `CREATE DATABASE` statement.

    https://docs.databricks.com/en/sql/language-manual/sql-ref-syntax-ddl-create-schema.html
    """

    match_grammar = sparksql.CreateDatabaseStatementSegment.match_grammar.copy(
        insert=[
            Sequence(
                Ref.keyword("MANAGED", optional=True),
                "LOCATION",
                Ref("QuotedLiteralSegment"),
                optional=True,
            ),
        ],
        at=5,
        remove=[
            Ref("LocationGrammar", optional=True),
        ],
    )


class MaskStatementSegment(BaseSegment):
    """A `MASK` statement.

    https://docs.databricks.com/en/sql/language-manual/sql-ref-syntax-ddl-column-mask.html
    """

    type = "mask_statement"
    match_grammar = Sequence(
        "MASK",
        Ref("FunctionNameSegment"),
        Sequence(
            "USING",
            "COLUMNS",
            Bracketed(
                AnyNumberOf(
                    OneOf(
                        Ref("ColumnReferenceSegment"),
                        Ref("ExpressionSegment"),
                    ),
                ),
            ),
            optional=True,
        ),
    )


class ColumnFieldDefinitionSegment(ansi.ColumnDefinitionSegment):
    """A column field definition, e.g. for CREATE TABLE or ALTER TABLE.

    This supports the iceberg syntax and allows for iceberg syntax such
    as ADD COLUMN a.b.
    """

    match_grammar: Matchable = Sequence(
        Ref("ColumnReferenceSegment"),  # Column name
        Ref("DatatypeSegment"),  # Column type
        Bracketed(Anything(), optional=True),  # For types like VARCHAR(100)
        AnyNumberOf(
            Ref("ColumnConstraintSegment", optional=True),
            Ref("ColumnDefaultGrammar", optional=True),  # For default values
        ),
    )


class PropertyNameSegment(sparksql.PropertyNameSegment):
    """A property name segment. Databricks allows for back quoted segments."""

    match_grammar = Sequence(
        OneOf(
            Delimited(
                OneOf(
                    Ref("PropertiesNakedIdentifierSegment"),
                    Ref("PropertiesBackTickedIdentifierSegment"),
                ),
                delimiter=Ref("DotSegment"),
                allow_gaps=False,
            ),
            Ref("SingleIdentifierGrammar"),
        ),
    )


class TableConstraintSegment(ansi.TableConstraintSegment):
    """A table constraint, e.g. for CREATE TABLE or ALTER TABLE.

    https://docs.databricks.com/en/sql/language-manual/sql-ref-syntax-ddl-create-table-constraint.html
    """

    match_grammar = Sequence(
        "CONSTRAINT",
        OneOf(
            Sequence(
                Ref("ObjectReferenceSegment", optional=True),
                Ref("PrimaryKeyGrammar"),
                Bracketed(
                    Delimited(
                        Ref("ColumnReferenceSegment"),
                        Ref.keyword("TIMESERIES", optional=True),
                    ),
                ),
                Ref("ConstraintOptionGrammar", optional=True),
            ),
            Sequence(
                Ref("ObjectReferenceSegment", optional=True),
                Indent,
                Ref("ForeignKeyGrammar"),
                Bracketed(
                    Delimited(
                        Ref("ColumnReferenceSegment"),
                    ),
                ),
                "REFERENCES",
                Ref("TableReferenceSegment"),
                Ref("BracketedColumnReferenceListGrammar", optional=True),
                OneOf(
                    Ref("ForeignKeyOptionGrammar"),
                    Ref("ConstraintOptionGrammar"),
                    optional=True,
                ),
                Dedent,
            ),
            Sequence(
                Ref("ObjectReferenceSegment"),
                "CHECK",
                Bracketed(Ref("ExpressionSegment")),
                Ref.keyword("ENFORCED", optional=True),
            ),
        ),
    )


class AlterTableStatementSegment(sparksql.AlterTableStatementSegment):
    """An `ALTER TABLE` statement.

    https://docs.databricks.com/en/sql/language-manual/sql-ref-syntax-ddl-alter-table.html
    """

    match_grammar = Sequence(
        "ALTER",
        "TABLE",
        Ref("TableReferenceSegment"),
        Indent,
        OneOf(
            Sequence(
                "RENAME",
                "TO",
                Ref("TableReferenceSegment"),
            ),
            Sequence(
                "ADD",
                OneOf("COLUMNS", "COLUMN"),
                Indent,
                Bracketed(
                    Delimited(
                        Sequence(
                            Ref("ColumnFieldDefinitionSegment"),
                            Ref("ColumnDefaultGrammar", optional=True),
                            Ref("CommentGrammar", optional=True),
                            Ref("FirstOrAfterGrammar", optional=True),
                            Ref("MaskStatementSegment", optional=True),
                        ),
                    ),
                ),
                Dedent,
            ),
            Sequence(
                OneOf("ALTER", "CHANGE"),
                Ref.keyword("COLUMN", optional=True),
                Ref("ColumnReferenceSegment"),
                OneOf(
                    Ref("CommentGrammar"),
                    Ref("FirstOrAfterGrammar"),
                    Sequence(
                        OneOf("SET", "DROP"),
                        "NOT",
                        "NULL",
                    ),
                    Sequence(
                        "TYPE",
                        Ref("DatatypeSegment"),
                    ),
                    Sequence(
                        "SET",
                        Ref("ColumnDefaultGrammar"),
                    ),
                    Sequence(
                        "DROP",
                        "DEFAULT",
                    ),
                    Sequence(
                        "SYNC",
                        "IDENTITY",
                    ),
                    Sequence(
                        "SET",
                        Ref("MaskStatementSegment"),
                    ),
                    Sequence(
                        "DROP",
                        "MASK",
                    ),
                    Ref("SetTagsGrammar"),
                    Ref("UnsetTagsGrammar"),
                ),
            ),
            Sequence(
                "DROP",
                OneOf("COLUMN", "COLUMNS", optional=True),
                Ref("IfExistsGrammar", optional=True),
                Bracketed(
                    Delimited(
                        Ref("ColumnReferenceSegment"),
                    ),
                ),
            ),
            Sequence(
                "RENAME",
                "COLUMN",
                Ref("ColumnReferenceSegment"),
                "TO",
                Ref("ColumnReferenceSegment"),
            ),
            Sequence(
                "ADD",
                Ref("TableConstraintSegment"),
            ),
            Ref("DropConstraintGrammar"),
            Sequence(
                "DROP",
                "FEATURE",
                Ref("ObjectReferenceSegment"),
                Sequence(
                    "TRUNCATE",
                    "HISTORY",
                    optional=True,
                ),
            ),
            Sequence(
                "ADD",
                Ref("IfNotExistsGrammar", optional=True),
                AnyNumberOf(Ref("AlterPartitionGrammar")),
            ),
            Sequence(
                "DROP",
                Ref("IfExistsGrammar", optional=True),
                AnyNumberOf(Ref("AlterPartitionGrammar")),
            ),
            Sequence(
                Ref("AlterPartitionGrammar"),
                "SET",
                Ref("LocationGrammar"),
            ),
            Sequence(
                Ref("AlterPartitionGrammar"),
                "RENAME",
                "TO",
                Ref("AlterPartitionGrammar"),
            ),
            Sequence(
                "RECOVER",
                "PARTITIONS",
            ),
            Sequence(
                "SET",
                Ref("RowFilterClauseGrammar"),
            ),
            Sequence(
                "DROP",
                "ROW",
                "FILTER",
            ),
            Sequence(
                "SET",
                Ref("TablePropertiesGrammar"),
            ),
            Ref("UnsetTablePropertiesGrammar"),
            Sequence(
                "SET",
                "SERDE",
                Ref("QuotedLiteralSegment"),
                Sequence(
                    "WITH",
                    "SERDEPROPERTIES",
                    Ref("BracketedPropertyListGrammar"),
                    optional=True,
                ),
            ),
            Sequence(
                "SET",
                Ref("LocationGrammar"),
            ),
            Ref("SetOwnerGrammar"),
            Sequence(
                Sequence(
                    "ALTER",
                    "COLUMN",
                    Ref("ColumnReferenceSegment"),
                    optional=True,
                ),
                Ref("SetTagsGrammar"),
            ),
            Sequence(
                Sequence(
                    "ALTER",
                    "COLUMN",
                    Ref("ColumnReferenceSegment"),
                    optional=True,
                ),
                Ref("UnsetTagsGrammar"),
            ),
            Ref("ClusterByClauseSegment"),
            Ref("PredictiveOptimizationGrammar"),
        ),
        Dedent,
    )


class AlterViewStatementSegment(sparksql.AlterViewStatementSegment):
    """An `ALTER VIEW` statement.

    https://docs.databricks.com/en/sql/language-manual/sql-ref-syntax-ddl-alter-view.html
    """

    match_grammar = Sequence(
        "ALTER",
        Ref.keyword("MATERIALIZED", optional=True),
        "VIEW",
        Ref("TableReferenceSegment"),
        OneOf(
            Sequence(
                "RENAME",
                "TO",
                Ref("TableReferenceSegment"),
            ),
            Sequence(
                "SET",
                Ref("TablePropertiesGrammar"),
            ),
            Ref("UnsetTablePropertiesGrammar"),
            Sequence(
                "AS",
                Ref("SelectStatementSegment"),
            ),
            Sequence(
                "WITH",
                "SCHEMA",
                OneOf(
                    "BINDING",
                    "COMPENSATION",
                    Sequence(
                        Ref.keyword("TYPE", optional=True),
                        "EVOLUTION",
                    ),
                ),
            ),
            Ref("SetOwnerGrammar"),
            Ref("SetTagsGrammar"),
            Ref("UnsetTagsGrammar"),
            Sequence(
                Indent,
                OneOf(
                    Sequence(
                        OneOf("ADD", "ALTER"),
                        "SCHEDULE",
                        Ref.keyword("REFRESH", optional=True),
                        "CRON",
                        Ref("QuotedLiteralSegment"),
                        Sequence(
                            "AT",
                            "TIME",
                            "ZONE",
                            Ref("QuotedLiteralSegment"),
                            optional=True,
                        ),
                    ),
                    Sequence(
                        "DROP",
                        "SCHEDULE",
                    ),
                ),
                Dedent,
            ),
        ),
    )


class SetTimeZoneStatementSegment(BaseSegment):
    """A `SET TIME ZONE` statement.

    https://docs.databricks.com/sql/language-manual/sql-ref-syntax-aux-conf-mgmt-set-timezone.html
    """

    type = "set_timezone_statement"
    match_grammar = Sequence(
        "SET",
        "TIME",
        "ZONE",
        OneOf("LOCAL", Ref("QuotedLiteralSegment"), Ref("IntervalExpressionSegment")),
    )


class OptimizeTableStatementSegment(BaseSegment):
    """An `OPTIMIZE` statement.

    https://docs.databricks.com/en/sql/language-manual/delta-optimize.html
    """

    type = "optimize_table_statement"
    match_grammar = Sequence(
        "OPTIMIZE",
        Ref("TableReferenceSegment"),
        Sequence(
            "WHERE",
            Ref("ExpressionSegment"),
            optional=True,
        ),
        Sequence(
            "ZORDER",
            "BY",
            Bracketed(Delimited(Ref("ColumnReferenceSegment"))),
            optional=True,
        ),
    )


class StatementSegment(sparksql.StatementSegment):
    """Overriding StatementSegment to allow for additional segment parsing."""

    match_grammar = sparksql.StatementSegment.match_grammar.copy(
        # Segments defined in Databricks SQL dialect
        insert=[
            # Unity Catalog
            Ref("AlterCatalogStatementSegment"),
            Ref("CreateCatalogStatementSegment"),
            Ref("DropCatalogStatementSegment"),
            Ref("UseCatalogStatementSegment"),
            Ref("AlterVolumeStatementSegment"),
            Ref("CreateVolumeStatementSegment"),
            Ref("DropVolumeStatementSegment"),
            Ref("CreateDatabaseStatementSegment"),
            Ref("SetTimeZoneStatementSegment"),
            Ref("OptimizeTableStatementSegment"),
            Ref("CreateDatabricksFunctionStatementSegment"),
            Ref("FunctionParameterListGrammarWithComments"),
            Ref("DeclareOrReplaceVariableStatementSegment"),
            Ref("CommentOnStatementSegment"),
            # Notebook grammar
            Ref("MagicCellStatementSegment"),
        ]
    )


class FunctionParameterListGrammarWithComments(BaseSegment):
    """The parameters for a function ie. `(column type COMMENT 'comment')`."""

    type = "function_parameter_list_with_comments"

    match_grammar: Matchable = Bracketed(
        Delimited(
            Sequence(
                Ref("FunctionParameterGrammar"),
                AnyNumberOf(
                    Sequence("DEFAULT", Ref("LiteralGrammar"), optional=True),
                    Ref("CommentClauseSegment", optional=True),
                ),
            ),
            optional=True,
        ),
    )


class FunctionDefinitionGrammar(ansi.FunctionDefinitionGrammar):
    """This is the body of a `CREATE FUNCTION AS` statement."""

    match_grammar = Sequence(
        AnyNumberOf(
            Sequence(
                "LANGUAGE",
                OneOf(Ref.keyword("SQL"), Ref.keyword("PYTHON")),
                optional=True,
            ),
            Sequence(
                OneOf("DETERMINISTIC", Sequence("NOT", "DETERMINISTIC")),
                optional=True,
            ),
            Ref("CommentClauseSegment", optional=True),
            Sequence(
                OneOf(Sequence("CONTAINS", "SQL"), Sequence("READS", "SQL", "DATA")),
                optional=True,
            ),
            Sequence(
                OneOf(
                    Sequence(
                        "AS",
                        OneOf(
                            Ref("DoubleQuotedUDFBody"),
                            Ref("SingleQuotedUDFBody"),
                            Ref("DollarQuotedUDFBody"),
                            Bracketed(
                                OneOf(
                                    Ref("ExpressionSegment"),
                                    Ref("SelectStatementSegment"),
                                )
                            ),
                        ),
                    ),
                    Sequence(
                        "RETURN",
                        OneOf(
                            Ref("ExpressionSegment"),
                            Ref("SelectStatementSegment"),
                            Ref("WithCompoundStatementSegment"),
                        ),
                    ),
                )
            ),
        )
    )


class CreateDatabricksFunctionStatementSegment(BaseSegment):
    """A `CREATE FUNCTION` statement.

    https://docs.databricks.com/en/sql/language-manual/sql-ref-syntax-ddl-create-sql-function.html
    """

    type = "create_sql_function_statement"

    match_grammar: Matchable = Sequence(
        "CREATE",
        Ref("OrReplaceGrammar", optional=True),
        Ref("TemporaryGrammar", optional=True),
        "FUNCTION",
        Ref("IfNotExistsGrammar", optional=True),
        Ref("FunctionNameSegment"),
        Ref("FunctionParameterListGrammarWithComments"),
        Sequence(
            "RETURNS",
            OneOf(
                Ref("DatatypeSegment"),
                Sequence(
                    "TABLE",
                    Sequence(
                        Bracketed(
                            Delimited(
                                Sequence(
                                    Ref("ColumnReferenceSegment"),
                                    Ref("DatatypeSegment"),
                                    Ref("CommentGrammar", optional=True),
                                ),
                            ),
                        ),
                        optional=True,
                    ),
                ),
            ),
            optional=True,
        ),
        Ref("FunctionDefinitionGrammar"),
    )


class NamedArgumentSegment(BaseSegment):
    """Named argument to a function.

    https://docs.databricks.com/en/sql/language-manual/sql-ref-function-invocation.html#named-parameter-invocation
    """

    type = "named_argument"
    match_grammar = Sequence(
        Ref("NakedIdentifierSegment"),
        Ref("RightArrowSegment"),
        Ref("ExpressionSegment"),
    )


class AliasExpressionSegment(sparksql.AliasExpressionSegment):
    """A reference to an object with an `AS` clause.

    The optional AS keyword allows both implicit and explicit aliasing.
    Note also that it's possible to specify just column aliases without aliasing the
    table as well:
    .. code-block:: sql

        SELECT * FROM VALUES (1,2) as t (a, b);
        SELECT * FROM VALUES (1,2) as (a, b);
        SELECT * FROM VALUES (1,2) as t;

    Note that in Spark SQL, identifiers are quoted using backticks (`my_table`) rather
    than double quotes ("my_table"). Quoted identifiers are allowed in aliases, but
    unlike ANSI which allows single quoted identifiers ('my_table') in aliases, this is
    not allowed in Spark and so the definition of this segment must depart from ANSI.
    """

    match_grammar = Sequence(
        Ref.keyword("AS", optional=True),
        OneOf(
            # maybe table alias and column aliases
            Sequence(
                Ref("SingleIdentifierGrammar", optional=True),
                Bracketed(Ref("SingleIdentifierListSegment")),
            ),
            # just a table alias
            Ref("SingleIdentifierGrammar"),
            exclude=OneOf(
                "LATERAL",
                Ref("JoinTypeKeywords"),
                "WINDOW",
                "PIVOT",
                "KEYS",
                "FROM",
                "FOR",
            ),
        ),
    )


class GroupByClauseSegment(sparksql.GroupByClauseSegment):
    """Enhance `GROUP BY` clause like in `SELECT` for `CUBE`, `ROLLUP`, and `ALL`.

    https://docs.databricks.com/en/sql/language-manual/sql-ref-syntax-qry-select-groupby.html
    """

    match_grammar = Sequence(
        "GROUP",
        "BY",
        Indent,
        OneOf(
            "ALL",
            Delimited(
                Ref("CubeRollupClauseSegment"),
                Ref("GroupingSetsClauseSegment"),
                Ref("ColumnReferenceSegment"),
                # Can `GROUP BY 1`
                Ref("NumericLiteralSegment"),
                # Can `GROUP BY coalesce(col, 1)`
                Ref("ExpressionSegment"),
            ),
            Sequence(
                Delimited(
                    Ref("ColumnReferenceSegment"),
                    # Can `GROUP BY 1`
                    Ref("NumericLiteralSegment"),
                    # Can `GROUP BY coalesce(col, 1)`
                    Ref("ExpressionSegment"),
                ),
                OneOf(
                    Ref("WithCubeRollupClauseSegment"),
                    Ref("GroupingSetsClauseSegment"),
                ),
            ),
        ),
        Dedent,
    )


class ColumnConstraintSegment(ansi.ColumnConstraintSegment):
    """A column constraint, e.g. for CREATE TABLE or ALTER TABLE.

    https://docs.databricks.com/en/sql/language-manual/sql-ref-syntax-ddl-create-table-constraint.html
    """

    match_grammar = Sequence(
        Ref("NotNullGrammar", optional=True),
        Sequence(
            Sequence(
                "CONSTRAINT",
                Ref("ObjectReferenceSegment"),
                optional=True,
            ),
            OneOf(
                Sequence(
                    Ref("PrimaryKeyGrammar"),
                    Ref("ConstraintOptionGrammar", optional=True),
                ),
                Sequence(
                    Ref("ForeignKeyGrammar", optional=True),
                    "REFERENCES",
                    Ref("TableReferenceSegment"),
                    Ref("BracketedColumnReferenceListGrammar", optional=True),
                    OneOf(
                        Ref("ForeignKeyOptionGrammar"),
                        Ref("ConstraintOptionGrammar"),
                        optional=True,
                    ),
                ),
            ),
            optional=True,
        ),
    )


class CreateTableUsingStatementSegment(sparksql.CreateTableStatementSegment):
    """A `CREATE TABLE [USING]` statement.

    https://docs.databricks.com/en/sql/language-manual/sql-ref-syntax-ddl-create-table-using.html
    """

    type = "create_table_using_statement"

    match_grammar = Sequence(
        OneOf(
            Sequence(
                Sequence(
                    "CREATE",
                    "OR",
                    optional=True,
                ),
                "REPLACE",
                "TABLE",
            ),
            Sequence(
                "CREATE",
                Ref.keyword("EXTERNAL", optional=True),
                "TABLE",
                Ref("IfNotExistsGrammar", optional=True),
            ),
        ),
        Ref("TableReferenceSegment"),
        Ref("TableSpecificationSegment", optional=True),
        Sequence(
            "USING",
            Ref("DataSourceSegment"),
            optional=True,
        ),
        AnyNumberOf(Ref("TableClausesSegment")),
        Sequence(
            "AS",
            OneOf(
                Ref("SelectStatementSegment"),
                Ref("ValuesClauseSegment"),
            ),
            optional=True,
        ),
    )


class TableSpecificationSegment(BaseSegment):
    """A table specification, e.g. for CREATE TABLE or ALTER TABLE.

    https://docs.databricks.com/en/sql/language-manual/sql-ref-syntax-ddl-create-table-spec.html
    """

    type = "table_specification_segment"

    match_grammar = Bracketed(
        Delimited(
            Sequence(
                Ref("ColumnReferenceSegment"),
                Ref("DatatypeSegment"),
                AnyNumberOf(
                    Ref("ColumnPropertiesSegment"),
                ),
            ),
        ),
    )


class ColumnPropertiesSegment(BaseSegment):
    """Properties for a column in a table specification.

    https://docs.databricks.com/en/sql/language-manual/sql-ref-syntax-ddl-create-table-spec.html
    """

    type = "column_properties_segment"

    match_grammar = OneOf(
        Ref("NotNullGrammar"),
        Ref("GeneratedColumnDefinitionSegment"),
        Sequence(
            "DEFAULT",
            Ref("ColumnConstraintDefaultGrammar"),
        ),
        Ref("CommentGrammar"),
        Ref("ColumnConstraintSegment"),
        Ref("MaskStatementSegment"),
    )


class TableClausesSegment(BaseSegment):
    """Clauses for a table specification.

    https://docs.databricks.com/en/sql/language-manual/sql-ref-syntax-ddl-create-table-spec.html
    """

    type = "table_clauses_segment"

    match_grammar = OneOf(
        Ref("PartitionClauseSegment"),
        Ref("ClusterByClauseSegment"),
        Ref("LocationWithCredentialGrammar"),
        Ref("OptionsGrammar"),
        Ref("CommentGrammar"),
        Ref("TablePropertiesGrammar"),
        Sequence(
            "WITH",
            Ref("RowFilterClauseGrammar"),
        ),
    )


class GeneratedColumnDefinitionSegment(sparksql.GeneratedColumnDefinitionSegment):
    """A generated column definition, e.g. for CREATE TABLE or ALTER TABLE.

    https://docs.databricks.com/en/sql/language-manual/sql-ref-syntax-ddl-create-table-using.html
    """

    match_grammar: Matchable = Sequence(
        Ref("SingleIdentifierGrammar"),  # Column name
        Ref("DatatypeSegment"),  # Column type
        Bracketed(Anything(), optional=True),  # For types like DECIMAL(3, 2)
        OneOf(
            Sequence(
                "GENERATED",
                "ALWAYS",
                "AS",
                Bracketed(
                    OneOf(
                        Ref("FunctionSegment"),
                        Ref("BareFunctionSegment"),
                        Ref("ExpressionSegment"),
                    ),
                ),
            ),
            Sequence(
                "GENERATED",
                OneOf(
                    "ALWAYS",
                    Sequence("BY", "DEFAULT"),
                ),
                "AS",
                "IDENTITY",
                Bracketed(
                    Sequence(
                        Sequence(
                            "START",
                            "WITH",
                            Ref("NumericLiteralSegment"),
                            optional=True,
                        ),
                        Sequence(
                            "INCREMENT",
                            "BY",
                            Ref("NumericLiteralSegment"),
                            optional=True,
                        ),
                    ),
                    optional=True,
                ),
            ),
        ),
    )


class DeclareOrReplaceVariableStatementSegment(BaseSegment):
    """A `DECLARE [OR REPLACE] VARIABLE` statement.

    https://docs.databricks.com/en/sql/language-manual/sql-ref-syntax-ddl-declare-variable.html
    """

    type = "declare_or_replace_variable_statement"
    match_grammar = Sequence(
        Ref.keyword("DECLARE"),
        Ref("OrReplaceGrammar", optional=True),
        Ref.keyword("VARIABLE", optional=True),
        Ref("SingleIdentifierGrammar"),  # Variable name
        Ref("DatatypeSegment", optional=True),  # Variable type
        Sequence(
            OneOf("DEFAULT", Ref("EqualsSegment")),
            Ref("ExpressionSegment"),
            optional=True,
        ),
    )


class CommentOnStatementSegment(BaseSegment):
    """`COMMENT ON` statement.

    https://docs.databricks.com/en/sql/language-manual/sql-ref-syntax-ddl-comment.html
    """

    type = "comment_clause"

    match_grammar = Sequence(
        "COMMENT",
        "ON",
        OneOf(
            Sequence(
                "CATALOG",
                Ref("CatalogReferenceSegment"),
            ),
            Sequence(
                OneOf("DATABASE", "SCHEMA"),
                Ref("DatabaseReferenceSegment"),
            ),
            Sequence(
                "TABLE",
                Ref("TableReferenceSegment"),
            ),
            Sequence(
                "VOLUME",
                Ref("VolumeReferenceSegment"),
            ),
            # TODO: Split out individual items if they have references
            Sequence(
                OneOf(
                    "CONNECTION",
                    "PROVIDER",
                    "RECIPIENT",
                    "SHARE",
                ),
                Ref("ObjectReferenceSegment"),
            ),
        ),
        "IS",
        OneOf(Ref("QuotedLiteralSegment"), "NULL"),
    )


<<<<<<< HEAD
class FunctionNameSegment(BaseSegment):
    """Function name, including any prefix bits, e.g. project or schema."""

    type = "function_name"
    match_grammar: Matchable = Sequence(
        # Project name, schema identifier, etc.
        AnyNumberOf(
            Sequence(
                Ref("SingleIdentifierGrammar"),
                Ref("DotSegment"),
            ),
            terminators=[Ref("BracketedSegment")],
        ),
        # Base function name
        Ref("FunctionNameIdentifierSegment", terminators=[Ref("BracketedSegment")]),
        allow_gaps=False,
=======
class MagicCellStatementSegment(BaseSegment):
    """Treat -- MAGIC %md/py/sh/... Cells as their own segments.

    N.B. This is a workaround, to make databricks notebooks
    with leading parsable by sqlfluff.

    https://learn.microsoft.com/en-us/azure/databricks/notebooks/notebooks-code#language-magic
    """

    type = "magic_cell_segment"
    match_grammar = Sequence(
        Ref("NotebookStart", optional=True),
        Ref("MagicStartGrammar"),
        AnyNumberOf(Ref("MagicLineGrammar"), optional=True),
        terminators=[Ref("CommandCellSegment", optional=True)],
        reset_terminators=True,
>>>>>>> 391449eb
    )<|MERGE_RESOLUTION|>--- conflicted
+++ resolved
@@ -1541,7 +1541,6 @@
     )
 
 
-<<<<<<< HEAD
 class FunctionNameSegment(BaseSegment):
     """Function name, including any prefix bits, e.g. project or schema."""
 
@@ -1558,7 +1557,9 @@
         # Base function name
         Ref("FunctionNameIdentifierSegment", terminators=[Ref("BracketedSegment")]),
         allow_gaps=False,
-=======
+    )
+
+
 class MagicCellStatementSegment(BaseSegment):
     """Treat -- MAGIC %md/py/sh/... Cells as their own segments.
 
@@ -1575,5 +1576,4 @@
         AnyNumberOf(Ref("MagicLineGrammar"), optional=True),
         terminators=[Ref("CommandCellSegment", optional=True)],
         reset_terminators=True,
->>>>>>> 391449eb
     )