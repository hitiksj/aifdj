--- conflicted
+++ resolved
@@ -827,7 +827,7 @@
     """A reference to an object that may contain embedded hyphens."""
 
     type = "hyphenated_object_reference"
-<<<<<<< HEAD
+
     match_grammar: Matchable = Delimited(
         Ref("SingleIdentifierGrammar"),
         Ref("HyphenatedIdentifierGrammar"),
@@ -849,17 +849,6 @@
             BracketedSegment,
         ),
         allow_gaps=False,
-=======
-    match_grammar = ansi_dialect.get_segment(
-        "ObjectReferenceSegment"
-    ).match_grammar.copy()
-    match_grammar.delimiter = OneOf(
-        Ref("DotSegment"),
-        Sequence(Ref("DotSegment"), Ref("DotSegment")),
-        Sequence(
-            StringParser("-", SymbolSegment, name="dash", type="dash"),
-        ),
->>>>>>> 28df654c
     )
 
     def iter_raw_references(self):
