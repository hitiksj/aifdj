"""CLI helper utilities."""

from io import StringIO
import sys
import textwrap
<<<<<<< HEAD
from typing import Optional
=======
from typing import Optional, List, Dict, Tuple

from colorama import Fore, Style

from sqlfluff import __version__ as pkg_version
>>>>>>> 6a3898d8

from colorama import Style

<<<<<<< HEAD
from sqlfluff import __version__ as pkg_version
from sqlfluff.core.enums import Color


def colorize(s: str, color: Optional[Color] = None) -> str:
=======
color_lookup = {
    "red": Fore.RED,
    "green": Fore.GREEN,
    "blue": Fore.BLUE,
    "lightgrey": Fore.BLACK + Style.BRIGHT,
}


def colorize(s: str, color: Optional[str] = None) -> str:
>>>>>>> 6a3898d8
    """Use ANSI colour codes to colour a string.

    The name of this function is in American. I'm sorry :(.
    """
    if color:
        return f"{color.value}{s}{Style.RESET_ALL}"
    else:
        return s


def get_python_version() -> str:
    """Get the current python version as a string."""
    return "{0[0]}.{0[1]}.{0[2]}".format(sys.version_info)


def get_python_implementation() -> str:
    """Get the current python implementation as a string.

    This is useful if testing in pypy or similar.
    """
    return sys.implementation.name


def get_package_version() -> str:
    """Get the current version of the sqlfluff package."""
    return pkg_version


def wrap_elem(s: str, width: int) -> List[str]:
    """Take a string, and attempt to wrap into a list of strings all less than <width>."""
    return textwrap.wrap(s, width=width)


def wrap_field(
    label: str, val: str, width: int, max_label_width: int = 10, sep_char: str = ": "
) -> Dict:
    """Wrap a field (label, val).

    Returns:
        A dict of {label_list, val_list, sep_char, lines}

    """
    if len(label) > max_label_width:
        label_list = wrap_elem(label, width=max_label_width)
        label_width = max(len(line) for line in label_list)
    else:
        label_width = len(label)
        label_list = [label]

    max_val_width = width - len(sep_char) - label_width
    val_list = wrap_elem(val, width=max_val_width)
    return dict(
        label_list=label_list,
        val_list=val_list,
        sep_char=sep_char,
        lines=max(len(label_list), len(val_list)),
        label_width=label_width,
        val_width=max_val_width,
    )


def pad_line(s: str, width: int, align: str = "left") -> str:
    """Pad a string with a given alignment to a specific width with spaces."""
    gap = width - len(s)
    if gap <= 0:
        return s
    elif align == "left":
        return s + (" " * gap)
    elif align == "right":
        return (" " * gap) + s
    else:
        raise ValueError(f"Unknown alignment: {align}")  # pragma: no cover


def cli_table_row(
<<<<<<< HEAD
    fields,
    col_width,
    max_label_width=10,
    sep_char=": ",
    divider_char=" ",
    label_color=Color.lightgrey,
    val_align="right",
):
=======
    fields: List[Tuple[str, str]],
    col_width: int,
    max_label_width: int = 10,
    sep_char: str = ": ",
    divider_char: str = " ",
    label_color: str = "lightgrey",
    val_align: str = "right",
) -> str:
>>>>>>> 6a3898d8
    """Make a row of a CLI table, using wrapped values."""
    # Do some intel first
    cols = len(fields)
    last_col_idx = cols - 1
    wrapped_fields = [
        wrap_field(
            field[0],
            field[1],
            width=col_width,
            max_label_width=max_label_width,
            sep_char=sep_char,
        )
        for field in fields
    ]
    max_lines = max(fld["lines"] for fld in wrapped_fields)
    last_line_idx = max_lines - 1
    # Make some text
    buff = StringIO()
    for line_idx in range(max_lines):
        for col_idx in range(cols):
            # Assume we pad labels left and values right
            fld = wrapped_fields[col_idx]
            ll = fld["label_list"]
            vl = fld["val_list"]
            buff.write(
                colorize(
                    pad_line(
                        ll[line_idx] if line_idx < len(ll) else "",
                        width=fld["label_width"],
                    ),
                    color=label_color,
                )
            )
            if line_idx == 0:
                buff.write(sep_char)
            else:
                buff.write(" " * len(sep_char))
            buff.write(
                pad_line(
                    vl[line_idx] if line_idx < len(vl) else "",
                    width=fld["val_width"],
                    align=val_align,
                )
            )
            if col_idx != last_col_idx:
                buff.write(divider_char)
            elif line_idx != last_line_idx:
                buff.write("\n")
    return buff.getvalue()


def cli_table(
    fields,
    col_width=20,
    cols=2,
    divider_char=" ",
    sep_char=": ",
    label_color=Color.lightgrey,
    float_format="{0:.2f}",
    max_label_width=10,
    val_align="right",
) -> str:
    """Make a crude ascii table, assuming that `fields` is an iterable of (label, value) pairs."""
    # First format all the values into strings
    formatted_fields = []
    for label, value in fields:
        label = str(label)
        if isinstance(value, float):
            value = float_format.format(value)
        else:
            value = str(value)
        formatted_fields.append((label, value))

    # Set up a buffer to hold the whole table
    buff = StringIO()
    while len(formatted_fields) > 0:
        row_buff: List[Tuple[str, str]] = []
        while len(row_buff) < cols and len(formatted_fields) > 0:
            row_buff.append(formatted_fields.pop(0))
        buff.write(
            cli_table_row(
                row_buff,
                col_width=col_width,
                max_label_width=max_label_width,
                sep_char=sep_char,
                divider_char=divider_char,
                label_color=label_color,
                val_align=val_align,
            )
        )
        if len(formatted_fields) > 0:
            buff.write("\n")
    return buff.getvalue()<|MERGE_RESOLUTION|>--- conflicted
+++ resolved
@@ -3,35 +3,15 @@
 from io import StringIO
 import sys
 import textwrap
-<<<<<<< HEAD
-from typing import Optional
-=======
 from typing import Optional, List, Dict, Tuple
-
-from colorama import Fore, Style
-
-from sqlfluff import __version__ as pkg_version
->>>>>>> 6a3898d8
 
 from colorama import Style
 
-<<<<<<< HEAD
 from sqlfluff import __version__ as pkg_version
 from sqlfluff.core.enums import Color
 
 
 def colorize(s: str, color: Optional[Color] = None) -> str:
-=======
-color_lookup = {
-    "red": Fore.RED,
-    "green": Fore.GREEN,
-    "blue": Fore.BLUE,
-    "lightgrey": Fore.BLACK + Style.BRIGHT,
-}
-
-
-def colorize(s: str, color: Optional[str] = None) -> str:
->>>>>>> 6a3898d8
     """Use ANSI colour codes to colour a string.
 
     The name of this function is in American. I'm sorry :(.
@@ -107,25 +87,14 @@
 
 
 def cli_table_row(
-<<<<<<< HEAD
-    fields,
+    fields: List[Tuple[str, str]],
     col_width,
     max_label_width=10,
     sep_char=": ",
     divider_char=" ",
     label_color=Color.lightgrey,
     val_align="right",
-):
-=======
-    fields: List[Tuple[str, str]],
-    col_width: int,
-    max_label_width: int = 10,
-    sep_char: str = ": ",
-    divider_char: str = " ",
-    label_color: str = "lightgrey",
-    val_align: str = "right",
 ) -> str:
->>>>>>> 6a3898d8
     """Make a row of a CLI table, using wrapped values."""
     # Do some intel first
     cols = len(fields)
