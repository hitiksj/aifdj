--- conflicted
+++ resolved
@@ -45,11 +45,9 @@
     dialect_readout,
     TimingSummary,
 )
-<<<<<<< HEAD
+
 from sqlfluff.core.enums import FormatType, Color
-=======
 from sqlfluff.core.linter import ParsedString
->>>>>>> 6a3898d8
 
 
 class RedWarningsFilter(logging.Filter):
@@ -376,11 +374,7 @@
             click.echo(
                 colorize(
                     f"The path(s) '{paths}' could not be accessed. Check it/they exist(s).",
-<<<<<<< HEAD
                     Color.red,
-=======
-                    "red",
->>>>>>> 6a3898d8
                 )
             )
             sys.exit(1)
@@ -543,11 +537,7 @@
         click.echo(
             colorize(
                 f"The path(s) '{paths}' could not be accessed. Check it/they exist(s).",
-<<<<<<< HEAD
                 Color.red,
-=======
-                "red",
->>>>>>> 6a3898d8
             ),
             err=True,
         )
@@ -743,42 +733,10 @@
         violations_count = 0
 
         # iterative print for human readout
-<<<<<<< HEAD
         if format == FormatType.human.value:
-            timing = TimingSummary()
-            for parsed_string in result:
-                timing.add(parsed_string.time_dict)
-                if parsed_string.tree:
-                    click.echo(parsed_string.tree.stringify(code_only=code_only))
-                else:
-                    # TODO: Make this prettier
-                    click.echo("...Failed to Parse...")  # pragma: no cover
-                nv += len(parsed_string.violations)
-                if parsed_string.violations:
-                    click.echo("==== parsing violations ====")  # pragma: no cover
-                for v in parsed_string.violations:
-                    click.echo(format_violation(v))  # pragma: no cover
-                if (
-                    parsed_string.violations
-                    and parsed_string.config.get("dialect") == "ansi"
-                ):
-                    click.echo(format_dialect_warning())  # pragma: no cover
-                if verbose >= 2:
-                    click.echo("==== timings ====")
-                    click.echo(cli_table(parsed_string.time_dict.items()))
-            if verbose >= 2 or bench:
-                click.echo("==== overall timings ====")
-                click.echo(cli_table([("Clock time", total_time)]))
-                timing_summary = timing.summary()
-                for step in timing_summary:
-                    click.echo(f"=== {step} ===")
-                    click.echo(cli_table(timing_summary[step].items()))
-=======
-        if format == "human":
             violations_count = _print_out_violations_and_timing(
                 bench, code_only, total_time, verbose, parsed_strings
             )
->>>>>>> 6a3898d8
         else:
             parsed_strings_dict = [
                 dict(
@@ -796,25 +754,14 @@
                 # For yaml dumping always dump double quoted strings if they contain tabs or newlines.
                 yaml.add_representer(str, quoted_presenter)
                 click.echo(yaml.dump(parsed_strings_dict))
-
-<<<<<<< HEAD
-                click.echo(yaml.dump(result))
             elif format == FormatType.json.value:
-                click.echo(json.dumps(result))
-=======
-            elif format == "json":
                 click.echo(json.dumps(parsed_strings_dict))
 
->>>>>>> 6a3898d8
     except OSError:  # pragma: no cover
         click.echo(
             colorize(
                 f"The path '{path}' could not be accessed. Check it exists.",
-<<<<<<< HEAD
                 Color.red,
-=======
-                "red",
->>>>>>> 6a3898d8
             ),
             err=True,
         )
