"""Contains the CLI."""

from itertools import chain
import sys
import json
import logging
import time
from logging import LogRecord
from typing import (
    Callable,
    Tuple,
    NoReturn,
    Optional,
    List,
)

import yaml

import click

# For the profiler
import pstats
from io import StringIO

# To enable colour cross platform
import colorama
from tqdm import tqdm
from sqlfluff.cli.autocomplete import dialect_shell_complete

from sqlfluff.cli.formatters import (
    format_rules,
    format_violation,
    format_linting_result_header,
    format_linting_stats,
    colorize,
    format_dialect_warning,
    format_dialects,
    CallbackFormatter,
)
from sqlfluff.cli.helpers import cli_table, get_package_version

# Import from sqlfluff core.
from sqlfluff.core import (
    Linter,
    FluffConfig,
    SQLLintError,
    SQLTemplaterError,
    SQLFluffUserError,
    dialect_selector,
    dialect_readout,
    TimingSummary,
)
from sqlfluff.core.config import progress_bar_configuration

from sqlfluff.core.enums import FormatType, Color
from sqlfluff.core.linter import ParsedString
from sqlfluff.core.plugin.host import get_plugin_manager


class RedWarningsFilter(logging.Filter):
    """This filter makes all warnings or above red."""

    def filter(self, record: logging.LogRecord) -> bool:
        """Filter any warnings (or above) to turn them red."""
        if record.levelno >= logging.WARNING:
            record.msg = f"{colorize(record.msg, Color.red)} "
        return True


class StreamHandlerTqdm(logging.StreamHandler):
    """Modified StreamHandler which takes care of writing within `tqdm` context.

    It uses `tqdm` write which takes care of conflicting prints with progressbar.
    Without it, there were left artifacts in DEBUG mode (not sure about another ones,
    but probably would happen somewhere).
    """

    def emit(self, record: LogRecord) -> None:
        """Behaves like original one except uses `tqdm` to write."""
        try:
            msg = self.format(record)
            tqdm.write(msg, file=self.stream)
            self.flush()
        except Exception:  # pragma: no cover
            self.handleError(record)


def set_logging_level(
    verbosity: int, logger: Optional[logging.Logger] = None, stderr_output: bool = False
) -> None:
    """Set up logging for the CLI.

    We either set up global logging based on the verbosity
    or, if `logger` is specified, we only limit to a single
    sqlfluff logger. Verbosity is applied in the same way.

    Implementation: If `logger` is not specified, the handler
    is attached to the `sqlfluff` logger. If it is specified
    then it attaches the the logger in question. In addition
    if `logger` is specified, then that logger will also
    not propagate.
    """
    fluff_logger = logging.getLogger("sqlfluff")
    # Don't propagate logging
    fluff_logger.propagate = False

    # Enable colorama
    colorama.init()

    # Set up the log handler which is able to print messages without overlapping
    # with progressbars.
    handler = StreamHandlerTqdm(stream=sys.stderr if stderr_output else sys.stdout)
    # NB: the unicode character at the beginning is to squash any badly
    # tamed ANSI colour statements, and return us to normality.
    handler.setFormatter(logging.Formatter("\u001b[0m%(levelname)-10s %(message)s"))
    # Set up a handler to colour warnings red.
    handler.addFilter(RedWarningsFilter())
    if logger:
        focus_logger = logging.getLogger(f"sqlfluff.{logger}")
        focus_logger.addHandler(handler)
    else:
        fluff_logger.addHandler(handler)

    # NB: We treat the parser logger slightly differently because it's noisier.
    # It's important that we set levels for all each time so
    # that we don't break tests by changing the granularity
    # between tests.
    parser_logger = logging.getLogger("sqlfluff.parser")
    if verbosity < 3:
        fluff_logger.setLevel(logging.WARNING)
        parser_logger.setLevel(logging.NOTSET)
    elif verbosity == 3:
        fluff_logger.setLevel(logging.INFO)
        parser_logger.setLevel(logging.WARNING)
    elif verbosity == 4:
        fluff_logger.setLevel(logging.DEBUG)
        parser_logger.setLevel(logging.INFO)
    elif verbosity > 4:
        fluff_logger.setLevel(logging.DEBUG)
        parser_logger.setLevel(logging.DEBUG)


def common_options(f: Callable) -> Callable:
    """Add common options to commands via a decorator.

    These are applied to all of the cli commands.
    """
    f = click.version_option()(f)
    f = click.option(
        "-v",
        "--verbose",
        count=True,
        default=None,
        help=(
            "Verbosity, how detailed should the output be. This is *stackable*, so "
            "`-vv` is more verbose than `-v`. For the most verbose option try `-vvvv` "
            "or `-vvvvv`."
        ),
    )(f)
    f = click.option(
        "-n",
        "--nocolor",
        is_flag=True,
<<<<<<< HEAD
        help="No color - if this is set then the output will be without ANSI color "
        "codes.",
=======
        default=None,
        help="No color - if this is set then the output will be without ANSI color codes.",
>>>>>>> bcf49689
    )(f)

    return f


def core_options(f: Callable) -> Callable:
    """Add core operation options to commands via a decorator.

    These are applied to the main (but not all) cli commands like
    `parse`, `lint` and `fix`.
    """
    f = click.option(
        "--dialect",
        default=None,
        help="The dialect of SQL to lint (default=ansi)",
        shell_complete=dialect_shell_complete,
    )(f)
    f = click.option(
        "--templater",
        default=None,
        help="The templater to use (default=jinja)",
        type=click.Choice(
            [
                templater.name
                for templater in chain.from_iterable(
                    get_plugin_manager().hook.get_templaters()
                )
            ]
        ),
    )(f)
    f = click.option(
        "--rules",
        default=None,
        help=(
            "Narrow the search to only specific rules. For example "
            "specifying `--rules L001` will only search for rule `L001` (Unnecessary "
            "trailing whitespace). Multiple rules can be specified with commas e.g. "
            "`--rules L001,L002` will specify only looking for violations of rule "
            "`L001` and rule `L002`."
        ),
    )(f)
    f = click.option(
        "--exclude-rules",
        default=None,
        help=(
            "Exclude specific rules. For example "
            "specifying `--exclude-rules L001` will remove rule `L001` (Unnecessary "
            "trailing whitespace) from the set of considered rules. This could either "
            "be the allowlist, or the general set if there is no specific allowlist. "
            "Multiple rules can be specified with commas e.g. "
            "`--exclude-rules L001,L002` will exclude violations of rule "
            "`L001` and rule `L002`."
        ),
    )(f)
    f = click.option(
        "--config",
        "extra_config_path",
        default=None,
        help=(
            "Include additional config file. By default the config is generated "
            "from the standard configuration files described in the documentation. "
            "This argument allows you to specify an additional configuration file that "
            "overrides the standard configuration files. N.B. cfg format is required."
        ),
        type=click.Path(),
    )(f)
    f = click.option(
        "--ignore-local-config",
        is_flag=True,
        help=(
            "Ignore config files in default search path locations. "
            "This option allows the user to lint with the default config "
            "or can be used in conjunction with --config to only "
            "reference the custom config file."
        ),
    )(f)
    f = click.option(
        "--encoding",
        default="autodetect",
        help=(
            "Specify encoding to use when reading and writing files. Defaults to "
            "autodetect."
        ),
    )(f)
    f = click.option(
        "--ignore",
        default=None,
        help=(
            "Ignore particular families of errors so that they don't cause a failed "
            "run. For example `--ignore parsing` would mean that any parsing errors "
            "are ignored and don't influence the success or fail of a run. Multiple "
            "options are possible if comma separated e.g. "
            "`--ignore parsing,templating`."
        ),
    )(f)
    f = click.option(
        "--bench",
        is_flag=True,
        help="Set this flag to engage the benchmarking tool output.",
    )(f)
    f = click.option(
        "--logger",
        type=click.Choice(
            ["templater", "lexer", "parser", "linter", "rules"], case_sensitive=False
        ),
        help="Choose to limit the logging to one of the loggers.",
    )(f)
    f = click.option(
        "--disable-noqa",
        is_flag=True,
        default=None,
        help="Set this flag to ignore inline noqa comments.",
    )(f)
    return f


def get_config(
    extra_config_path: Optional[str] = None,
    ignore_local_config: bool = False,
    **kwargs,
) -> FluffConfig:
    """Get a config object from kwargs."""
    if "dialect" in kwargs:
        try:
            # We're just making sure it exists at this stage - it will be fetched
            # properly in the linter
            dialect_selector(kwargs["dialect"])
        except SQLFluffUserError as err:
            click.echo(
                colorize(
                    f"Error loading dialect '{kwargs['dialect']}': {str(err)}",
                    color=Color.red,
                )
            )
            sys.exit(66)
        except KeyError:
            click.echo(
                colorize(
                    f"Error: Unknown dialect '{kwargs['dialect']}'", color=Color.red
                )
            )
            sys.exit(66)
    # Instantiate a config object (filtering out the nulls)
    overrides = {k: kwargs[k] for k in kwargs if kwargs[k] is not None}
    try:
        return FluffConfig.from_root(
            extra_config_path=extra_config_path,
            ignore_local_config=ignore_local_config,
            overrides=overrides,
        )
    except SQLFluffUserError as err:  # pragma: no cover
        click.echo(
            colorize(
                f"Error loading config: {str(err)}",
                color=Color.red,
            )
        )
        sys.exit(66)


def _callback_handler(cfg: FluffConfig) -> Callable:
    """Returns function which will be bound as a callback for printing passed message.

    Called in `get_linter_and_formatter`.
    """

    def _echo_with_tqdm_lock(message: str) -> None:
        """Makes sure that message printing (echoing) will be not in conflict with tqdm.

        It may happen that progressbar conflicts with extra printing. Nothing very
        serious happens then, except that there is printed (not removed) progressbar
        line. The `external_write_mode` allows to disable tqdm for writing time.
        """
        with tqdm.external_write_mode():
            click.echo(message=message, color=cfg.get("color"))

    return _echo_with_tqdm_lock


def get_linter_and_formatter(
    cfg: FluffConfig, silent: bool = False
) -> Tuple[Linter, CallbackFormatter]:
    """Get a linter object given a config."""
    try:
        # We're just making sure it exists at this stage - it will be fetched properly
        # in the linter
        dialect_selector(cfg.get("dialect"))
    except KeyError:  # pragma: no cover
        click.echo(f"Error: Unknown dialect '{cfg.get('dialect')}'")
        sys.exit(66)

    if not silent:
        # Instantiate the linter and return it (with an output function)
        formatter = CallbackFormatter(
            callback=_callback_handler(cfg=cfg),
            verbosity=cfg.get("verbose"),
            output_line_length=cfg.get("output_line_length"),
        )
        return Linter(config=cfg, formatter=formatter), formatter
    else:
        # Instantiate the linter and return. NB: No formatter
        # in the Linter and a black formatter otherwise.
        formatter = CallbackFormatter(callback=lambda m: None, verbosity=0)
        return Linter(config=cfg), formatter


@click.group(context_settings={"help_option_names": ["-h", "--help"]})
@click.version_option()
def cli():
    """Sqlfluff is a modular sql linter for humans."""


@cli.command()
@common_options
def version(**kwargs) -> None:
    """Show the version of sqlfluff."""
    c = get_config(**kwargs)
    if c.get("verbose") > 0:
        # Instantiate the linter
        lnt, formatter = get_linter_and_formatter(c)
        # Dispatch the detailed config from the linter.
        formatter.dispatch_config(lnt)
    else:
        # Otherwise just output the package version.
        click.echo(get_package_version(), color=c.get("color"))


@cli.command()
@common_options
def rules(**kwargs) -> None:
    """Show the current rules in use."""
    c = get_config(**kwargs)
    lnt, _ = get_linter_and_formatter(c)
    click.echo(format_rules(lnt), color=c.get("color"))


@cli.command()
@common_options
def dialects(**kwargs) -> None:
    """Show the current dialects available."""
    c = get_config(**kwargs)
    click.echo(format_dialects(dialect_readout), color=c.get("color"))


@cli.command()
@common_options
@core_options
@click.option(
    "-f",
    "--format",
    "format",
    default="human",
    type=click.Choice([ft.value for ft in FormatType], case_sensitive=False),
    help="What format to return the lint result in (default=human).",
)
@click.option(
    "--annotation-level",
    default="notice",
    type=click.Choice(["notice", "warning", "failure"], case_sensitive=False),
    help="When format is set to github-annotation, default annotation level "
    "(default=notice).",
)
@click.option(
    "--nofail",
    is_flag=True,
    help=(
        "If set, the exit code will always be zero, regardless of violations "
        "found. This is potentially useful during rollout."
    ),
)
@click.option(
    "--disregard-sqlfluffignores",
    is_flag=True,
    help="Perform the operation regardless of .sqlfluffignore configurations",
)
@click.option(
    "-p",
    "--processes",
    type=int,
    default=1,
    help="The number of parallel processes to run.",
)
@click.option(
    "--disable_progress_bar",
    is_flag=True,
    help="Disables progress bars.",
)
@click.argument("paths", nargs=-1, type=click.Path(allow_dash=True))
def lint(
    paths: Tuple[str],
    processes: int,
    format: str,
    annotation_level: str,
    nofail: bool,
    disregard_sqlfluffignores: bool,
    logger: Optional[logging.Logger] = None,
    bench: bool = False,
    disable_progress_bar: Optional[bool] = False,
    extra_config_path: Optional[str] = None,
    ignore_local_config: bool = False,
    **kwargs,
) -> NoReturn:
    """Lint SQL files via passing a list of files or using stdin.

    PATH is the path to a sql file or directory to lint. This can be either a
    file ('path/to/file.sql'), a path ('directory/of/sql/files'), a single ('-')
    character to indicate reading from *stdin* or a dot/blank ('.'/' ') which will
    be interpreted like passing the current working directory as a path argument.

    Linting SQL files:

        sqlfluff lint path/to/file.sql
        sqlfluff lint directory/of/sql/files

    Linting a file via stdin (note the lone '-' character):

        cat path/to/file.sql | sqlfluff lint -
        echo 'select col from tbl' | sqlfluff lint -

    """
    config = get_config(extra_config_path, ignore_local_config, **kwargs)
    non_human_output = format != FormatType.human.value
    lnt, formatter = get_linter_and_formatter(config, silent=non_human_output)

    verbose = config.get("verbose")
    progress_bar_configuration.disable_progress_bar = disable_progress_bar

    formatter.dispatch_config(lnt)

    # Set up logging.
    set_logging_level(verbosity=verbose, logger=logger, stderr_output=non_human_output)
    # add stdin if specified via lone '-'
    if ("-",) == paths:
        result = lnt.lint_string_wrapped(sys.stdin.read(), fname="stdin")
    else:
        # Output the results as we go
        if verbose >= 1:
            click.echo(format_linting_result_header())
        try:
            result = lnt.lint_paths(
                paths,
                ignore_non_existent_files=False,
                ignore_files=not disregard_sqlfluffignores,
                processes=processes,
            )
        except OSError:
            click.echo(
                colorize(
                    f"The path(s) '{paths}' could not be accessed. Check it/they "
                    "exist(s).",
                    Color.red,
                )
            )
            sys.exit(1)
        # Output the final stats
        if verbose >= 1:
            click.echo(format_linting_stats(result, verbose=verbose))

    if format == FormatType.json.value:
        click.echo(json.dumps(result.as_records()))
    elif format == FormatType.yaml.value:
        click.echo(yaml.dump(result.as_records(), sort_keys=False))
    elif format == FormatType.github_annotation.value:
        github_result = []
        for record in result.as_records():
            filepath = record["filepath"]
            for violation in record["violations"]:
                # NOTE: The output format is designed for this GitHub action:
                # https://github.com/yuzutech/annotations-action
                # It is similar, but not identical, to the native GitHub format:
                # https://docs.github.com/en/rest/reference/checks#annotations-items
                github_result.append(
                    {
                        "file": filepath,
                        "line": violation["line_no"],
                        "start_column": violation["line_pos"],
                        "end_column": violation["line_pos"],
                        "title": "SQLFluff",
                        "message": f"{violation['code']}: {violation['description']}",
                        "annotation_level": annotation_level,
                    }
                )
        click.echo(json.dumps(github_result))

    if bench:
        click.echo("==== overall timings ====")
        click.echo(cli_table([("Clock time", result.total_time)]))
        timing_summary = result.timing_summary()
        for step in timing_summary:
            click.echo(f"=== {step} ===")
            click.echo(cli_table(timing_summary[step].items()))

    if not nofail:
        if not non_human_output:
            _completion_message(config)
        sys.exit(result.stats()["exit code"])
    else:
        sys.exit(0)


def do_fixes(lnt, result, formatter=None, **kwargs):
    """Actually do the fixes."""
    click.echo("Persisting Changes...")
    res = result.persist_changes(formatter=formatter, **kwargs)
    if all(res.values()):
        click.echo("Done. Please check your files to confirm.")
        return True
    # If some failed then return false
    click.echo(
        "Done. Some operations failed. Please check your files to confirm."
    )  # pragma: no cover
    click.echo(
        "Some errors cannot be fixed or there is another error blocking it."
    )  # pragma: no cover
    return False  # pragma: no cover


@cli.command()
@common_options
@core_options
@click.option(
    "-f",
    "--force",
    is_flag=True,
    help=(
        "skip the confirmation prompt and go straight to applying "
        "fixes. **Use this with caution.**"
    ),
)
@click.option(
    "--fixed-suffix", default=None, help="An optional suffix to add to fixed files."
)
@click.option(
    "-p",
    "--processes",
    type=int,
    default=1,
    help="The number of parallel processes to run.",
)
@click.option(
    "--disable_progress_bar",
    is_flag=True,
    help="Disables progress bars.",
)
@click.argument("paths", nargs=-1, type=click.Path(allow_dash=True))
def fix(
    force: bool,
    paths: Tuple[str],
    processes: int,
    bench: bool = False,
    fixed_suffix: str = "",
    logger: Optional[logging.Logger] = None,
    disable_progress_bar: Optional[bool] = False,
    extra_config_path: Optional[str] = None,
    ignore_local_config: bool = False,
    **kwargs,
) -> NoReturn:
    """Fix SQL files.

    PATH is the path to a sql file or directory to lint. This can be either a
    file ('path/to/file.sql'), a path ('directory/of/sql/files'), a single ('-')
    character to indicate reading from *stdin* or a dot/blank ('.'/' ') which will
    be interpreted like passing the current working directory as a path argument.
    """
    # some quick checks
    fixing_stdin = ("-",) == paths

    config = get_config(extra_config_path, ignore_local_config, **kwargs)
    lnt, formatter = get_linter_and_formatter(config, silent=fixing_stdin)

    verbose = config.get("verbose")
    progress_bar_configuration.disable_progress_bar = disable_progress_bar

    exit_code = 0

    formatter.dispatch_config(lnt)

    # Set up logging.
    set_logging_level(verbosity=verbose, logger=logger, stderr_output=fixing_stdin)

    # handle stdin case. should output formatted sql to stdout and nothing else.
    if fixing_stdin:
        stdin = sys.stdin.read()

        result = lnt.lint_string_wrapped(stdin, fname="stdin", fix=True)
        templater_error = result.num_violations(types=SQLTemplaterError) > 0
        unfixable_error = result.num_violations(types=SQLLintError, fixable=False) > 0

        if result.num_violations(types=SQLLintError, fixable=True) > 0:
            stdout = result.paths[0].files[0].fix_string()[0]
        else:
            stdout = stdin

        if templater_error:
            click.echo(
                colorize(
                    "Fix aborted due to unparseable template variables.",
                    Color.red,
                ),
                err=True,
            )
            click.echo(
                colorize(
                    "Use '--ignore templating' to attempt to fix anyway.",
                    Color.red,
                ),
                err=True,
            )
        if unfixable_error:
            click.echo(colorize("Unfixable violations detected.", Color.red), err=True)

        click.echo(stdout, nl=False)
        sys.exit(1 if templater_error or unfixable_error else 0)

    # Lint the paths (not with the fix argument at this stage), outputting as we go.
    click.echo("==== finding fixable violations ====")
    try:
        result = lnt.lint_paths(
            paths,
            fix=True,
            ignore_non_existent_files=False,
            processes=processes,
        )
    except OSError:
        click.echo(
            colorize(
                f"The path(s) '{paths}' could not be accessed. Check it/they exist(s).",
                Color.red,
            ),
            err=True,
        )
        sys.exit(1)

    # NB: We filter to linting violations here, because they're
    # the only ones which can be potentially fixed.
    if result.num_violations(types=SQLLintError, fixable=True) > 0:
        click.echo("==== fixing violations ====")
        click.echo(
            f"{result.num_violations(types=SQLLintError, fixable=True)} fixable "
            "linting violations found"
        )
        if force:
            click.echo(f"{colorize('FORCE MODE', Color.red)}: Attempting fixes...")
            success = do_fixes(
                lnt,
                result,
                formatter,
                types=SQLLintError,
                fixed_file_suffix=fixed_suffix,
            )
            if not success:
                sys.exit(1)  # pragma: no cover
        else:
            click.echo(
                "Are you sure you wish to attempt to fix these? [Y/n] ", nl=False
            )
            c = click.getchar().lower()
            click.echo("...")
            if c in ("y", "\r", "\n"):
                click.echo("Attempting fixes...")
                success = do_fixes(
                    lnt,
                    result,
                    formatter,
                    types=SQLLintError,
                    fixed_file_suffix=fixed_suffix,
                )
                if not success:
                    sys.exit(1)  # pragma: no cover
                else:
                    _completion_message(config)
            elif c == "n":
                click.echo("Aborting...")
                exit_code = 1
            else:  # pragma: no cover
                click.echo("Invalid input, please enter 'Y' or 'N'")
                click.echo("Aborting...")
                exit_code = 1
    else:
        click.echo("==== no fixable linting violations found ====")
        _completion_message(config)

    if result.num_violations(types=SQLLintError, fixable=False) > 0:
        click.echo(
            f"  [{result.num_violations(types=SQLLintError, fixable=False)} unfixable "
            "linting violations found]"
        )
        exit_code = 1

    if result.num_violations(types=SQLTemplaterError) > 0:
        click.echo(
            f"  [{result.num_violations(types=SQLTemplaterError)} templating errors "
            "found]"
        )
        exit_code = 1

    if bench:
        click.echo("==== overall timings ====")
        click.echo(cli_table([("Clock time", result.total_time)]))
        timing_summary = result.timing_summary()
        for step in timing_summary:
            click.echo(f"=== {step} ===")
            click.echo(cli_table(timing_summary[step].items()))

    sys.exit(exit_code)


def _completion_message(config: FluffConfig) -> None:
    click.echo(
        "All Finished"
        f"{'' if (config.get('nocolor') or not sys.stdout.isatty()) else ' 📜 🎉'}!"
    )


def quoted_presenter(dumper, data):
    """Re-presenter which always double quotes string values needing escapes."""
    if "\n" in data or "\t" in data or "'" in data:
        return dumper.represent_scalar("tag:yaml.org,2002:str", data, style='"')
    else:
        return dumper.represent_scalar("tag:yaml.org,2002:str", data, style="")


@cli.command()
@common_options
@core_options
@click.argument("path", nargs=1, type=click.Path(allow_dash=True))
@click.option(
    "--recurse", default=0, help="The depth to recursively parse to (0 for unlimited)"
)
@click.option(
    "-c",
    "--code-only",
    is_flag=True,
    help="Output only the code elements of the parse tree.",
)
@click.option(
    "-m",
    "--include-meta",
    is_flag=True,
    help=(
        "Include meta segments (indents, dedents and placeholders) in the output. "
        "This only applies when outputting json or yaml."
    ),
)
@click.option(
    "-f",
    "--format",
    default=FormatType.human.value,
    type=click.Choice(
        [
            FormatType.human.value,
            FormatType.json.value,
            FormatType.yaml.value,
        ],
        case_sensitive=False,
    ),
    help="What format to return the parse result in.",
)
@click.option(
    "--profiler", is_flag=True, help="Set this flag to engage the python profiler."
)
@click.option(
    "--nofail",
    is_flag=True,
    help=(
        "If set, the exit code will always be zero, regardless of violations "
        "found. This is potentially useful during rollout."
    ),
)
def parse(
    path: str,
    code_only: bool,
    include_meta: bool,
    format: str,
    profiler: bool,
    bench: bool,
    nofail: bool,
    logger: Optional[logging.Logger] = None,
    extra_config_path: Optional[str] = None,
    ignore_local_config: bool = False,
    **kwargs,
) -> NoReturn:
    """Parse SQL files and just spit out the result.

    PATH is the path to a sql file or directory to lint. This can be either a
    file ('path/to/file.sql'), a path ('directory/of/sql/files'), a single ('-')
    character to indicate reading from *stdin* or a dot/blank ('.'/' ') which will
    be interpreted like passing the current working directory as a path argument.
    """
    c = get_config(extra_config_path, ignore_local_config, **kwargs)
    # We don't want anything else to be logged if we want json or yaml output
    non_human_output = format in (FormatType.json.value, FormatType.yaml.value)
    lnt, formatter = get_linter_and_formatter(c, silent=non_human_output)
    verbose = c.get("verbose")
    recurse = c.get("recurse")

    progress_bar_configuration.disable_progress_bar = True

    formatter.dispatch_config(lnt)

    # Set up logging.
    set_logging_level(verbosity=verbose, logger=logger, stderr_output=non_human_output)

    # TODO: do this better

    if profiler:
        # Set up the profiler if required
        try:
            import cProfile
        except ImportError:  # pragma: no cover
            click.echo("The cProfiler is not available on your platform.")
            sys.exit(1)
        pr = cProfile.Profile()
        pr.enable()

    try:
        t0 = time.monotonic()

        # handle stdin if specified via lone '-'
        if "-" == path:
            parsed_strings = [
                lnt.parse_string(
                    sys.stdin.read(),
                    "stdin",
                    recurse=recurse,
                    config=lnt.config,
                ),
            ]
        else:
            # A single path must be specified for this command
            parsed_strings = list(lnt.parse_path(path, recurse=recurse))

        total_time = time.monotonic() - t0
        violations_count = 0

        # iterative print for human readout
        if format == FormatType.human.value:
            violations_count = _print_out_violations_and_timing(
                bench, code_only, total_time, verbose, parsed_strings
            )
        else:
            parsed_strings_dict = [
                dict(
                    filepath=linted_result.fname,
                    segments=linted_result.tree.as_record(
                        code_only=code_only, show_raw=True, include_meta=include_meta
                    )
                    if linted_result.tree
                    else None,
                )
                for linted_result in parsed_strings
            ]

            if format == FormatType.yaml.value:
                # For yaml dumping always dump double quoted strings if they contain
                # tabs or newlines.
                yaml.add_representer(str, quoted_presenter)
                click.echo(yaml.dump(parsed_strings_dict, sort_keys=False))
            elif format == FormatType.json.value:
                click.echo(json.dumps(parsed_strings_dict))

    except OSError:  # pragma: no cover
        click.echo(
            colorize(
                f"The path '{path}' could not be accessed. Check it exists.",
                Color.red,
            ),
            err=True,
        )
        sys.exit(1)

    if profiler:
        pr.disable()
        profiler_buffer = StringIO()
        ps = pstats.Stats(pr, stream=profiler_buffer).sort_stats("cumulative")
        ps.print_stats()
        click.echo("==== profiler stats ====")
        # Only print the first 50 lines of it
        click.echo("\n".join(profiler_buffer.getvalue().split("\n")[:50]))

    if violations_count > 0 and not nofail:
        sys.exit(66)  # pragma: no cover
    else:
        sys.exit(0)


def _print_out_violations_and_timing(
    bench: bool,
    code_only: bool,
    total_time: float,
    verbose: int,
    parsed_strings: List[ParsedString],
) -> int:
    """Used by human formatting during the parse."""
    violations_count = 0
    timing = TimingSummary()

    for parsed_string in parsed_strings:
        timing.add(parsed_string.time_dict)

        if parsed_string.tree:
            click.echo(parsed_string.tree.stringify(code_only=code_only))
        else:
            # TODO: Make this prettier
            click.echo("...Failed to Parse...")  # pragma: no cover

        violations_count += len(parsed_string.violations)
        if parsed_string.violations:
            click.echo("==== parsing violations ====")  # pragma: no cover
        for v in parsed_string.violations:
            click.echo(format_violation(v))  # pragma: no cover
        if parsed_string.violations and parsed_string.config.get("dialect") == "ansi":
            click.echo(format_dialect_warning())  # pragma: no cover

        if verbose >= 2:
            click.echo("==== timings ====")
            click.echo(cli_table(parsed_string.time_dict.items()))

    if verbose >= 2 or bench:
        click.echo("==== overall timings ====")
        click.echo(cli_table([("Clock time", total_time)]))
        timing_summary = timing.summary()
        for step in timing_summary:
            click.echo(f"=== {step} ===")
            click.echo(cli_table(timing_summary[step].items()))

    return violations_count


# This "__main__" handler allows invoking SQLFluff using "python -m", which
# simplifies the use of cProfile, e.g.:
# python -m cProfile -s cumtime -m sqlfluff.cli.commands lint slow_file.sql
if __name__ == "__main__":
    cli.main(sys.argv[1:])  # pragma: no cover<|MERGE_RESOLUTION|>--- conflicted
+++ resolved
@@ -161,13 +161,9 @@
         "-n",
         "--nocolor",
         is_flag=True,
-<<<<<<< HEAD
+        default=None,
         help="No color - if this is set then the output will be without ANSI color "
         "codes.",
-=======
-        default=None,
-        help="No color - if this is set then the output will be without ANSI color codes.",
->>>>>>> bcf49689
     )(f)
 
     return f
