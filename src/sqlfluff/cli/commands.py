--- conflicted
+++ resolved
@@ -547,7 +547,6 @@
         # Output the results as we go
         if verbose >= 1:
             click.echo(format_linting_result_header())
-<<<<<<< HEAD
 
         result = call_with_error_handling(
             lnt.lint_paths,
@@ -557,24 +556,6 @@
             processes=processes,
         )
 
-=======
-        try:
-            result = lnt.lint_paths(
-                paths,
-                ignore_non_existent_files=False,
-                ignore_files=not disregard_sqlfluffignores,
-                processes=processes,
-            )
-        except OSError:
-            click.echo(
-                formatter.colorize(
-                    f"The path(s) '{paths}' could not be accessed. Check it/they "
-                    "exist(s).",
-                    Color.red,
-                )
-            )
-            sys.exit(1)
->>>>>>> f6492fe8
         # Output the final stats
         if verbose >= 1:
             click.echo(formatter.format_linting_stats(result, verbose=verbose))
@@ -795,7 +776,6 @@
 
     # Lint the paths (not with the fix argument at this stage), outputting as we go.
     click.echo("==== finding fixable violations ====")
-<<<<<<< HEAD
 
     result = call_with_error_handling(
         lnt.lint_paths,
@@ -804,24 +784,6 @@
         ignore_non_existent_files=False,
         processes=processes,
     )
-=======
-    try:
-        result = lnt.lint_paths(
-            paths,
-            fix=True,
-            ignore_non_existent_files=False,
-            processes=processes,
-        )
-    except OSError:
-        click.echo(
-            formatter.colorize(
-                f"The path(s) '{paths}' could not be accessed. Check it/they exist(s).",
-                Color.red,
-            ),
-            err=True,
-        )
-        sys.exit(1)
->>>>>>> f6492fe8
 
     if not fix_even_unparsable:
         exit_code = formatter.handle_files_with_tmp_or_prs_errors(result)
@@ -1020,7 +982,6 @@
         pr = cProfile.Profile()
         pr.enable()
 
-<<<<<<< HEAD
     t0 = time.monotonic()
 
     # handle stdin if specified via lone '-'
@@ -1041,52 +1002,16 @@
                 lnt.parse_path,
                 path=path,
                 recurse=recurse,
-=======
-    try:
-        t0 = time.monotonic()
-
-        # handle stdin if specified via lone '-'
-        if "-" == path:
-            parsed_strings = [
-                lnt.parse_string(
-                    sys.stdin.read(),
-                    "stdin",
-                    recurse=recurse,
-                    config=lnt.config,
-                ),
-            ]
-        else:
-            # A single path must be specified for this command
-            parsed_strings = list(lnt.parse_path(path, recurse=recurse))
-
-        total_time = time.monotonic() - t0
-        violations_count = 0
+            )
+        )
+
+    total_time = time.monotonic() - t0
+    violations_count = 0
 
         # iterative print for human readout
         if format == FormatType.human.value:
             violations_count = formatter.print_out_violations_and_timing(
                 output_stream, bench, code_only, total_time, verbose, parsed_strings
->>>>>>> f6492fe8
-            )
-        )
-
-    total_time = time.monotonic() - t0
-    violations_count = 0
-
-<<<<<<< HEAD
-    # iterative print for human readout
-    if format == FormatType.human.value:
-        violations_count = _print_out_violations_and_timing(
-            output_stream, bench, code_only, total_time, verbose, parsed_strings
-=======
-    except OSError:  # pragma: no cover
-        click.echo(
-            formatter.colorize(
-                f"The path '{path}' could not be accessed. Check it exists.",
-                Color.red,
-            ),
-            err=True,
->>>>>>> f6492fe8
         )
     else:
         parsed_strings_dict = [
@@ -1111,7 +1036,6 @@
 
         # Dump the output to stdout or to file as appropriate.
         dump_file_payload(write_output, file_output)
-
     if profiler:
         pr.disable()
         profiler_buffer = StringIO()
