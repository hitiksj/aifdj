"""Defines the linter class."""

import fnmatch
import os
import time
import logging
from typing import (
    Any,
    List,
    Sequence,
    Optional,
    Tuple,
    cast,
    Iterable,
    Iterator,
)

import pathspec
import regex
from tqdm import tqdm

from sqlfluff.core.errors import (
    SQLBaseError,
    SQLLexError,
    SQLLintError,
    SQLParseError,
    SQLTemplaterSkipFile,
)
from sqlfluff.core.parser import Lexer, Parser, RegexLexer
from sqlfluff.core.file_helpers import get_encoding
from sqlfluff.core.templaters import TemplatedFile
from sqlfluff.core.rules import get_ruleset
from sqlfluff.core.rules.doc_decorators import is_fix_compatible
from sqlfluff.core.config import FluffConfig, ConfigLoader, progress_bar_configuration

# Classes needed only for type checking
from sqlfluff.core.parser.segments.base import BaseSegment
from sqlfluff.core.parser.segments.meta import MetaSegment
from sqlfluff.core.parser.segments.raw import RawSegment
from sqlfluff.core.rules.base import BaseRule

from sqlfluff.core.linter.common import (
    RuleTuple,
    ParsedString,
    NoQaDirective,
    RenderedFile,
)
from sqlfluff.core.linter.linted_file import LintedFile
from sqlfluff.core.linter.linted_dir import LintedDir
from sqlfluff.core.linter.linting_result import LintingResult


WalkableType = Iterable[Tuple[str, Optional[List[str]], List[str]]]

# Instantiate the linter logger
linter_logger: logging.Logger = logging.getLogger("sqlfluff.linter")


class Linter:
    """The interface class to interact with the linter."""

    # Default to allowing process parallelism
    allow_process_parallelism = True

    def __init__(
        self,
        config: Optional[FluffConfig] = None,
        formatter: Any = None,
        dialect: Optional[str] = None,
        rules: Optional[List[str]] = None,
        user_rules: Optional[List[BaseRule]] = None,
        exclude_rules: Optional[List[str]] = None,
    ) -> None:
        # Store the config object
        self.config = FluffConfig.from_kwargs(
            config=config,
            dialect=dialect,
            rules=rules,
            exclude_rules=exclude_rules,
            # Don't require a dialect to be provided yet. Defer this until we
            # are actually linting something, since the directory we are linting
            # from may provide additional configuration, including a dialect.
            require_dialect=False,
        )
        # Get the dialect and templater
        self.dialect = self.config.get("dialect_obj")
        self.templater = self.config.get("templater_obj")
        # Store the formatter for output
        self.formatter = formatter
        # Store references to user rule classes
        self.user_rules = user_rules or []

    def get_ruleset(self, config: Optional[FluffConfig] = None) -> List[BaseRule]:
        """Get hold of a set of rules."""
        rs = get_ruleset()
        # Register any user rules
        for rule in self.user_rules:
            rs.register(rule)
        cfg = config or self.config
        return rs.get_rulelist(config=cfg)

    def rule_tuples(self) -> List[RuleTuple]:
        """A simple pass through to access the rule tuples of the rule set."""
        rs = self.get_ruleset()
        return [RuleTuple(rule.code, rule.description) for rule in rs]

    # #### Static methods
    # These are the building blocks of the linting process.

    @staticmethod
    def _load_raw_file_and_config(
        fname: str, root_config: FluffConfig
    ) -> Tuple[str, FluffConfig, str]:
        """Load a raw file and the associated config."""
        file_config = root_config.make_child_from_path(fname)
        encoding = get_encoding(fname=fname, config=file_config)
        with open(fname, encoding=encoding, errors="backslashreplace") as target_file:
            raw_file = target_file.read()
        # Scan the raw file for config commands.
        file_config.process_raw_file_for_config(raw_file)
        # Return the raw file and config
        return raw_file, file_config, encoding

    @staticmethod
    def _normalise_newlines(string: str) -> str:
        """Normalise newlines to unix-style line endings."""
        return regex.sub(r"\r\n|\r", "\n", string)

    @staticmethod
    def _lex_templated_file(
        templated_file: TemplatedFile, config: FluffConfig
    ) -> Tuple[Optional[Sequence[BaseSegment]], List[SQLLexError], FluffConfig]:
        """Lex a templated file.

        NOTE: This potentially mutates the config, so make sure to
        use the returned one.
        """
        violations = []
        linter_logger.info("LEXING RAW (%s)", templated_file.fname)
        # Get the lexer
        lexer = Lexer(config=config)
        # Lex the file and log any problems
        try:
            tokens, lex_vs = lexer.lex(templated_file)
            # We might just get the violations as a list
            violations += lex_vs
            linter_logger.info(
                "Lexed tokens: %s", [seg.raw for seg in tokens] if tokens else None
            )
        except SQLLexError as err:
            linter_logger.info("LEXING FAILED! (%s): %s", templated_file.fname, err)
            violations.append(err)
            return None, violations, config

        if not tokens:  # pragma: no cover TODO?
            return None, violations, config

        # Check that we've got sensible indentation from the lexer.
        # We might need to suppress if it's a complicated file.
        templating_blocks_indent = config.get("template_blocks_indent", "indentation")
        if isinstance(templating_blocks_indent, str):
            force_block_indent = templating_blocks_indent.lower().strip() == "force"
        else:
            force_block_indent = False
        templating_blocks_indent = bool(templating_blocks_indent)
        # If we're forcing it through we don't check.
        if templating_blocks_indent and not force_block_indent:
            indent_balance = sum(
                getattr(elem, "indent_val", 0)
                for elem in cast(Tuple[BaseSegment, ...], tokens)
            )
            if indent_balance != 0:
                linter_logger.debug(
                    "Indent balance test failed for %r. Template indents will not be "
                    "linted for this file.",
                    templated_file.fname,
                )
                # Don't enable the templating blocks.
                templating_blocks_indent = False

        # The file will have been lexed without config, so check all indents
        # are enabled.
        new_tokens = []
        for token in cast(Tuple[BaseSegment, ...], tokens):
            if token.is_meta:
                token = cast(MetaSegment, token)
                if token.indent_val != 0:
                    # Don't allow it if we're not linting templating block indents.
                    if not templating_blocks_indent:
                        continue
            new_tokens.append(token)

        # Return new buffer
        return new_tokens, violations, config

    @staticmethod
    def _parse_tokens(
        tokens: Sequence[BaseSegment],
        config: FluffConfig,
        recurse: bool = True,
        fname: Optional[str] = None,
    ) -> Tuple[Optional[BaseSegment], List[SQLParseError]]:
        parser = Parser(config=config)
        violations = []
        # Parse the file and log any problems
        try:
            parsed: Optional[BaseSegment] = parser.parse(
                tokens,
                recurse=recurse,
                fname=fname,
            )
        except SQLParseError as err:
            linter_logger.info("PARSING FAILED! : %s", err)
            violations.append(err)
            return None, violations

        if parsed:
            linter_logger.info("\n###\n#\n# {}\n#\n###".format("Parsed Tree:"))
            linter_logger.info("\n" + parsed.stringify())
            # We may succeed parsing, but still have unparsable segments. Extract them
            # here.
            for unparsable in parsed.iter_unparsables():
                # No exception has been raised explicitly, but we still create one here
                # so that we can use the common interface
                violations.append(
                    SQLParseError(
                        "Line {0[0]}, Position {0[1]}: Found unparsable section: "
                        "{1!r}".format(
                            unparsable.pos_marker.working_loc,
                            unparsable.raw
                            if len(unparsable.raw) < 40
                            else unparsable.raw[:40] + "...",
                        ),
                        segment=unparsable,
                    )
                )
                linter_logger.info("Found unparsable segment...")
                linter_logger.info(unparsable.stringify())
        return parsed, violations

    @staticmethod
    def parse_noqa(
        comment: str,
        line_no: int,
        rule_codes: List[str],
    ):
        """Extract ignore mask entries from a comment string."""
        # Also trim any whitespace afterward

        # Comment lines can also have noqa e.g.
        # --dafhsdkfwdiruweksdkjdaffldfsdlfjksd -- noqa: L016
        # Therefore extract last possible inline ignore.
        comment = [c.strip() for c in comment.split("--")][-1]

        if comment.startswith("noqa"):
            # This is an ignore identifier
            comment_remainder = comment[4:]
            if comment_remainder:
                if not comment_remainder.startswith(":"):
                    return SQLParseError(
                        "Malformed 'noqa' section. Expected 'noqa: <rule>[,...]",
                        line_no=line_no,
                    )
                comment_remainder = comment_remainder[1:].strip()
                if comment_remainder:
                    action: Optional[str]
                    if "=" in comment_remainder:
                        action, rule_part = comment_remainder.split("=", 1)
                        if action not in {"disable", "enable"}:  # pragma: no cover
                            return SQLParseError(
                                "Malformed 'noqa' section. "
                                "Expected 'noqa: enable=<rule>[,...] | all' "
                                "or 'noqa: disable=<rule>[,...] | all",
                                line_no=line_no,
                            )
                    else:
                        action = None
                        rule_part = comment_remainder
                        if rule_part in {"disable", "enable"}:
                            return SQLParseError(
                                "Malformed 'noqa' section. "
                                "Expected 'noqa: enable=<rule>[,...] | all' "
                                "or 'noqa: disable=<rule>[,...] | all",
                                line_no=line_no,
                            )
                    rules: Optional[Tuple[str, ...]]
                    if rule_part != "all":
                        # Rules can be globs therefore we compare to the rule_set to
                        # expand the globs.
                        unexpanded_rules = tuple(
                            r.strip() for r in rule_part.split(",")
                        )
                        expanded_rules = []
                        for r in unexpanded_rules:
                            expanded_rule = [
                                x
                                for x in fnmatch.filter(rule_codes, r)
                                if x not in expanded_rules
                            ]
                            if expanded_rule:
                                expanded_rules.extend(expanded_rule)
                            elif r not in expanded_rules:
                                # We were unable to expand the glob.
                                # Therefore assume the user is referencing
                                # a special error type (e.g. PRS, LXR, or TMP)
                                # and add this to the list of rules to ignore.
                                expanded_rules.append(r)
                        rules = tuple(expanded_rules)
                    else:
                        rules = None
                    return NoQaDirective(line_no, rules, action)
            return NoQaDirective(line_no, None, None)
        return None

    @staticmethod
    def remove_templated_errors(
        linting_errors: List[SQLBaseError],
    ) -> List[SQLBaseError]:
        """Filter a list of lint errors, removing those from the templated slices."""
        # Filter out any linting errors in templated sections if relevant.
        result: List[SQLBaseError] = []
        for e in linting_errors:
            if isinstance(e, SQLLintError):
                if (
                    # Is it in a literal section?
                    e.segment.pos_marker.is_literal()
                    # Is it a rule that is designed to work on templated sections?
                    or e.rule.targets_templated
                ):
                    result.append(e)
            else:
                # If it's another type, just keep it. (E.g. SQLParseError from
                # malformed "noqa" comment).
                result.append(e)
        return result

    @staticmethod
    def _report_conflicting_fixes_same_anchor(message: str):  # pragma: no cover
        # This function exists primarily in order to let us monkeypatch it at
        # runtime (replacing it with a function that raises an exception).
        linter_logger.critical(message)

    @staticmethod
    def _warn_unfixable(code: str):
        linter_logger.warning(
            f"One fix for {code} not applied, it would re-cause the same error."
        )

    # ### Class Methods
    # These compose the base static methods into useful recipes.

    @classmethod
    def parse_rendered(
        cls,
        rendered: RenderedFile,
        recurse: bool = True,
    ) -> ParsedString:
        """Parse a rendered file."""
        t0 = time.monotonic()
        violations = cast(List[SQLBaseError], rendered.templater_violations)
        tokens: Optional[Sequence[BaseSegment]]
        if rendered.templated_file:
            tokens, lvs, config = cls._lex_templated_file(
                rendered.templated_file, rendered.config
            )
            violations += lvs
        else:
            tokens = None

        t1 = time.monotonic()
        linter_logger.info("PARSING (%s)", rendered.fname)

        if tokens:
            parsed, pvs = cls._parse_tokens(
                tokens,
                rendered.config,
                recurse=recurse,
                fname=rendered.fname,
            )
            violations += pvs
        else:
            parsed = None

        time_dict = {
            **rendered.time_dict,
            "lexing": t1 - t0,
            "parsing": time.monotonic() - t1,
        }
        return ParsedString(
            parsed,
            violations,
            time_dict,
            rendered.templated_file,
            rendered.config,
            rendered.fname,
            rendered.source_str,
        )

    @classmethod
    def extract_ignore_from_comment(
        cls,
        comment: RawSegment,
        rule_codes: List[str],
    ):
        """Extract ignore mask entries from a comment segment."""
        # Also trim any whitespace afterward
        comment_content = comment.raw_trimmed().strip()
        comment_line, _ = comment.pos_marker.source_position()
        result = cls.parse_noqa(comment_content, comment_line, rule_codes)
        if isinstance(result, SQLParseError):
            result.segment = comment
        return result

    @classmethod
    def extract_ignore_mask_tree(
        cls,
        tree: BaseSegment,
        rule_codes: List[str],
    ) -> Tuple[List[NoQaDirective], List[SQLBaseError]]:
        """Look for inline ignore comments and return NoQaDirectives."""
        ignore_buff: List[NoQaDirective] = []
        violations: List[SQLBaseError] = []
        for comment in tree.recursive_crawl("comment"):
            if comment.name == "inline_comment":
                ignore_entry = cls.extract_ignore_from_comment(comment, rule_codes)
                if isinstance(ignore_entry, SQLParseError):
                    violations.append(ignore_entry)
                elif ignore_entry:
                    ignore_buff.append(ignore_entry)
        if ignore_buff:
            linter_logger.info("Parsed noqa directives from file: %r", ignore_buff)
        return ignore_buff, violations

    @classmethod
    def extract_ignore_mask_source(
        cls,
        source: str,
        inline_comment_regex: RegexLexer,
        rule_codes: List[str],
    ) -> Tuple[List[NoQaDirective], List[SQLBaseError]]:
        """Look for inline ignore comments and return NoQaDirectives.

        Very similar to extract_ignore_mask_tree(), but can be run on raw source
        (i.e. does not require the code to have parsed successfully).
        """
        ignore_buff: List[NoQaDirective] = []
        violations: List[SQLBaseError] = []
        for idx, line in enumerate(source.split("\n")):
            match = inline_comment_regex.search(line) if line else None
            if match:
                ignore_entry = cls.parse_noqa(
                    line[match[0] : match[1]], idx + 1, rule_codes
                )
                if isinstance(ignore_entry, SQLParseError):
                    violations.append(ignore_entry)  # pragma: no cover
                elif ignore_entry:
                    ignore_buff.append(ignore_entry)
        if ignore_buff:
            linter_logger.info("Parsed noqa directives from file: %r", ignore_buff)
        return ignore_buff, violations

    @classmethod
    def lint_fix_parsed(
        cls,
        tree: BaseSegment,
        config: FluffConfig,
        rule_set: List[BaseRule],
        fix: bool = False,
        fname: Optional[str] = None,
        templated_file: Optional[TemplatedFile] = None,
        formatter: Any = None,
    ) -> Tuple[BaseSegment, List[SQLBaseError], List[NoQaDirective]]:
        """Lint and optionally fix a tree object."""
        # Keep track of the linting errors on the very first linter pass. The
        # list of issues output by "lint" and "fix" only includes issues present
        # in the initial SQL code, EXCLUDING any issues that may be created by
        # the fixes themselves.
        initial_linting_errors = []
        # A placeholder for the fixes we had on the previous loop
        last_fixes = None
        # Keep a set of previous versions to catch infinite loops.
        previous_versions = {tree.raw}

        # If we are fixing then we want to loop up to the runaway_limit, otherwise just
        # once for linting.
        loop_limit = config.get("runaway_limit") if fix else 1

        # Dispatch the output for the lint header
        if formatter:
            formatter.dispatch_lint_header(fname)

        # Look for comment segments which might indicate lines to ignore.
        if not config.get("disable_noqa"):
            rule_codes = [r.code for r in rule_set]
            ignore_buff, ivs = cls.extract_ignore_mask_tree(tree, rule_codes)
            initial_linting_errors += ivs
        else:
            ignore_buff = []

        save_tree = tree
        # There are two phases of rule running.
        # 1. The main loop is for most rules. These rules are assumed to
        # interact and cause a cascade of fixes requiring multiple passes.
        # These are run the `runaway_limit` number of times (default 10).
        # 2. The post loop is for post-processing rules, not expected to trigger
        # any downstream rules, e.g. capitalization fixes. They are run on the
        # first loop and then twice at the end (once to fix, and once again to
        # check result of fixes), but not in the intervening loops.
        phases = ["main"]
        if fix:
            phases.append("post")
        for phase in phases:
            if len(phases) > 1:
                rules_this_phase = [
                    rule for rule in rule_set if rule.lint_phase == phase
                ]
            else:
                rules_this_phase = rule_set
            for loop in range(loop_limit if phase == "main" else 2):

                def is_first_linter_pass():
                    return phase == phases[0] and loop == 0

                linter_logger.info(f"Linter phase {phase}, loop {loop+1}/{loop_limit}")
                changed = False

                if is_first_linter_pass():
                    # In order to compute initial_linting_errors correctly, need
                    # to run all rules on the first loop of the main phase.
                    rules_this_phase = rule_set
                progress_bar_crawler = tqdm(
                    rules_this_phase,
                    desc="lint by rules",
                    leave=False,
                    disable=progress_bar_configuration.disable_progress_bar,
                )

                for crawler in progress_bar_crawler:
                    # Performance: After first loop pass, skip rules that don't
                    # do fixes. Any results returned won't be seen by the user
                    # anyway (linting errors ADDED by rules changing SQL, are
                    # not reported back to the user - only initial linting errors),
                    # so there's absolutely no reason to run them.
                    if (
                        fix
                        and not is_first_linter_pass()
                        and not is_fix_compatible(crawler)
                    ):
                        continue

                    progress_bar_crawler.set_description(f"rule {crawler.code}")

                    # fixes should be a dict {} with keys edit, delete, create
                    # delete is just a list of segments to delete
                    # edit and create are list of tuples. The first element is
                    # the "anchor", the segment to look for either to edit or to
                    # insert BEFORE. The second is the element to insert or create.
                    linting_errors, _, fixes, _ = crawler.crawl(
                        tree,
                        dialect=config.get("dialect_obj"),
                        fix=fix,
                        templated_file=templated_file,
                        ignore_mask=ignore_buff,
                        fname=fname,
                    )
                    if is_first_linter_pass():
                        initial_linting_errors += linting_errors
<<<<<<< HEAD
=======

>>>>>>> 073290b7
                    if fix and fixes:
                        linter_logger.info(f"Applying Fixes [{crawler.code}]: {fixes}")
                        # Do some sanity checks on the fixes before applying.
                        anchor_info = BaseSegment.compute_anchor_edit_info(fixes)
                        if any(
                            not info.is_valid for info in anchor_info.values()
                        ):  # pragma: no cover
                            message = (
                                f"Rule {crawler.code} returned conflicting "
                                "fixes with the same anchor. This is only "
                                "supported for create_before+create_after, so "
                                "the fixes will not be applied. {fixes!r}"
                            )
                            cls._report_conflicting_fixes_same_anchor(message)
                            for lint_result in linting_errors:
                                lint_result.fixes = []
                        elif fixes == last_fixes:  # pragma: no cover
                            # If we generate the same fixes two times in a row,
                            # that means we're in a loop, and we want to stop.
                            # (Fixes should address issues, hence different
                            # and/or fewer fixes next time.)
                            cls._warn_unfixable(crawler.code)
                        else:
                            # This is the happy path. We have fixes, now we want to
                            # apply them.
                            last_fixes = fixes
                            new_tree, _ = tree.apply_fixes(
                                config.get("dialect_obj"), crawler.code, anchor_info
                            )
                            # Check for infinite loops
                            if new_tree.raw not in previous_versions:
                                # We've not seen this version of the file so
                                # far. Continue.
                                tree = new_tree
                                previous_versions.add(tree.raw)
                                changed = True
                                continue
                            else:
                                # Applying these fixes took us back to a state
                                # which we've seen before. We're in a loop, so
                                # we want to stop.
                                cls._warn_unfixable(crawler.code)

                if fix and not changed:
                    # We did not change the file. Either the file is clean (no
                    # fixes), or any fixes which are present will take us back
                    # to a previous state.
                    linter_logger.info(
                        f"Fix loop complete for {phase} phase. Stability "
                        f"achieved after {loop}/{loop_limit} loops."
                    )
                    break
            else:
                if fix:
                    # The linter loop hit the limit before reaching a stable point
                    # (i.e. free of lint errors). If this happens, it's usually
                    # because one or more rules produced fixes which did not address
                    # the original issue **or** created new issues.
                    linter_logger.warning(
                        f"Loop limit on fixes reached [{loop_limit}]."
                    )

                    # Discard any fixes for the linting errors, since they caused a
                    # loop. IMPORTANT: By doing this, we are telling SQLFluff that
                    # these linting errors are "unfixable". This is important,
                    # because when "sqlfluff fix" encounters unfixable lint errors,
                    # it exits with a "failure" exit code, which is exactly what we
                    # want in this situation. (Reason: Although this is more of an
                    # internal SQLFluff issue, users deserve to know about it,
                    # because it means their file(s) weren't fixed.
                    for violation in initial_linting_errors:
                        if isinstance(violation, SQLLintError):
                            violation.fixes = []

                    # Return the original parse tree, before any fixes were applied.
                    # Reason: When the linter hits the loop limit, the file is often
                    # messy, e.g. some of the fixes were applied repeatedly, possibly
                    # other weird things. We don't want the user to see this junk!
                    return save_tree, initial_linting_errors, ignore_buff

        if config.get("ignore_templated_areas", default=True):
            initial_linting_errors = cls.remove_templated_errors(initial_linting_errors)

        return tree, initial_linting_errors, ignore_buff

    @classmethod
    def lint_parsed(
        cls,
        parsed: ParsedString,
        rule_set: List[BaseRule],
        fix: bool = False,
        formatter: Any = None,
        encoding: str = "utf8",
    ):
        """Lint a ParsedString and return a LintedFile."""
        violations = parsed.violations
        time_dict = parsed.time_dict
        tree: Optional[BaseSegment]
        if parsed.tree:
            t0 = time.monotonic()
            linter_logger.info("LINTING (%s)", parsed.fname)
            tree, initial_linting_errors, ignore_buff = cls.lint_fix_parsed(
                parsed.tree,
                config=parsed.config,
                rule_set=rule_set,
                fix=fix,
                fname=parsed.fname,
                templated_file=parsed.templated_file,
                formatter=formatter,
            )
            # Update the timing dict
            time_dict["linting"] = time.monotonic() - t0

            # We're only going to return the *initial* errors, rather
            # than any generated during the fixing cycle.
            violations += initial_linting_errors
        else:
            # If no parsed tree, set to None
            tree = None
            ignore_buff = []
            if not parsed.config.get("disable_noqa"):
                # Templating and/or parsing have failed. Look for "noqa"
                # comments (the normal path for identifying these comments
                # requires access to the parse tree, and because of the failure,
                # we don't have a parse tree).
                ignore_buff, ignore_violations = cls.extract_ignore_mask_source(
                    parsed.source_str,
                    [
                        lm
                        for lm in parsed.config.get("dialect_obj").lexer_matchers
                        if lm.name == "inline_comment"
                    ][0],
                    [r.code for r in rule_set],
                )
                violations += ignore_violations

        # We process the ignore config here if appropriate
        for violation in violations:
            violation.ignore_if_in(parsed.config.get("ignore"))

        linted_file = LintedFile(
            parsed.fname,
            violations,
            time_dict,
            tree,
            ignore_mask=ignore_buff,
            templated_file=parsed.templated_file,
            encoding=encoding,
        )

        # This is the main command line output from linting.
        if formatter:
            formatter.dispatch_file_violations(
                parsed.fname, linted_file, only_fixable=fix
            )

        # Safety flag for unset dialects
        if parsed.config.get("dialect") == "ansi" and linted_file.get_violations(
            fixable=True if fix else None, types=SQLParseError
        ):
            if formatter:  # pragma: no cover TODO?
                formatter.dispatch_dialect_warning()

        return linted_file

    @classmethod
    def lint_rendered(
        cls,
        rendered: RenderedFile,
        rule_set: List[BaseRule],
        fix: bool = False,
        formatter: Any = None,
    ) -> LintedFile:
        """Take a RenderedFile and return a LintedFile."""
        parsed = cls.parse_rendered(rendered)
        return cls.lint_parsed(
            parsed,
            rule_set=rule_set,
            fix=fix,
            formatter=formatter,
            encoding=rendered.encoding,
        )

    # ### Instance Methods
    # These are tied to a specific instance and so are not necessarily
    # safe to use in parallel operations.

    def render_string(
        self, in_str: str, fname: str, config: FluffConfig, encoding: str
    ) -> RenderedFile:
        """Template the file."""
        linter_logger.info("TEMPLATING RAW [%s] (%s)", self.templater.name, fname)

        # Start the templating timer
        t0 = time.monotonic()

        # Newlines are normalised to unix-style line endings (\n).
        # The motivation is that Jinja normalises newlines during templating and
        # we want consistent mapping between the raw and templated slices.
        in_str = self._normalise_newlines(in_str)

        # Since Linter.__init__() does not require a dialect to be specified,
        # check for one now. (We're processing a string, not a file, so we're
        # not going to pick up a .sqlfluff or other config file to provide a
        # missing dialect at this point.)
        config.verify_dialect_specified()
        if not config.get("templater_obj") == self.templater:
            linter_logger.warning(
                (
                    f"Attempt to set templater to {config.get('templater_obj').name} "
                    f"failed. Using {self.templater.name} templater. Templater cannot "
                    "be set in a .sqlfluff file in a subdirectory of the current "
                    "working directory. It can be set in a .sqlfluff in the current "
                    "working directory. See Nesting section of the docs for more "
                    "details."
                )
            )
        try:
            templated_file, templater_violations = self.templater.process(
                in_str=in_str, fname=fname, config=config, formatter=self.formatter
            )
        except SQLTemplaterSkipFile as s:  # pragma: no cover
            linter_logger.warning(str(s))
            templated_file = None
            templater_violations = []

        if not templated_file:
            linter_logger.info("TEMPLATING FAILED: %s", templater_violations)

        # Record time
        time_dict = {"templating": time.monotonic() - t0}

        return RenderedFile(
            templated_file,
            templater_violations,
            config,
            time_dict,
            fname,
            encoding,
            in_str,
        )

    def render_file(self, fname: str, root_config: FluffConfig) -> RenderedFile:
        """Load and render a file with relevant config."""
        # Load the raw file.
        raw_file, config, encoding = self._load_raw_file_and_config(fname, root_config)
        # Render the file
        return self.render_string(raw_file, fname, config, encoding)

    def parse_string(
        self,
        in_str: str,
        fname: str = "<string>",
        recurse: bool = True,
        config: Optional[FluffConfig] = None,
        encoding: str = "utf-8",
    ) -> ParsedString:
        """Parse a string."""
        violations: List[SQLBaseError] = []

        # Dispatch the output for the template header (including the config diff)
        if self.formatter:
            self.formatter.dispatch_template_header(fname, self.config, config)

        # Just use the local config from here:
        config = config or self.config

        # Scan the raw file for config commands.
        config.process_raw_file_for_config(in_str)
        rendered = self.render_string(in_str, fname, config, encoding)
        violations += rendered.templater_violations

        # Dispatch the output for the parse header
        if self.formatter:
            self.formatter.dispatch_parse_header(fname)

        return self.parse_rendered(rendered, recurse=recurse)

    def fix(
        self,
        tree: BaseSegment,
        config: Optional[FluffConfig] = None,
        fname: Optional[str] = None,
        templated_file: Optional[TemplatedFile] = None,
    ) -> Tuple[BaseSegment, List[SQLBaseError]]:
        """Return the fixed tree and violations from lintfix when we're fixing."""
        config = config or self.config
        rule_set = self.get_ruleset(config=config)
        fixed_tree, violations, _ = self.lint_fix_parsed(
            tree,
            config,
            rule_set,
            fix=True,
            fname=fname,
            templated_file=templated_file,
            formatter=self.formatter,
        )
        return fixed_tree, violations

    def lint(
        self,
        tree: BaseSegment,
        config: Optional[FluffConfig] = None,
        fname: Optional[str] = None,
        templated_file: Optional[TemplatedFile] = None,
    ) -> List[SQLBaseError]:
        """Return just the violations from lintfix when we're only linting."""
        config = config or self.config
        rule_set = self.get_ruleset(config=config)
        _, violations, _ = self.lint_fix_parsed(
            tree,
            config,
            rule_set,
            fix=False,
            fname=fname,
            templated_file=templated_file,
            formatter=self.formatter,
        )
        return violations

    def lint_string(
        self,
        in_str: str = "",
        fname: str = "<string input>",
        fix: bool = False,
        config: Optional[FluffConfig] = None,
        encoding: str = "utf8",
    ) -> LintedFile:
        """Lint a string.

        Returns:
            :obj:`LintedFile`: an object representing that linted file.

        """
        # Sort out config, defaulting to the built in config if no override
        config = config or self.config
        # Parse the string.
        parsed = self.parse_string(
            in_str=in_str,
            fname=fname,
            config=config,
        )
        # Get rules as appropriate
        rule_set = self.get_ruleset(config=config)
        # Lint the file and return the LintedFile
        return self.lint_parsed(
            parsed,
            rule_set,
            fix=fix,
            formatter=self.formatter,
            encoding=encoding,
        )

    def paths_from_path(
        self,
        path: str,
        ignore_file_name: str = ".sqlfluffignore",
        ignore_non_existent_files: bool = False,
        ignore_files: bool = True,
        working_path: str = os.getcwd(),
    ) -> List[str]:
        """Return a set of sql file paths from a potentially more ambiguous path string.

        Here we also deal with the .sqlfluffignore file if present.

        When a path to a file to be linted is explicitly passed
        we look for ignore files in all directories that are parents of the file,
        up to the current directory.

        If the current directory is not a parent of the file we only
        look for an ignore file in the direct parent of the file.

        """
        if not os.path.exists(path):
            if ignore_non_existent_files:
                return []
            else:
                raise OSError("Specified path does not exist")

        # Files referred to exactly are also ignored if
        # matched, but we warn the users when that happens
        is_exact_file = os.path.isfile(path)

        path_walk: WalkableType
        if is_exact_file:
            # When the exact file to lint is passed, we
            # fill path_walk with an input that follows
            # the structure of `os.walk`:
            #   (root, directories, files)
            dirpath = os.path.dirname(path)
            files = [os.path.basename(path)]
            path_walk = [(dirpath, None, files)]
        else:
            path_walk = list(os.walk(path))

        ignore_file_paths = ConfigLoader.find_ignore_config_files(
            path=path, working_path=working_path, ignore_file_name=ignore_file_name
        )
        # Add paths that could contain "ignore files"
        # to the path_walk list
        path_walk_ignore_file = [
            (
                os.path.dirname(ignore_file_path),
                None,
                # Only one possible file, since we only
                # have one "ignore file name"
                [os.path.basename(ignore_file_path)],
            )
            for ignore_file_path in ignore_file_paths
        ]
        path_walk += path_walk_ignore_file

        # If it's a directory then expand the path!
        buffer = []
        ignores = {}
        for dirpath, _, filenames in path_walk:
            for fname in filenames:
                fpath = os.path.join(dirpath, fname)
                # Handle potential .sqlfluffignore files
                if ignore_files and fname == ignore_file_name:
                    with open(fpath) as fh:
                        spec = pathspec.PathSpec.from_lines("gitwildmatch", fh)
                        ignores[dirpath] = spec
                    # We don't need to process the ignore file any futher
                    continue

                # We won't purge files *here* because there's an edge case
                # that the ignore file is processed after the sql file.

                # Scan for remaining files
                for ext in (
                    self.config.get("sql_file_exts", default=".sql").lower().split(",")
                ):
                    # is it a sql file?
                    if fname.lower().endswith(ext):
                        buffer.append(fpath)

        if not ignore_files:
            return sorted(buffer)

        # Check the buffer for ignore items and normalise the rest.
        filtered_buffer = []

        for fpath in buffer:
            abs_fpath = os.path.abspath(fpath)
            for ignore_base, ignore_spec in ignores.items():
                abs_ignore_base = os.path.abspath(ignore_base)
                if abs_fpath.startswith(
                    abs_ignore_base + os.sep
                ) and ignore_spec.match_file(
                    os.path.relpath(abs_fpath, abs_ignore_base)
                ):
                    # This file is ignored, skip it.
                    if is_exact_file:
                        linter_logger.warning(
                            "Exact file path %s was given but "
                            "it was ignored by a %s pattern in %s, "
                            "re-run with `--disregard-sqlfluffignores` to "
                            "skip %s"
                            % (
                                path,
                                ignore_file_name,
                                ignore_base,
                                ignore_file_name,
                            )
                        )
                    break
            else:
                filtered_buffer.append(os.path.normpath(fpath))

        # Return
        return sorted(filtered_buffer)

    def lint_string_wrapped(
        self,
        string: str,
        fname: str = "<string input>",
        fix: bool = False,
    ) -> LintingResult:
        """Lint strings directly."""
        result = LintingResult()
        linted_path = LintedDir(fname)
        linted_path.add(self.lint_string(string, fname=fname, fix=fix))
        result.add(linted_path)
        result.stop_timer()
        return result

    def lint_path(
        self,
        path: str,
        fix: bool = False,
        ignore_non_existent_files: bool = False,
        ignore_files: bool = True,
        processes: int = 1,
    ) -> LintedDir:
        """Lint a path."""
        linted_path = LintedDir(path)
        if self.formatter:
            self.formatter.dispatch_path(path)
        fnames = list(
            self.paths_from_path(
                path,
                ignore_non_existent_files=ignore_non_existent_files,
                ignore_files=ignore_files,
            )
        )

        # to avoid circular import
        from sqlfluff.core.linter.runner import get_runner

        runner = get_runner(
            self,
            self.config,
            processes=processes,
            allow_process_parallelism=self.allow_process_parallelism,
        )

        # Show files progress bar only when there is more than one.
        files_count = len(fnames)
        progress_bar_files = tqdm(
            total=files_count,
            desc=f"file {os.path.basename(fnames[0] if fnames else '')}",
            leave=False,
            disable=files_count <= 1 or progress_bar_configuration.disable_progress_bar,
        )

        for i, linted_file in enumerate(runner.run(fnames, fix), start=1):
            linted_path.add(linted_file)
            # If any fatal errors, then stop iteration.
            if any(v.fatal for v in linted_file.violations):  # pragma: no cover
                linter_logger.error("Fatal linting error. Halting further linting.")
                break

            # Progress bar for files is rendered only when there is more than one file.
            # Additionally as it's updated after each loop, we need to get file name
            # from the next loop. This is why `enumerate` starts with `1` and there
            # is `i < len` to not exceed files list length.
            progress_bar_files.update(n=1)
            if i < len(fnames):
                progress_bar_files.set_description(
                    f"file {os.path.basename(fnames[i])}"
                )

        return linted_path

    def lint_paths(
        self,
        paths: Tuple[str, ...],
        fix: bool = False,
        ignore_non_existent_files: bool = False,
        ignore_files: bool = True,
        processes: int = 1,
    ) -> LintingResult:
        """Lint an iterable of paths."""
        paths_count = len(paths)

        # If no paths specified - assume local
        if not paths_count:  # pragma: no cover
            paths = (os.getcwd(),)
        # Set up the result to hold what we get back
        result = LintingResult()

        progress_bar_paths = tqdm(
            total=paths_count,
            desc="path",
            leave=False,
            disable=paths_count <= 1 or progress_bar_configuration.disable_progress_bar,
        )
        for path in paths:
            progress_bar_paths.set_description(f"path {path}")

            # Iterate through files recursively in the specified directory (if it's a
            # directory) or read the file directly if it's not
            result.add(
                self.lint_path(
                    path,
                    fix=fix,
                    ignore_non_existent_files=ignore_non_existent_files,
                    ignore_files=ignore_files,
                    processes=processes,
                )
            )

            progress_bar_paths.update(1)

        result.stop_timer()
        return result

    def parse_path(
        self,
        path: str,
        recurse: bool = True,
    ) -> Iterator[ParsedString]:
        """Parse a path of sql files.

        NB: This a generator which will yield the result of each file
        within the path iteratively.
        """
        for fname in self.paths_from_path(path):
            if self.formatter:
                self.formatter.dispatch_path(path)
            # Load the file with the config and yield the result.
            raw_file, config, encoding = self._load_raw_file_and_config(
                fname, self.config
            )
            yield self.parse_string(
                raw_file,
                fname=fname,
                recurse=recurse,
                config=config,
                encoding=encoding,
            )<|MERGE_RESOLUTION|>--- conflicted
+++ resolved
@@ -565,10 +565,7 @@
                     )
                     if is_first_linter_pass():
                         initial_linting_errors += linting_errors
-<<<<<<< HEAD
-=======
-
->>>>>>> 073290b7
+
                     if fix and fixes:
                         linter_logger.info(f"Applying Fixes [{crawler.code}]: {fixes}")
                         # Do some sanity checks on the fixes before applying.
