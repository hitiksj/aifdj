--- conflicted
+++ resolved
@@ -303,23 +303,12 @@
         t0 = time.monotonic()
         violations = cast(List[SQLBaseError], rendered.templater_violations)
         tokens: Optional[Sequence[BaseSegment]]
-<<<<<<< HEAD
         # TODO: We're limiting ourselves to only the first variant for now.
         # We'll eventually parse more variants here.
         assert rendered.templated_variants, "NOT HANDLED. TODO. I DON'T UNDERSTAND WHY!"
         _root_variant = rendered.templated_variants[0]
-        # TODO: Check use of `config` return value here.
-        tokens, lvs, config = cls._lex_templated_file(_root_variant, rendered.config)
+        tokens, lvs = cls._lex_templated_file(_root_variant, rendered.config)
         violations += lvs
-=======
-        if rendered.templated_file is not None:
-            tokens, lvs = cls._lex_templated_file(
-                rendered.templated_file, rendered.config
-            )
-            violations += lvs
-        else:
-            tokens = None
->>>>>>> 65895ca3
 
         t1 = time.monotonic()
         linter_logger.info("PARSING (%s)", rendered.fname)
