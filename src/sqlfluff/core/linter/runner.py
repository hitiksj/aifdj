--- conflicted
+++ resolved
@@ -69,23 +69,7 @@
         May be overridden by subclasses to apply global configuration, initialize
         logger state in child processes, etc.
         """
-<<<<<<< HEAD
-        Lexer(dialect=dialect)
-        dialect_selector(dialect)
-
-    @classmethod
-    def _base_run(cls, config, linter, fname, fix):
-        """Core linting functionality."""
-        config = config.make_child_from_path(fname)
-        # Handle unicode issues gracefully
-        with open(fname, encoding="utf8", errors="backslashreplace") as target_file:
-            return linter.lint_string(
-                target_file.read(), fname=fname, fix=fix, config=config
-            )
-=======
         pass
->>>>>>> 35673a95
-
     @staticmethod
     def _handle_lint_path_exception(fname, e):
         if isinstance(e, IOError):
