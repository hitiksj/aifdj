"""Defines the linter class."""

import sys
import os
import time
import logging
from typing import (
    Any,
    Dict,
    Generator,
    Iterable,
    Iterator,
    List,
    NamedTuple,
    Sequence,
    Optional,
    Tuple,
    Union,
    cast,
    overload,
)
from typing_extensions import Literal

from benchit import BenchIt
import pathspec

from sqlfluff.core.errors import (
    SQLBaseError,
    SQLLexError,
    SQLLintError,
    SQLParseError,
    CheckTuple,
    SQLTemplaterSkipFile,
)
from sqlfluff.core.parser import Lexer, Parser
from sqlfluff.core.string_helpers import findall
from sqlfluff.core.templaters import TemplatedFile
from sqlfluff.core.rules import get_ruleset
from sqlfluff.core.config import FluffConfig, ConfigLoader

# Classes needed only for type checking
from sqlfluff.core.linter import runner as runner_module
from sqlfluff.core.parser.segments.base import BaseSegment, FixPatch
from sqlfluff.core.parser.segments.meta import MetaSegment
from sqlfluff.core.parser.segments.raw import RawSegment
from sqlfluff.core.rules.base import BaseRule

# Instantiate the linter logger
linter_logger: logging.Logger = logging.getLogger("sqlfluff.linter")


class RuleTuple(NamedTuple):
    """Rule Tuple object for describing rules."""

    code: str
    description: str


class NoQaDirective(NamedTuple):
    """Parsed version of a 'noqa' comment."""

    line_no: int  # Source line number
    rules: Optional[Tuple[str, ...]]  # Affected rule names
    action: Optional[str]  # "enable", "disable", or "None"


class ProtoFile(NamedTuple):
    """Proto object to be inherited by LintedFile."""

    path: str
    violations: list
    time_dict: dict
    tree: Any
    ignore_mask: List[NoQaDirective]


class ParsedString(NamedTuple):
    """An object to store the result of parsing a string."""

    tree: Optional[BaseSegment]
    violations: List[SQLBaseError]
    time_dict: dict
    templated_file: TemplatedFile
    config: FluffConfig


class EnrichedFixPatch(NamedTuple):
    """An edit patch for a source file."""

    source_slice: slice
    templated_slice: slice
    fixed_raw: str
    # The patch type, functions mostly for debugging and explanation
    # than for function. It allows traceability of *why* this patch was
    # generated.
    patch_type: str
    templated_str: str
    source_str: str

    def dedupe_tuple(self):
        """Generate a tuple of this fix for deduping."""
        return (self.source_slice, self.fixed_raw)


class LintedFile(NamedTuple):
    """A class to store the idea of a linted file."""

    path: str
    violations: List[SQLBaseError]
    time_dict: dict
    tree: Optional[BaseSegment]
    ignore_mask: List[NoQaDirective]
    templated_file: TemplatedFile

    def check_tuples(self) -> List[CheckTuple]:
        """Make a list of check_tuples.

        This assumes that all the violations found are
        linting violations (and therefore implement `check_tuple()`).
        If they don't then this function raises that error.
        """
        vs: List[CheckTuple] = []
        v: SQLLintError
        for v in self.get_violations():
            if hasattr(v, "check_tuple"):
                vs.append(v.check_tuple())
            else:
                raise v
        return vs

    def get_violations(
        self,
        rules: Optional[Union[str, Tuple[str, ...]]] = None,
        types: Optional[Union[Any, Iterable[Any]]] = None,
        filter_ignore: bool = True,
        fixable: bool = None,
    ) -> list:
        """Get a list of violations, respecting filters and ignore options.

        Optionally now with filters.
        """
        violations = self.violations
        # Filter types
        if types:
            try:
                types = tuple(types)
            except TypeError:
                types = (types,)
            violations = [v for v in violations if isinstance(v, types)]
        # Filter rules
        if rules:
            if isinstance(rules, str):
                rules = (rules,)
            else:
                rules = tuple(rules)
            violations = [v for v in violations if v.rule_code() in rules]
        # Filter fixable
        if fixable is not None:
            # Assume that fixable is true or false if not None
            violations = [v for v in violations if v.fixable is fixable]
        # Filter ignorable violations
        if filter_ignore:
            violations = [v for v in violations if not v.ignore]
            # Ignore any rules in the ignore mask
            if self.ignore_mask:
                violations = self._ignore_masked_violations(violations)
        return violations

    @staticmethod
    def _ignore_masked_violations_single_line(
        violations: List[SQLBaseError], ignore_mask: List[NoQaDirective]
    ):
        """Returns whether to ignore error for line-specific directives.

        The "ignore" list is assumed to ONLY contain NoQaDirectives with
        action=None.
        """
        for ignore in ignore_mask:
            violations = [
                v
                for v in violations
                if not (
                    v.line_no == ignore.line_no
                    and (ignore.rules is None or v.rule_code() in ignore.rules)
                )
            ]
        return violations

    @staticmethod
    def _should_ignore_violation_line_range(
        line_no: int, ignore_rule: List[NoQaDirective]
    ):
        """Returns whether to ignore a violation at line_no."""
        # Loop through the NoQaDirectives to find the state of things at
        # line_no. Assumptions about "ignore_rule":
        # - Contains directives for only ONE RULE, i.e. the rule that was
        #   violated at line_no
        # - Sorted in ascending order by line number
        disable = False
        for ignore in ignore_rule:
            if ignore.line_no > line_no:
                break
            disable = ignore.action == "disable"
        return disable

    @classmethod
    def _ignore_masked_violations_line_range(
        cls, violations: List[SQLBaseError], ignore_mask: List[NoQaDirective]
    ):
        """Returns whether to ignore error for line-range directives.

        The "ignore" list is assumed to ONLY contain NoQaDirectives where
        action is "enable" or "disable".
        """
        result = []
        for v in violations:
            # Find the directives that affect the violated rule "v", either
            # because they specifically reference it or because they don't
            # specify a list of rules, thus affecting ALL rules.
            ignore_rule = sorted(
                [
                    ignore
                    for ignore in ignore_mask
                    if not ignore.rules
                    or (v.rule_code() in cast(Tuple[str, ...], ignore.rules))
                ],
                key=lambda ignore: ignore.line_no,
            )
            # Determine whether to ignore the violation, based on the relevant
            # enable/disable directives.
            if not cls._should_ignore_violation_line_range(v.line_no, ignore_rule):
                result.append(v)
        return result

    def _ignore_masked_violations(
        self, violations: List[SQLBaseError]
    ) -> List[SQLBaseError]:
        """Remove any violations specified by ignore_mask.

        This involves two steps:
        1. Filter out violations affected by single-line "noqa" directives.
        2. Filter out violations affected by disable/enable "noqa" directives.
        """
        ignore_specific = [ignore for ignore in self.ignore_mask if not ignore.action]
        ignore_range = [ignore for ignore in self.ignore_mask if ignore.action]
        violations = self._ignore_masked_violations_single_line(
            violations, ignore_specific
        )
        violations = self._ignore_masked_violations_line_range(violations, ignore_range)
        return violations

    def num_violations(self, **kwargs) -> int:
        """Count the number of violations.

        Optionally now with filters.
        """
        violations = self.get_violations(**kwargs)
        return len(violations)

    def is_clean(self) -> bool:
        """Return True if there are no ignorable violations."""
        return not any(self.get_violations(filter_ignore=True))

    def fix_string(self) -> Tuple[Any, bool]:
        """Obtain the changes to a path as a string.

        We use the source mapping features of TemplatedFile
        to generate a list of "patches" which cover the non
        templated parts of the file and refer back to the locations
        in the original file.

        NB: This is MUCH FASTER than the original approach
        using difflib in pre 0.4.0.

        There is an important distinction here between Slices and
        Segments. A Slice is a portion of a file which is determined
        by the templater based on which portions of the source file
        are templated or not, and therefore before Lexing and so is
        completely dialect agnostic. A Segment is determined by the
        Lexer from portions of strings after templating.
        """
        bencher = BenchIt()
        bencher("fix_string: start")

        linter_logger.debug("Original Tree: %r", self.templated_file.templated_str)
        assert self.tree
        linter_logger.debug("Fixed Tree: %r", self.tree.raw)

        # The sliced file is contiguous in the TEMPLATED space.
        # NB: It has gaps and repeats in the source space.
        # It's also not the FIXED file either.
        linter_logger.debug("### Templated File.")
        for idx, file_slice in enumerate(self.templated_file.sliced_file):
            t_str = self.templated_file.templated_str[file_slice.templated_slice]
            s_str = self.templated_file.source_str[file_slice.source_slice]
            if t_str == s_str:
                linter_logger.debug(
                    "    File slice: %s %r [invariant]", idx, file_slice
                )
            else:
                linter_logger.debug("    File slice: %s %r", idx, file_slice)
                linter_logger.debug("    \t\t\ttemplated: %r\tsource: %r", t_str, s_str)

        original_source = self.templated_file.source_str

        # Make sure no patches overlap and divide up the source file into slices.
        # Any Template tags in the source file are off limits.
        source_only_slices = self.templated_file.source_only_slices()

        linter_logger.debug("Source-only slices: %s", source_only_slices)

        # Iterate patches, filtering and translating as we go:
        linter_logger.debug("### Beginning Patch Iteration.")
        filtered_source_patches = []
        dedupe_buffer = []
        # We use enumerate so that we get an index for each patch. This is entirely
        # so when debugging logs we can find a given patch again!
        patch: Union[EnrichedFixPatch, FixPatch]
        for idx, patch in enumerate(
            self.tree.iter_patches(templated_str=self.templated_file.templated_str)
        ):
            linter_logger.debug("  %s Yielded patch: %s", idx, patch)

            # This next bit is ALL FOR LOGGING AND DEBUGGING
            if patch.templated_slice.start >= 10:
                pre_hint = self.templated_file.templated_str[
                    patch.templated_slice.start - 10 : patch.templated_slice.start
                ]
            else:
                pre_hint = self.templated_file.templated_str[
                    : patch.templated_slice.start
                ]
            if patch.templated_slice.stop + 10 < len(self.templated_file.templated_str):
                post_hint = self.templated_file.templated_str[
                    patch.templated_slice.stop : patch.templated_slice.stop + 10
                ]
            else:
                post_hint = self.templated_file.templated_str[
                    patch.templated_slice.stop :
                ]
            linter_logger.debug(
                "        Templated Hint: ...%r <> %r...", pre_hint, post_hint
            )

            # Attempt to convert to source space.
            try:
                source_slice = self.templated_file.templated_slice_to_source_slice(
                    patch.templated_slice,
                )
            except ValueError:
                linter_logger.info(
                    "      - Skipping. Source space Value Error. i.e. attempted insertion within templated section."
                )
                # If we try and slice within a templated section, then we may fail
                # in which case, we should skip this patch.
                continue

            # Check for duplicates
            dedupe_tuple = (source_slice, patch.fixed_raw)
            if dedupe_tuple in dedupe_buffer:
                linter_logger.info(
                    "      - Skipping. Source space Duplicate: %s", dedupe_tuple
                )
                continue

            # We now evaluate patches in the source-space for whether they overlap
            # or disrupt any templated sections.
            # The intent here is that unless explicitly stated, a fix should never
            # disrupt a templated section.
            # NOTE: We rely here on the patches being sorted.
            # TODO: Implement a mechanism for doing templated section fixes. For
            # now it's just not allowed.

            # Get the affected raw slices.
            local_raw_slices = self.templated_file.raw_slices_spanning_source_slice(
                source_slice
            )
            local_type_list = [slc.slice_type for slc in local_raw_slices]

            enriched_patch = EnrichedFixPatch(
                source_slice=source_slice,
                templated_slice=patch.templated_slice,
                patch_type=patch.patch_type,
                fixed_raw=patch.fixed_raw,
                templated_str=self.templated_file.templated_str[patch.templated_slice],
                source_str=self.templated_file.source_str[source_slice],
            )

            # Deal with the easy case of only literals
            if set(local_type_list) == {"literal"}:
                linter_logger.info(
                    "      * Keeping patch on literal-only section: %s", enriched_patch
                )
                filtered_source_patches.append(enriched_patch)
                dedupe_buffer.append(enriched_patch.dedupe_tuple())
            # Is it a zero length patch.
            elif (
                enriched_patch.source_slice.start == enriched_patch.source_slice.stop
                and enriched_patch.source_slice.start == local_raw_slices[0].source_idx
            ):
                linter_logger.info(
                    "      * Keeping insertion patch on slice boundary: %s",
                    enriched_patch,
                )
                filtered_source_patches.append(enriched_patch)
                dedupe_buffer.append(enriched_patch.dedupe_tuple())
            # If it's ONLY templated then we should skip it.
            elif "literal" not in local_type_list:
                linter_logger.info(
                    "      - Skipping patch over templated section: %s", enriched_patch
                )
            # If we span more than two slices then we should just skip it. Too Hard.
            elif len(local_raw_slices) > 2:
                linter_logger.info(
                    "      - Skipping patch over more than two raw slices: %s",
                    enriched_patch,
                )
            # If it's an insertion (i.e. the string in the pre-fix template is '') then we
            # won't be able to place it, so skip.
            elif not enriched_patch.templated_str:
                linter_logger.info(
                    "      - Skipping insertion patch in templated section: %s",
                    enriched_patch,
                )
            # If the string from the templated version isn't in the source, then we can't fix it.
            elif enriched_patch.templated_str not in enriched_patch.source_str:
                linter_logger.info(
                    "      - Skipping edit patch on templated content: %s",
                    enriched_patch,
                )
            else:
                # Identify all the places the string appears in the source content.
                positions = list(
                    findall(enriched_patch.templated_str, enriched_patch.source_str)
                )
                if len(positions) != 1:
                    linter_logger.debug(
                        "        - Skipping edit patch on non-unique templated content: %s",
                        enriched_patch,
                    )
                    continue
                # We have a single occurrences of the thing we want to patch. This
                # means we can use its position to place our patch.
                new_source_slice = slice(
                    enriched_patch.source_slice.start + positions[0],
                    enriched_patch.source_slice.start
                    + positions[0]
                    + len(enriched_patch.templated_str),
                )
                enriched_patch = EnrichedFixPatch(
                    source_slice=new_source_slice,
                    templated_slice=enriched_patch.templated_slice,
                    patch_type=enriched_patch.patch_type,
                    fixed_raw=enriched_patch.fixed_raw,
                    templated_str=enriched_patch.templated_str,
                    source_str=enriched_patch.source_str,
                )
                linter_logger.debug(
                    "      * Keeping Tricky Case. Positions: %s, New Slice: %s, Patch: %s",
                    positions,
                    new_source_slice,
                    enriched_patch,
                )
                filtered_source_patches.append(enriched_patch)
                dedupe_buffer.append(enriched_patch.dedupe_tuple())
                continue

        # Sort the patches before building up the file.
        filtered_source_patches = sorted(
            filtered_source_patches, key=lambda x: x.source_slice.start
        )
        # We now slice up the file using the patches and any source only slices.
        # This gives us regions to apply changes to.
        slice_buff = []
        source_idx = 0
        for patch in filtered_source_patches:
            # Are there templated slices at or before the start of this patch?
            while (
                source_only_slices
                and source_only_slices[0].source_idx < patch.source_slice.start
            ):
                next_so_slice = source_only_slices.pop(0).source_slice()
                # Add a pre-slice before the next templated slices if needed.
                if next_so_slice.start > source_idx:
                    slice_buff.append(slice(source_idx, next_so_slice.start))
                # Add the templated slice.
                slice_buff.append(next_so_slice)
                source_idx = next_so_slice.stop

            # Is there a gap between current position and this patch?
            if patch.source_slice.start > source_idx:
                # Add a slice up to this patch.
                slice_buff.append(slice(source_idx, patch.source_slice.start))

            # Is this patch covering an area we've already covered?
            if patch.source_slice.start < source_idx:
                linter_logger.info(
                    "Skipping overlapping patch at Index %s, Patch: %s",
                    source_idx,
                    patch,
                )
                # Ignore the patch for now...
                continue

            # Add this patch.
            slice_buff.append(patch.source_slice)
            source_idx = patch.source_slice.stop
        # Add a tail slice.
        if source_idx < len(self.templated_file.source_str):
            slice_buff.append(slice(source_idx, len(self.templated_file.source_str)))

        linter_logger.debug("Final slice buffer: %s", slice_buff)

        # Iterate through the patches, building up the new string.
        str_buff = ""
        for source_slice in slice_buff:
            # Is it one in the patch buffer:
            for patch in filtered_source_patches:
                if patch.source_slice == source_slice:
                    # Use the patched version
                    linter_logger.debug(
                        "%-30s    %s    %r > %r",
                        f"Appending {patch.patch_type} Patch:",
                        patch.source_slice,
                        patch.source_str,
                        patch.fixed_raw,
                    )
                    str_buff += patch.fixed_raw
                    break
            else:
                # Use the raw string
                linter_logger.debug(
                    "Appending Raw:                    %s     %r",
                    source_slice,
                    self.templated_file.source_str[source_slice],
                )
                str_buff += self.templated_file.source_str[source_slice]

        bencher("fix_string: Fixing loop done")
        # The success metric here is whether anything ACTUALLY changed.
        return str_buff, str_buff != original_source

    def persist_tree(self, suffix: str = "") -> bool:
        """Persist changes to the given path."""
        write_buff, success = self.fix_string()

        if success:
            fname = self.path
            # If there is a suffix specified, then use it.s
            if suffix:
                root, ext = os.path.splitext(fname)
                fname = root + suffix + ext
            # Actually write the file.
            with open(fname, "w") as f:
                f.write(write_buff)
        return success


class LintedPath:
    """A class to store the idea of a collection of linted files at a single start path."""

    def __init__(self, path: str) -> None:
        self.files: List[LintedFile] = []
        self.path: str = path

    def add(self, file: LintedFile) -> None:
        """Add a file to this path."""
        self.files.append(file)

    @overload
    def check_tuples(self, by_path: Literal[False]) -> List[CheckTuple]:
        """Return a List of CheckTuples when by_path is False."""
        ...

    @overload
    def check_tuples(self, by_path: Literal[True]) -> Dict[str, List[CheckTuple]]:
        """Return a Dict of paths and CheckTuples when by_path is True."""
        ...

    @overload
    def check_tuples(self, by_path: bool = False):
        """Default overload method."""
        ...

    def check_tuples(self, by_path=False):
        """Compress all the tuples into one list.

        NB: This is a little crude, as you can't tell which
        file the violations are from. Good for testing though.
        For more control set the `by_path` argument to true.
        """
        if by_path:
            return {file.path: file.check_tuples() for file in self.files}
        else:
            tuple_buffer: List[CheckTuple] = []
            for file in self.files:
                tuple_buffer += file.check_tuples()
            return tuple_buffer

    def num_violations(self, **kwargs) -> int:
        """Count the number of violations in the path."""
        return sum(file.num_violations(**kwargs) for file in self.files)

    def get_violations(self, **kwargs) -> list:
        """Return a list of violations in the path."""
        buff: list = []
        for file in self.files:
            buff += file.get_violations(**kwargs)
        return buff

    def violation_dict(self, **kwargs) -> Dict[str, list]:
        """Return a dict of violations by file path."""
        return {file.path: file.get_violations(**kwargs) for file in self.files}

    def stats(self) -> Dict[str, int]:
        """Return a dict containing linting stats about this path."""
        return dict(
            files=len(self.files),
            clean=sum(file.is_clean() for file in self.files),
            unclean=sum(not file.is_clean() for file in self.files),
            violations=sum(file.num_violations() for file in self.files),
        )

    def persist_changes(
        self, formatter: Any = None, fixed_file_suffix: str = "", **kwargs
    ) -> Dict[str, Union[bool, str]]:
        """Persist changes to files in the given path.

        This also logs the output as we go using the formatter if present.
        """
        # Run all the fixes for all the files and return a dict
        buffer: Dict[str, Union[bool, str]] = {}
        for file in self.files:
            if file.num_violations(fixable=True, **kwargs) > 0:
                buffer[file.path] = file.persist_tree(suffix=fixed_file_suffix)
                result = buffer[file.path]
            else:
                buffer[file.path] = True
                result = "SKIP"

            if formatter:
                formatter.dispatch_persist_filename(filename=file.path, result=result)
        return buffer

    @property
    def tree(self) -> Optional[BaseSegment]:
        """A convenience method for when there is only one file and we want the tree."""
        if len(self.files) > 1:
            raise ValueError(
                ".tree() cannot be called when a LintedPath contains more than one file."
            )
        return self.files[0].tree


class LintingResult:
    """A class to represent the result of a linting operation.

    Notably this might be a collection of paths, all with multiple
    potential files within them.
    """

    def __init__(self) -> None:
        self.paths: List[LintedPath] = []

    @staticmethod
    def sum_dicts(d1: Dict[str, Any], d2: Dict[str, Any]) -> Dict[str, Any]:
        """Take the keys of two dictionaries and add them."""
        keys = set(d1.keys()) | set(d2.keys())
        return {key: d1.get(key, 0) + d2.get(key, 0) for key in keys}

    @staticmethod
    def combine_dicts(*d: dict) -> dict:
        """Take any set of dictionaries and combine them."""
        dict_buffer: dict = {}
        for dct in d:
            dict_buffer.update(dct)
        return dict_buffer

    def add(self, path: LintedPath) -> None:
        """Add a new `LintedPath` to this result."""
        self.paths.append(path)

    @overload
    def check_tuples(self, by_path: Literal[False]) -> List[CheckTuple]:
        """Return a List of CheckTuples when by_path is False."""
        ...

    @overload
    def check_tuples(
        self, by_path: Literal[True]
    ) -> Dict[LintedPath, List[CheckTuple]]:
        """Return a Dict of LintedPath and CheckTuples when by_path is True."""
        ...

    @overload
    def check_tuples(self, by_path: bool = False):
        """Default overload method."""
        ...

    def check_tuples(self, by_path=False):
        """Fetch all check_tuples from all contained `LintedPath` objects.

        Args:
            by_path (:obj:`bool`, optional): When False, all the check_tuples
                are aggregated into one flat list. When True, we return a `dict`
                of paths, each with its own list of check_tuples. Defaults to False.

        """
        if by_path:
            buff: Dict[LintedPath, List[CheckTuple]] = {}
            for path in self.paths:
                buff.update(path.check_tuples(by_path=by_path))
            return buff
        else:
            tuple_buffer: List[CheckTuple] = []
            for path in self.paths:
                tuple_buffer += path.check_tuples()
            return tuple_buffer

    def num_violations(self, **kwargs) -> int:
        """Count the number of violations in the result."""
        return sum(path.num_violations(**kwargs) for path in self.paths)

    def get_violations(self, **kwargs):
        """Return a list of violations in the result."""
        buff = []
        for path in self.paths:
            buff += path.get_violations(**kwargs)
        return buff

    def violation_dict(self, **kwargs):
        """Return a dict of paths and violations."""
        return self.combine_dicts(path.violation_dict(**kwargs) for path in self.paths)

    def stats(self) -> Dict[str, Any]:
        """Return a stats dictionary of this result."""
        all_stats: Dict[str, Any] = dict(files=0, clean=0, unclean=0, violations=0)
        for path in self.paths:
            all_stats = self.sum_dicts(path.stats(), all_stats)
        if all_stats["files"] > 0:
            all_stats["avg per file"] = (
                all_stats["violations"] * 1.0 / all_stats["files"]
            )
            all_stats["unclean rate"] = all_stats["unclean"] * 1.0 / all_stats["files"]
        else:
            all_stats["avg per file"] = 0
            all_stats["unclean rate"] = 0
        all_stats["clean files"] = all_stats["clean"]
        all_stats["unclean files"] = all_stats["unclean"]
        all_stats["exit code"] = 65 if all_stats["violations"] > 0 else 0
        all_stats["status"] = "FAIL" if all_stats["violations"] > 0 else "PASS"
        return all_stats

    def as_records(self) -> List[dict]:
        """Return the result as a list of dictionaries.

        Each record contains a key specifying the filepath, and a list of violations. This
        method is useful for serialization as all objects will be builtin python types
        (ints, strs).
        """
        return [
            {
                "filepath": path,
                "violations": sorted(
                    # Sort violations by line and then position
                    [v.get_info_dict() for v in violations],
                    # The tuple allows sorting by line number, then position, then code
                    key=lambda v: (v["line_no"], v["line_pos"], v["code"]),
                ),
            }
            for lintedpath in self.paths
            for path, violations in lintedpath.violation_dict().items()
            if violations
        ]

    def persist_changes(self, formatter, **kwargs) -> dict:
        """Run all the fixes for all the files and return a dict."""
        return self.combine_dicts(
            *[
                path.persist_changes(formatter=formatter, **kwargs)
                for path in self.paths
            ]
        )

    @property
    def tree(self) -> Optional[BaseSegment]:
        """A convenience method for when there is only one file and we want the tree."""
        if len(self.paths) > 1:
            raise ValueError(
                ".tree() cannot be called when a LintingResult contains more than one path."
            )
        return self.paths[0].tree


class Linter:
    """The interface class to interact with the linter."""

    def __init__(
        self,
        config: Optional[FluffConfig] = None,
        formatter: Any = None,
        dialect: Optional[str] = None,
        rules: Optional[Union[str, List[str]]] = None,
        user_rules: Optional[Union[str, List[str]]] = None,
    ) -> None:
        # Store the config object
        self.config = FluffConfig.from_kwargs(
            config=config, dialect=dialect, rules=rules
        )
        # Get the dialect and templater
        self.dialect = self.config.get("dialect_obj")
        self.templater = self.config.get("templater_obj")
        # Store the formatter for output
        self.formatter = formatter
        # Store references to user rule classes
        self.user_rules = user_rules or []

    def get_ruleset(self, config: Optional[FluffConfig] = None) -> List[BaseRule]:
        """Get hold of a set of rules."""
        rs = get_ruleset()
        # Register any user rules
        for rule in self.user_rules:
            rs.register(rule)
        cfg = config or self.config
        return rs.get_rulelist(config=cfg)

    def rule_tuples(self) -> List[RuleTuple]:
        """A simple pass through to access the rule tuples of the rule set."""
        rs = self.get_ruleset()
        return [RuleTuple(rule.code, rule.description) for rule in rs]

    def parse_string(
        self,
        in_str: str,
        fname: Optional[str] = None,
        recurse: bool = True,
        config: Optional[FluffConfig] = None,
    ) -> ParsedString:
        """Parse a string.

        Returns:
            `ParsedString` of (`parsed`, `violations`, `time_dict`, `templated_file`).
                `parsed` is a segment structure representing the parsed file. If
                    parsing fails due to an unrecoverable violation then we will
                    return None.
                `violations` is a :obj:`list` of violations so far, which will either be
                    templating, lexing or parsing violations at this stage.
                `time_dict` is a :obj:`dict` containing timings for how long each step
                    took in the process.
                `templated_file` is a :obj:`TemplatedFile` containing the details
                    of the templated file.

        """
        violations = []
        t0 = time.monotonic()
        bencher = BenchIt()  # starts the timer
        if fname:
            short_fname: Optional[str] = fname.replace("\\", "/").split("/")[-1]
        else:
            # this handles the potential case of a null fname
            short_fname = fname
        bencher(f"Staring parse_string for {short_fname!r}")

        # Dispatch the output for the template header (including the config diff)
        if self.formatter:
            self.formatter.dispatch_template_header(fname, self.config, config)

        # Just use the local config from here:
        config = config or self.config

        # Scan the raw file for config commands.
        for raw_line in in_str.splitlines():
            if raw_line.startswith("-- sqlfluff"):
                # Found a in-file config command
                config.process_inline_config(raw_line)

        linter_logger.info("TEMPLATING RAW [%s] (%s)", self.templater.name, fname)
        try:
            templated_file, templater_violations = self.templater.process(
                in_str=in_str, fname=fname, config=config, formatter=self.formatter
            )
        except SQLTemplaterSkipFile as s:
            linter_logger.warning(str(s))
            templated_file = None
            templater_violations = []

        violations += templater_violations
        # Detect the case of a catastrophic templater fail. In this case
        # we don't continue. We'll just bow out now.
        tokens: Optional[Sequence[BaseSegment]]
        if not templated_file:
            linter_logger.info("TEMPLATING FAILED: %s", templater_violations)
            tokens = None

        t1 = time.monotonic()
        bencher(f"Templating {short_fname!r}")

        # Dispatch the output for the parse header
        if self.formatter:
            self.formatter.dispatch_parse_header(fname)

        if templated_file:
            linter_logger.info("LEXING RAW (%s)", fname)
            # Get the lexer
            lexer = Lexer(config=config)
            # Lex the file and log any problems
            try:
                tokens, lex_vs = lexer.lex(templated_file)
                # We might just get the violations as a list
                violations += lex_vs
            except SQLLexError as err:
                linter_logger.info("LEXING FAILED! (%s): %s", fname, err)
                violations.append(err)
                tokens = None
        else:
            tokens = None

        if tokens:
            linter_logger.info("Lexed tokens: %s", [seg.raw for seg in tokens])
        else:
            linter_logger.info("NO LEXED TOKENS!")

        if tokens:
            # Check that we've got sensible indentation from the lexer.
            # We might need to suppress if it's a complicated file.
            templating_blocks_indent = config.get(
                "template_blocks_indent", "indentation"
            )
            if isinstance(templating_blocks_indent, str):
                force_block_indent = templating_blocks_indent.lower().strip() == "force"
            else:
                force_block_indent = False
            templating_blocks_indent = bool(templating_blocks_indent)
            # If we're forcing it through we don't check.
            if templating_blocks_indent and not force_block_indent:
                indent_balance = sum(
                    getattr(elem, "indent_val", 0)
                    for elem in cast(Tuple[BaseSegment, ...], tokens)
                )
                if indent_balance != 0:
                    linter_logger.debug(
                        "Indent balance test failed for %r. Template indents will not be linted for this file.",
                        fname,
                    )
                    # Don't enable the templating blocks.
                    templating_blocks_indent = False
                    # Disable the linting of L003 on templated tokens.
                    config.set_value(["rules", "L003", "lint_templated_tokens"], False)

            # The file will have been lexed without config, so check all indents
            # are enabled.
            new_tokens = []
            for token in cast(Tuple[BaseSegment, ...], tokens):
                if token.is_meta:
                    token = cast(MetaSegment, token)
                    if token.indent_val != 0:
                        # Don't allow it if we're not linting templating block indents.
                        if not templating_blocks_indent:
                            continue
                new_tokens.append(token)
            # Swap the buffers
            tokens = new_tokens

        t2 = time.monotonic()
        bencher(f"Lexing {short_fname!r}")
        linter_logger.info("PARSING (%s)", fname)
        parser = Parser(config=config)
        # Parse the file and log any problems
        if tokens:
            try:
                parsed: Optional[BaseSegment] = parser.parse(tokens, recurse=recurse)
            except SQLParseError as err:
                linter_logger.info("PARSING FAILED! (%s): %s", fname, err)
                violations.append(err)
                parsed = None
            if parsed:
                linter_logger.info("\n###\n#\n# {}\n#\n###".format("Parsed Tree:"))
                linter_logger.info("\n" + parsed.stringify())
                # We may succeed parsing, but still have unparsable segments. Extract them here.
                for unparsable in parsed.iter_unparsables():
                    # No exception has been raised explicitly, but we still create one here
                    # so that we can use the common interface
                    violations.append(
                        SQLParseError(
<<<<<<< HEAD
                            "Found unparsable section: {!r}".format(
=======
                            "Line {0[0]}, Position {0[1]}: Found unparsable section: {1!r}".format(
                                unparsable.pos_marker.working_loc,
>>>>>>> bedf8018
                                unparsable.raw
                                if len(unparsable.raw) < 40
                                else unparsable.raw[:40] + "...",
                            ),
                            segment=unparsable,
                        )
                    )
                    linter_logger.info("Found unparsable segment...")
                    linter_logger.info(unparsable.stringify())
        else:
            parsed = None

        t3 = time.monotonic()
        time_dict = {"templating": t1 - t0, "lexing": t2 - t1, "parsing": t3 - t2}
        bencher(f"Finish parsing {short_fname!r}")
        return ParsedString(parsed, violations, time_dict, templated_file, config)

    @classmethod
    def parse_noqa(cls, comment: str, line_no: int):
        """Extract ignore mask entries from a comment string."""
        # Also trim any whitespace afterward
        if comment.startswith("noqa"):
            # This is an ignore identifier
            comment_remainder = comment[4:]
            if comment_remainder:
                if not comment_remainder.startswith(":"):
                    return SQLParseError(
                        "Malformed 'noqa' section. Expected 'noqa: <rule>[,...]",
                        line_no=line_no,
                    )
                comment_remainder = comment_remainder[1:].strip()
                if comment_remainder:
                    action: Optional[str]
                    if "=" in comment_remainder:
                        action, rule_part = comment_remainder.split("=", 1)
                        if action not in {"disable", "enable"}:
                            return SQLParseError(
                                "Malformed 'noqa' section. Expected 'noqa: enable=<rule>[,...] | all' or 'noqa: disable=<rule>[,...] | all",
                                line_no=line_no,
                            )
                    else:
                        action = None
                        rule_part = comment_remainder
                        if rule_part in {"disable", "enable"}:
                            return SQLParseError(
                                "Malformed 'noqa' section. Expected 'noqa: enable=<rule>[,...] | all' or 'noqa: disable=<rule>[,...] | all",
                                line_no=line_no,
                            )
                    rules: Optional[Tuple[str, ...]]
                    if rule_part != "all":
                        rules = tuple(r.strip() for r in rule_part.split(","))
                    else:
                        rules = None
                    return NoQaDirective(line_no, rules, action)
            return NoQaDirective(line_no, None, None)
        return None

    @classmethod
    def extract_ignore_from_comment(cls, comment: RawSegment):
        """Extract ignore mask entries from a comment segment."""
        # Also trim any whitespace afterward
        comment_content = comment.raw_trimmed().strip()
        comment_line, _ = comment.pos_marker.source_position()
        result = cls.parse_noqa(comment_content, comment_line)
        if isinstance(result, SQLParseError):
            result.segment = comment
        return result

    @staticmethod
    def _warn_unfixable(code: str):
        linter_logger.warning(
            f"One fix for {code} not applied, it would re-cause the same error."
        )

    def lint_fix(
        self,
        tree: BaseSegment,
        config: Optional[FluffConfig] = None,
        fix: bool = False,
        fname: Optional[str] = None,
        templated_file: Optional[TemplatedFile] = None,
    ) -> Tuple[BaseSegment, List[SQLLintError]]:
        """Lint and optionally fix a tree object."""
        config = config or self.config
        # Keep track of the linting errors
        all_linting_errors = []
        # A placeholder for the fixes we had on the previous loop
        last_fixes = None
        # Keep a set of previous versions to catch infinite loops.
        previous_versions = {tree.raw}

        # If we are fixing then we want to loop up to the runaway_limit, otherwise just once for linting.
        loop_limit = config.get("runaway_limit") if fix else 1

        # Dispatch the output for the lint header
        if self.formatter:
            self.formatter.dispatch_lint_header(fname)

        for loop in range(loop_limit):
            changed = False
            for crawler in self.get_ruleset(config=config):
                # fixes should be a dict {} with keys edit, delete, create
                # delete is just a list of segments to delete
                # edit and create are list of tuples. The first element is the
                # "anchor", the segment to look for either to edit or to insert BEFORE.
                # The second is the element to insert or create.
                linting_errors, _, fixes, _ = crawler.crawl(
                    tree,
                    dialect=config.get("dialect_obj"),
                    fname=fname,
                    templated_file=templated_file,
                )
                all_linting_errors += linting_errors

                if fix and fixes:
                    linter_logger.info(f"Applying Fixes: {fixes}")
                    # Do some sanity checks on the fixes before applying.
                    if fixes == last_fixes:
                        self._warn_unfixable(crawler.code)
                    else:
                        last_fixes = fixes
                        new_tree, _ = tree.apply_fixes(fixes)
                        # Check for infinite loops
                        if new_tree.raw not in previous_versions:
                            # We've not seen this version of the file so far. Continue.
                            tree = new_tree
                            previous_versions.add(tree.raw)
                            changed = True
                            continue
                        else:
                            # Applying these fixes took us back to a state which we've
                            # seen before. Abort.
                            self._warn_unfixable(crawler.code)

            if loop == 0:
                # Keep track of initial errors for reporting.
                initial_linting_errors = all_linting_errors.copy()

            if fix and not changed:
                # We did not change the file. Either the file is clean (no fixes), or
                # any fixes which are present will take us back to a previous state.
                linter_logger.info(
                    f"Fix loop complete. Stability achieved after {loop}/{loop_limit} loops."
                )
                break
        if fix and loop + 1 == loop_limit:
            linter_logger.warning(f"Loop limit on fixes reached [{loop_limit}].")

        if config.get("ignore_templated_areas", default=True):
            initial_linting_errors = self.remove_templated_errors(
                initial_linting_errors
            )

        return tree, initial_linting_errors

    def remove_templated_errors(
        self, linting_errors: List[SQLLintError]
    ) -> List[SQLLintError]:
        """Filter a list of lint errors, removing those which only occur in templated slices."""
        # Filter out any linting errors in templated sections if relevant.
        linting_errors = list(
            filter(
                lambda e: (
                    # Is it in a literal section?
                    e.segment.pos_marker.is_literal()
                    # Is it a rule that is designed to work on templated sections?
                    or e.rule.targets_templated
                ),
                linting_errors,
            )
        )
        return linting_errors

    def fix(
        self,
        tree: BaseSegment,
        config: Optional[FluffConfig] = None,
        fname: Optional[str] = None,
        templated_file: Optional[TemplatedFile] = None,
    ) -> Tuple[BaseSegment, List[SQLLintError]]:
        """Return the fixed tree and violations from lintfix when we're fixing."""
        fixed_tree, violations = self.lint_fix(
            tree, config, fix=True, fname=fname, templated_file=templated_file
        )
        return fixed_tree, violations

    def lint(
        self,
        tree: BaseSegment,
        config: Optional[FluffConfig] = None,
        fname: Optional[str] = None,
        templated_file: Optional[TemplatedFile] = None,
    ) -> List[SQLLintError]:
        """Return just the violations from lintfix when we're only linting."""
        _, violations = self.lint_fix(
            tree, config, fix=False, fname=fname, templated_file=templated_file
        )
        return violations

    def lint_string(
        self,
        in_str: str = "",
        fname: str = "<string input>",
        fix: bool = False,
        config: Optional[FluffConfig] = None,
    ) -> LintedFile:
        """Lint a string.

        Returns:
            :obj:`LintedFile`: an object representing that linted file.

        """
        # Sort out config, defaulting to the built in config if no override
        config = config or self.config

        # Using the new parser, read the file object.
        parsed = self.parse_string(in_str=in_str, fname=fname, config=config)
        time_dict = parsed.time_dict
        vs = parsed.violations
        tree = parsed.tree

        # Look for comment segments which might indicate lines to ignore.
        ignore_buff = []
        if tree:
            for comment in tree.recursive_crawl("comment"):
                if comment.name == "inline_comment":
                    ignore_entry = self.extract_ignore_from_comment(comment)
                    if isinstance(ignore_entry, SQLParseError):
                        vs.append(ignore_entry)
                    elif ignore_entry:
                        ignore_buff.append(ignore_entry)
            if ignore_buff:
                linter_logger.info("Parsed noqa directives from file: %r", ignore_buff)

        if tree:
            t0 = time.monotonic()
            linter_logger.info("LINTING (%s)", fname)

            if fix:
                tree, initial_linting_errors = self.fix(
                    tree,
                    config=config,
                    fname=fname,
                    templated_file=parsed.templated_file,
                )
            else:
                lint = self.lint(
                    tree,
                    config=config,
                    fname=fname,
                    templated_file=parsed.templated_file,
                )
                initial_linting_errors = lint

            # Update the timing dict
            t1 = time.monotonic()
            time_dict["linting"] = t1 - t0

            # We're only going to return the *initial* errors, rather
            # than any generated during the fixing cycle.
            vs += initial_linting_errors

        # We process the ignore config here if appropriate
        if config:
            for violation in vs:
                violation.ignore_if_in(config.get("ignore"))

        linted_file = LintedFile(
            fname,
            vs,
            time_dict,
            tree,
            ignore_mask=ignore_buff,
            templated_file=parsed.templated_file,
        )

        # This is the main command line output from linting.
        if self.formatter:
            self.formatter.dispatch_file_violations(
                fname, linted_file, only_fixable=fix
            )

        # Safety flag for unset dialects
        if config.get("dialect") == "ansi" and linted_file.get_violations(
            fixable=True if fix else None, types=SQLParseError
        ):
            if self.formatter:
                self.formatter.dispatch_dialect_warning()

        return linted_file

    def paths_from_path(
        self,
        path: str,
        ignore_file_name: str = ".sqlfluffignore",
        ignore_non_existent_files: bool = False,
        ignore_files: bool = True,
        working_path: str = os.getcwd(),
    ) -> List[str]:
        """Return a set of sql file paths from a potentially more ambiguous path string.

        Here we also deal with the .sqlfluffignore file if present.

        When a path to a file to be linted is explicitly passed
        we look for ignore files in all directories that are parents of the file,
        up to the current directory.

        If the current directory is not a parent of the file we only
        look for an ignore file in the direct parent of the file.

        """
        if not os.path.exists(path):
            if ignore_non_existent_files:
                return []
            else:
                raise OSError("Specified path does not exist")

        # Files referred to exactly are also ignored if
        # matched, but we warn the users when that happens
        is_exact_file = not os.path.isdir(path)

        if is_exact_file:
            # When the exact file to lint is passed, we
            # fill path_walk with an input that follows
            # the structure of `os.walk`:
            #   (root, directories, files)
            dirpath = os.path.dirname(path)
            files = [os.path.basename(path)]
            ignore_file_paths = ConfigLoader.find_ignore_config_files(
                path=path, working_path=working_path, ignore_file_name=ignore_file_name
            )
            # Add paths that could contain "ignore files"
            # to the path_walk list
            path_walk_ignore_file = [
                (
                    os.path.dirname(ignore_file_path),
                    None,
                    # Only one possible file, since we only
                    # have one "ignore file name"
                    [os.path.basename(ignore_file_path)],
                )
                for ignore_file_path in ignore_file_paths
            ]
            path_walk: Union[
                Iterator[Tuple[str, List[str], List[str]]],
                List[Tuple[str, None, List[str]]],
            ] = [(dirpath, None, files)] + path_walk_ignore_file
        else:
            path_walk = os.walk(path)

        # If it's a directory then expand the path!
        buffer = []
        ignore_set = set()
        for dirpath, _, filenames in path_walk:
            for fname in filenames:
                fpath = os.path.join(dirpath, fname)
                # Handle potential .sqlfluffignore files
                if ignore_files and fname == ignore_file_name:
                    with open(fpath) as fh:
                        spec = pathspec.PathSpec.from_lines("gitwildmatch", fh)
                    matches = spec.match_tree(dirpath)
                    for m in matches:
                        ignore_path = os.path.join(dirpath, m)
                        ignore_set.add(os.path.abspath(ignore_path))
                    # We don't need to process the ignore file any futher
                    continue

                # We won't purge files *here* because there's an edge case
                # that the ignore file is processed after the sql file.

                # Scan for remaining files
                for ext in self.config.get("sql_file_exts", default=".sql").split(","):
                    # is it a sql file?
                    if fname.endswith(ext):
                        buffer.append(fpath)

        if not ignore_files:
            return sorted(buffer)

        # Check the buffer for ignore items and normalise the rest.
        filtered_buffer = []

        for fpath in buffer:
            if os.path.abspath(fpath) not in ignore_set:
                filtered_buffer.append(os.path.normpath(fpath))
            elif is_exact_file:
                linter_logger.warning(
                    "Exact file path %s was given but "
                    "it was ignored by a %s pattern, "
                    "re-run with `--disregard-sqlfluffignores` to "
                    "skip %s"
                    % (
                        path,
                        ignore_file_name,
                        ignore_file_name,
                    )
                )

        # Return
        return sorted(filtered_buffer)

    def lint_string_wrapped(
        self, string: str, fname: str = "<string input>", fix: bool = False
    ) -> LintingResult:
        """Lint strings directly."""
        result = LintingResult()
        linted_path = LintedPath(fname)
        linted_path.add(self.lint_string(string, fname=fname, fix=fix))
        result.add(linted_path)
        return result

    MIN_THRESHOLD_PARALLEL = 2
    PARALLEL_CLS = runner_module.MultiProcessRunner

    def lint_path(
        self,
        path: str,
        fix: bool = False,
        ignore_non_existent_files: bool = False,
        ignore_files: bool = True,
        parallel: int = 1,
    ) -> LintedPath:
        """Lint a path."""
        linted_path = LintedPath(path)
        if self.formatter:
            self.formatter.dispatch_path(path)
        fnames = list(
            self.paths_from_path(
                path,
                ignore_non_existent_files=ignore_non_existent_files,
                ignore_files=ignore_files,
            )
        )
        runner: runner_module.BaseRunner
        if parallel >= self.MIN_THRESHOLD_PARALLEL and sys.version_info > (3, 7):
            runner = self.PARALLEL_CLS(
                type(self), self, self.config, self.dialect.name, parallel
            )
        else:
            if parallel > 1:
                linter_logger.warning(
                    "Parallel linting is not supported in Python %s.%s.",
                    sys.version_info.major,
                    sys.version_info.minor,
                )
            runner = runner_module.SequentialRunner(
                type(self), self, self.config, self.dialect.name
            )
        for linted_file in runner.run(fnames, fix):
            linted_path.add(linted_file)
            # If any fatal errors, then stop iteration.
            if any(v.fatal for v in linted_file.violations):
                linter_logger.error("Fatal linting error. Halting further linting.")
                break
        return linted_path

    def lint_paths(
        self,
        paths: Tuple[str, ...],
        fix: bool = False,
        ignore_non_existent_files: bool = False,
        ignore_files: bool = True,
        parallel: int = 1,
    ) -> LintingResult:
        """Lint an iterable of paths."""
        # If no paths specified - assume local
        if len(paths) == 0:
            paths = (os.getcwd(),)
        # Set up the result to hold what we get back
        result = LintingResult()
        for path in paths:
            # Iterate through files recursively in the specified directory (if it's a directory)
            # or read the file directly if it's not
            result.add(
                self.lint_path(
                    path,
                    fix=fix,
                    ignore_non_existent_files=ignore_non_existent_files,
                    ignore_files=ignore_files,
                    parallel=parallel,
                )
            )
        return result

    def parse_path(
        self, path: str, recurse: bool = True
    ) -> Generator[ParsedString, None, None]:
        """Parse a path of sql files.

        NB: This a generator which will yield the result of each file
        within the path iteratively.
        """
        for fname in self.paths_from_path(path):
            if self.formatter:
                self.formatter.dispatch_path(path)
            config = self.config.make_child_from_path(fname)
            # Handle unicode issues gracefully
            with open(fname, encoding="utf8", errors="backslashreplace") as target_file:
                yield self.parse_string(
                    target_file.read(), fname=fname, recurse=recurse, config=config
                )<|MERGE_RESOLUTION|>--- conflicted
+++ resolved
@@ -982,12 +982,8 @@
                     # so that we can use the common interface
                     violations.append(
                         SQLParseError(
-<<<<<<< HEAD
-                            "Found unparsable section: {!r}".format(
-=======
                             "Line {0[0]}, Position {0[1]}: Found unparsable section: {1!r}".format(
                                 unparsable.pos_marker.working_loc,
->>>>>>> bedf8018
                                 unparsable.raw
                                 if len(unparsable.raw) < 40
                                 else unparsable.raw[:40] + "...",
@@ -1485,7 +1481,9 @@
                 self.formatter.dispatch_path(path)
             config = self.config.make_child_from_path(fname)
             # Handle unicode issues gracefully
-            with open(fname, encoding="utf8", errors="backslashreplace") as target_file:
+            with open(
+                fname, encoding="utf8", errors="backslashreplace"
+            ) as target_file:
                 yield self.parse_string(
                     target_file.read(), fname=fname, recurse=recurse, config=config
                 )