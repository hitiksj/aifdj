--- conflicted
+++ resolved
@@ -157,7 +157,10 @@
         ("core", "recurse"),
         "Removed as unused in production and unnecessary for debugging.",
     ),
-<<<<<<< HEAD
+    _RemovedConfig(
+        ("rules", "references.quoting", "force_enable"),
+        "No longer used. The dialects which used to block this rule, no longer do.",
+    ),
 ]
 
 # Actually make a dict which matches the structure.
@@ -268,11 +271,4 @@
         )
         # Write the new value and delete the old
         nested_dict_set(root_config_ref, removed_value.new_path, new_value)
-        del config[key]
-=======
-    _RemovedConfig(
-        ("rules", "references.quoting", "force_enable"),
-        "No longer used. The dialects which used to block this rule, no longer do.",
-    ),
-]
->>>>>>> 9cf36039
+        del config[key]