"""Module for loading config."""

import logging
import os
import os.path
import configparser

import pluggy
from itertools import chain
from typing import Dict, List, Tuple, Any, Optional, Union, Iterable
from pathlib import Path
from sqlfluff.core.plugin.host import get_plugin_manager
from sqlfluff.core.errors import SQLFluffUserError

import appdirs

import toml

# Instantiate the templater logger
config_logger = logging.getLogger("sqlfluff.config")

global_loader = None
""":obj:`ConfigLoader`: A variable to hold the single module loader when loaded.

We define a global loader, so that between calls to load config, we
can still cache appropriately
"""


def coerce_value(val: str) -> Any:
    """Try to coerce to a more specific type."""
    # Try to coerce it to a more specific type,
    # otherwise just make it a string.
    try:
        v: Any = int(val)
    except ValueError:
        try:
            v = float(val)
        except ValueError:
            cleaned_val = val.strip().lower()
            if cleaned_val in ["true"]:
                v = True
            elif cleaned_val in ["false"]:
                v = False
            elif cleaned_val in ["none"]:
                v = None
            else:
                v = val
    return v


def nested_combine(*dicts: dict) -> dict:
    """Combine an iterable of dictionaries.

    Each dictionary is combined into a result dictionary. For
    each key in the first dictionary, it will be overwritten
    by any same-named key in any later dictionaries in the
    iterable. If the element at that key is a dictionary, rather
    than just overwriting we use the same function to combine
    those dictionaries.

    Args:
        *dicts: An iterable of dictionaries to be combined.

    Returns:
        `dict`: A combined dictionary from the input dictionaries.

    """
    r: dict = {}
    for d in dicts:
        for k in d:
            if k in r and isinstance(r[k], dict):
                if isinstance(d[k], dict):
                    r[k] = nested_combine(r[k], d[k])
                else:  # pragma: no cover
                    raise ValueError(
                        "Key {!r} is a dict in one config but not another! PANIC: "
                        "{!r}".format(k, d[k])
                    )
            else:
                r[k] = d[k]
    return r


def dict_diff(left: dict, right: dict, ignore: Optional[List[str]] = None) -> dict:
    """Work out the difference between to dictionaries.

    Returns a dictionary which represents elements in the `left`
    dictionary which aren't in the `right` or are different to
    those in the `right`. If the element is a dictionary, we
    recursively look for differences in those dictionaries,
    likewise only returning the differing elements.

    NOTE: If an element is in the `right` but not in the `left`
    at all (i.e. an element has been *removed*) then it will
    not show up in the comparison.

    Args:
        left (:obj:`dict`): The object containing the *new* elements
            which will be compared against the other.
        right (:obj:`dict`): The object to compare against.

    Returns:
        `dict`: A dictionary representing the difference.

    """
    buff: dict = {}
    for k in left:
        if ignore and k in ignore:
            continue
        # Is the key there at all?
        if k not in right:
            buff[k] = left[k]
        # Is the content the same?
        elif left[k] == right[k]:
            continue
        # If it's not the same but both are dicts, then compare
        elif isinstance(left[k], dict) and isinstance(right[k], dict):
            diff = dict_diff(left[k], right[k], ignore=ignore)
            # Only if the difference is not ignored it do we include it.
            if diff:
                buff[k] = diff
        # It's just different
        else:
            buff[k] = left[k]
    return buff


def _split_comma_separated_string(raw_str: str) -> List[str]:
    return [s.strip() for s in raw_str.split(",") if s.strip()]


class ConfigLoader:
    """The class for loading config files.

    Note:
        Unlike most cfg file readers, sqlfluff is case-sensitive in how
        it reads config files. This is to ensure we support the case
        sensitivity of jinja.

    """

    def __init__(self):
        # TODO: check that this cache implementation is actually useful
        self._config_cache: dict = {}

    @classmethod
    def get_global(cls) -> "ConfigLoader":
        """Get the singleton loader."""
        global global_loader
        if not global_loader:
            global_loader = cls()
        return global_loader

    @classmethod
    def _walk_toml(cls, config: Dict[str, Any], base_key=()):
        """Recursively walk the nested config inside a TOML file."""
        buff: List[tuple] = []
        for k, v in config.items():
            key = base_key + (k,)
            if isinstance(v, dict):
                buff.extend(cls._walk_toml(v, key))
            else:
                buff.append((key, v))

        return buff

    @classmethod
    def _get_config_elems_from_toml(cls, fpath: str) -> List[Tuple[tuple, Any]]:
        """Load a config from a TOML file and return a list of tuples.

        The return value is a list of tuples, were each tuple has two elements,
        the first is a tuple of paths, the second is the value at that path.
        """
        config = toml.load(fpath)
        tool = config.get("tool", {}).get("sqlfluff", {})

        return cls._walk_toml(tool)

    @classmethod
    def _get_config_elems_from_file(cls, fpath: str) -> List[Tuple[tuple, Any]]:
        """Load a config from a file and return a list of tuples.

        The return value is a list of tuples, were each tuple has two elements,
        the first is a tuple of paths, the second is the value at that path.

        Note:
            Unlike most cfg file readers, sqlfluff is case-sensitive in how
            it reads config files.

        Note:
            Any variable names ending with `_path` or `_dir`, will be attempted to be
            resolved as relative paths to this config file. If that fails the
            string value will remain.

        """
        buff: List[Tuple[tuple, Any]] = []
        # Disable interpolation so we can load macros
        kw: Dict = {}
        kw["interpolation"] = None
        config = configparser.ConfigParser(**kw)
        # NB: We want to be case sensitive in how we read from files,
        # because jinja is also case sensitive. To do this we override
        # the optionxform attribute.
        config.optionxform = lambda option: option  # type: ignore
        config.read(fpath)
        for k in config.sections():
            if k == "sqlfluff":
                key: Tuple = ("core",)
            elif k.startswith("sqlfluff:"):
                # Return a tuple of nested values
                key = tuple(k[len("sqlfluff:") :].split(":"))
            else:  # pragma: no cover
                # if it doesn't start with sqlfluff, then don't go
                # further on this iteration
                continue

            for name, val in config.items(section=k):
                # Try to coerce it to a more specific type,
                # otherwise just make it a string.
                v = coerce_value(val)

                # Attempt to resolve paths
<<<<<<< HEAD
                if name.lower().endswith(("_path", "_dir")):
                    # Try to resolve the path.
                    # Make the referenced path.
                    ref_path = os.path.join(os.path.dirname(fpath), val)
                    # Check if it exists, and if it does, replace the value with the
                    # path.
                    if os.path.exists(ref_path):
                        v = ref_path
=======
                if name.lower() == "load_macros_from_path":
                    # Comma-separated list of paths.
                    paths = _split_comma_separated_string(val)
                    v_temp = []
                    for path in paths:
                        v_temp.append(cls._resolve_path(fpath, path))
                    v = ",".join(v_temp)
                elif name.lower().endswith(("_path", "_dir")):
                    # One path
                    v = cls._resolve_path(fpath, val)
>>>>>>> 93b44f97
                # Add the name to the end of the key
                buff.append((key + (name,), v))
        return buff

    @classmethod
    def _resolve_path(cls, fpath, val):
        """Try to resolve a path."""
        # Make the referenced path.
        ref_path = os.path.join(os.path.dirname(fpath), val)
        # Check if it exists, and if it does, replace the value with the path.
        return ref_path if os.path.exists(ref_path) else val

    @staticmethod
    def _incorporate_vals(ctx: dict, vals: List[Tuple[Tuple[str, ...], Any]]) -> dict:
        """Take a list of tuples and incorporate it into a dictionary."""
        for k, v in vals:
            # Keep a ref we can use for recursion
            r = ctx
            # Get the name of the variable
            n = k[-1]
            # Get the path
            pth = k[:-1]
            for dp in pth:
                # Does this path exist?
                if dp in r:
                    if isinstance(r[dp], dict):
                        r = r[dp]
                    else:  # pragma: no cover
                        raise ValueError(f"Overriding config value with section! [{k}]")
                else:
                    r[dp] = {}
                    r = r[dp]
            # Deal with the value itself
            r[n] = v
        return ctx

    def load_default_config_file(self, file_dir: str, file_name: str) -> dict:
        """Load the default config file."""
        if file_name == "pyproject.toml":
            elems = self._get_config_elems_from_toml(os.path.join(file_dir, file_name))
        else:
            elems = self._get_config_elems_from_file(os.path.join(file_dir, file_name))
        return self._incorporate_vals({}, elems)

    def load_config_at_path(self, path: str) -> dict:
        """Load config from a given path."""
        # First check the cache
        if str(path) in self._config_cache:
            return self._config_cache[str(path)]

        # The potential filenames we would look for at this path.
        # NB: later in this list overwrites earlier
        filename_options = [
            "setup.cfg",
            "tox.ini",
            "pep8.ini",
            ".sqlfluff",
            "pyproject.toml",
        ]

        configs: dict = {}

        if os.path.isdir(path):
            p = path
        else:
            p = os.path.dirname(path)

        d = os.listdir(os.path.expanduser(p))
        # iterate this way round to make sure things overwrite is the right direction
        for fname in filename_options:
            if fname in d:
                if fname == "pyproject.toml":
                    elems = self._get_config_elems_from_toml(os.path.join(p, fname))
                else:
                    elems = self._get_config_elems_from_file(os.path.join(p, fname))
                configs = self._incorporate_vals(configs, elems)

        # Store in the cache
        self._config_cache[str(path)] = configs
        return configs

    def load_extra_config(self, extra_config_path: str) -> dict:
        """Load specified extra config."""
        if not os.path.exists(extra_config_path):
            raise SQLFluffUserError(
                f"Extra config '{extra_config_path}' does not exist."
            )

        # First check the cache
        if str(extra_config_path) in self._config_cache:
            return self._config_cache[str(extra_config_path)]

        configs: dict = {}
        if extra_config_path.endswith("pyproject.toml"):
            elems = self._get_config_elems_from_toml(extra_config_path)
        else:
            elems = self._get_config_elems_from_file(extra_config_path)
        configs = self._incorporate_vals(configs, elems)

        # Store in the cache
        self._config_cache[str(extra_config_path)] = configs
        return configs

    @staticmethod
    def _get_user_config_dir_path() -> str:
        appname = "sqlfluff"
        appauthor = "sqlfluff"

        # On Mac OSX follow Linux XDG base dirs
        # https://github.com/sqlfluff/sqlfluff/issues/889
        user_config_dir_path = os.path.expanduser("~/.config/sqlfluff")
        if appdirs.system == "darwin":
            appdirs.system = "linux2"
            user_config_dir_path = appdirs.user_config_dir(appname, appauthor)
            appdirs.system = "darwin"

        if not os.path.exists(user_config_dir_path):
            user_config_dir_path = appdirs.user_config_dir(appname, appauthor)

        return user_config_dir_path

    def load_user_appdir_config(self) -> dict:
        """Load the config from the user's OS specific appdir config directory."""
        user_config_dir_path = self._get_user_config_dir_path()
        if os.path.exists(user_config_dir_path):
            return self.load_config_at_path(user_config_dir_path)
        else:
            return {}

    def load_user_config(self) -> dict:
        """Load the config from the user's home directory."""
        user_home_path = os.path.expanduser("~")
        return self.load_config_at_path(user_home_path)

    def load_config_up_to_path(
        self,
        path: str,
        extra_config_path: Optional[str] = None,
        ignore_local_config: bool = False,
    ) -> dict:
        """Loads a selection of config files from both the path and its parent paths."""
        user_appdir_config = (
            self.load_user_appdir_config() if not ignore_local_config else {}
        )
        user_config = self.load_user_config() if not ignore_local_config else {}
        config_paths = (
            self.iter_config_locations_up_to_path(path)
            if not ignore_local_config
            else {}
        )
        config_stack = (
            [self.load_config_at_path(p) for p in config_paths]
            if not ignore_local_config
            else []
        )
        extra_config = (
            self.load_extra_config(extra_config_path) if extra_config_path else {}
        )
        return nested_combine(
            user_appdir_config, user_config, *config_stack, extra_config
        )

    @classmethod
    def find_ignore_config_files(
        cls, path, working_path=os.getcwd(), ignore_file_name=".sqlfluffignore"
    ):
        """Finds sqlfluff ignore files from both the path and its parent paths."""
        return set(
            filter(
                os.path.isfile,
                map(
                    lambda x: os.path.join(x, ignore_file_name),
                    cls.iter_config_locations_up_to_path(
                        path=path, working_path=working_path
                    ),
                ),
            )
        )

    @staticmethod
    def iter_config_locations_up_to_path(path, working_path=Path.cwd()):
        """Finds config locations from both the path and its parent paths.

        The lowest priority is the user appdir, then home dir, then increasingly
        the configs closest to the file being directly linted.
        """
        given_path = Path(path).resolve()
        working_path = Path(working_path).resolve()

        # If we've been passed a file and not a directory,
        # then go straight to the directory.
        if not given_path.is_dir():
            given_path = given_path.parent

        common_path = Path(os.path.commonpath([working_path, given_path]))

        # we have a sub path! We can load nested paths
        path_to_visit = common_path
        while path_to_visit != given_path:
            yield str(path_to_visit.resolve())
            next_path_to_visit = (
                path_to_visit / given_path.relative_to(path_to_visit).parts[0]
            )
            if next_path_to_visit == path_to_visit:  # pragma: no cover
                # we're not making progress...
                # [prevent infinite loop]
                break
            path_to_visit = next_path_to_visit

        yield str(given_path.resolve())


class FluffConfig:
    """The class that actually gets passed around as a config object."""

    private_vals = "rule_denylist", "rule_allowlist", "dialect_obj", "templater_obj"

    def __init__(
        self,
        configs: Optional[dict] = None,
        extra_config_path: Optional[str] = None,
        ignore_local_config: bool = False,
        overrides: Optional[dict] = None,
        plugin_manager: Optional[pluggy.PluginManager] = None,
    ):
        self._extra_config_path = (
            extra_config_path  # We only store this for child configs
        )
        self._ignore_local_config = (
            ignore_local_config  # We only store this for child configs
        )
        self._overrides = overrides  # We only store this for child configs

        # Fetch a fresh plugin manager if we weren't provided with one
        self._plugin_manager = plugin_manager or get_plugin_manager()

        defaults = nested_combine(*self._plugin_manager.hook.load_default_config())
        self._configs = nested_combine(
            defaults, configs or {"core": {}}, {"core": overrides or {}}
        )
        # Some configs require special treatment
        self._configs["core"]["color"] = (
            False if self._configs["core"].get("nocolor", False) else None
        )
        # Deal with potential ignore parameters
        if self._configs["core"].get("ignore", None):
            self._configs["core"]["ignore"] = _split_comma_separated_string(
                self._configs["core"]["ignore"]
            )
        else:
            self._configs["core"]["ignore"] = []
        # Allowlists and denylists
        if self._configs["core"].get("rules", None):
            self._configs["core"]["rule_allowlist"] = _split_comma_separated_string(
                self._configs["core"]["rules"]
            )
        else:
            self._configs["core"]["rule_allowlist"] = None
        if self._configs["core"].get("exclude_rules", None):
            self._configs["core"]["rule_denylist"] = _split_comma_separated_string(
                self._configs["core"]["exclude_rules"]
            )
        else:
            self._configs["core"]["rule_denylist"] = None
        # Configure Recursion
        if self._configs["core"].get("recurse", 0) == 0:
            self._configs["core"]["recurse"] = True

        # Dialect and Template selection.
        # NB: We import here to avoid a circular references.
        from sqlfluff.core.dialects import dialect_selector

        self._configs["core"]["dialect_obj"] = dialect_selector(
            self._configs["core"]["dialect"]
        )
        self._configs["core"]["templater_obj"] = self.get_templater(
            self._configs["core"]["templater"]
        )

    def __getstate__(self):
        # Copy the object's state from self.__dict__ which contains
        # all our instance attributes. Always use the dict.copy()
        # method to avoid modifying the original state.
        state = self.__dict__.copy()
        # Remove the unpicklable entries.
        del state["_plugin_manager"]
        return state

    def __setstate__(self, state):
        # Restore instance attributes
        self.__dict__.update(state)
        # NB: We don't reinstate the plugin manager, but this should only
        # be happening between processes where the plugin manager should
        # probably be fresh in any case.
        # NOTE: This means that registering user plugins directly will only
        # work if those plugins are used in the main process (i.e. templaters).
        # User registered linting rules either must be "installed" and therefore
        # available to all processes - or their use is limited to only single
        # process invocations of sqlfluff. In the event that user registered
        # rules are used in a multi-process invocation, they will not be applied
        # in the child processes.

    @classmethod
    def from_root(
        cls,
        extra_config_path: Optional[str] = None,
        ignore_local_config: bool = False,
        overrides: Optional[dict] = None,
    ) -> "FluffConfig":
        """Loads a config object just based on the root directory."""
        loader = ConfigLoader.get_global()
        c = loader.load_config_up_to_path(
            path=".",
            extra_config_path=extra_config_path,
            ignore_local_config=ignore_local_config,
        )
        return cls(
            configs=c,
            extra_config_path=extra_config_path,
            ignore_local_config=ignore_local_config,
            overrides=overrides,
        )

    @classmethod
    def from_path(
        cls,
        path: str,
        extra_config_path: Optional[str] = None,
        ignore_local_config: bool = False,
        overrides: Optional[dict] = None,
        plugin_manager: Optional[pluggy.PluginManager] = None,
    ) -> "FluffConfig":
        """Loads a config object given a particular path."""
        loader = ConfigLoader.get_global()
        c = loader.load_config_up_to_path(
            path=path,
            extra_config_path=extra_config_path,
            ignore_local_config=ignore_local_config,
        )
        return cls(
            configs=c,
            extra_config_path=extra_config_path,
            ignore_local_config=ignore_local_config,
            overrides=overrides,
            plugin_manager=plugin_manager,
        )

    @classmethod
    def from_kwargs(
        cls,
        config: Optional["FluffConfig"] = None,
        dialect: Optional[str] = None,
        rules: Optional[List[str]] = None,
        exclude_rules: Optional[List[str]] = None,
    ) -> "FluffConfig":
        """Instantiate a config from either an existing config or kwargs.

        This is a convenience method for the ways that the public classes
        like Linter(), Parser() and Lexer() can be instantiated with a
        FluffConfig or with the convenience kwargs: dialect & rules.
        """
        if (dialect or rules) and config:  # pragma: no cover
            raise ValueError(
                "Cannot specify `config` with `dialect` or `rules`. Any config object "
                "specifies its own dialect and rules."
            )
        elif config:
            return config

        overrides = {}
        if dialect:
            overrides["dialect"] = dialect
        if rules:
            # Make a comma separated string to pass in as override
            overrides["rules"] = ",".join(rules)
        if exclude_rules:
            # Make a comma separated string to pass in as override
            overrides["exclude_rules"] = ",".join(exclude_rules)
        return cls(overrides=overrides)

    def get_templater(self, templater_name="jinja", **kwargs):
        """Fetch a templater by name."""
        templater_lookup = {
            templater.name: templater
            for templater in chain.from_iterable(
                self._plugin_manager.hook.get_templaters()
            )
        }
        try:
            cls = templater_lookup[templater_name]
            # Instantiate here, optionally with kwargs
            return cls(**kwargs)
        except KeyError:
            if templater_name == "dbt":  # pragma: no cover
                config_logger.warning(
                    "Starting in sqlfluff version 0.7.0 the dbt templater is "
                    "distributed as a separate python package. Please pip install "
                    "sqlfluff-templater-dbt to use it."
                )
            raise SQLFluffUserError(
                "Requested templater {!r} which is not currently available. Try one of "
                "{}".format(templater_name, ", ".join(templater_lookup.keys()))
            )

    def make_child_from_path(self, path: str) -> "FluffConfig":
        """Make a child config at a path but pass on overrides and extra_config_path."""
        return self.from_path(
            path,
            extra_config_path=self._extra_config_path,
            ignore_local_config=self._ignore_local_config,
            overrides=self._overrides,
            plugin_manager=self._plugin_manager,
        )

    def diff_to(self, other: "FluffConfig") -> dict:
        """Compare this config to another.

        Args:
            other (:obj:`FluffConfig`): Another config object to compare
                against. We will return keys from *this* object that are
                not in `other` or are different to those in `other`.

        Returns:
            A filtered dict of items in this config that are not in the other
            or are different to the other.

        """
        # We ignore some objects which are not meaningful in the comparison
        # e.g. dialect_obj, which is generated on the fly.
        return dict_diff(self._configs, other._configs, ignore=["dialect_obj"])

    def get(
        self, val: str, section: Union[str, Iterable[str]] = "core", default: Any = None
    ):
        """Get a particular value from the config."""
        section_dict = self.get_section(section)
        if section_dict is None:
            return default

        return section_dict.get(val, default)

    def get_section(self, section: Union[str, Iterable[str]]) -> Any:
        """Return a whole section of config as a dict.

        If the element found at the address is a value and not
        a section, it is still returned and so this can be used
        as a more advanced from of the basic `get` method.

        Args:
            section: An iterable or string. If it's a string
                we load that root section. If it's an iterable
                of strings, then we treat it as a path within
                the dictionary structure.

        """
        if isinstance(section, str):
            return self._configs.get(section, None)
        else:
            # Try iterating
            buff = self._configs
            for sec in section:
                buff = buff.get(sec, None)
                if buff is None:
                    return None
            return buff

    def set_value(self, config_path: Iterable[str], val: Any):
        """Set a value at a given path."""
        # Make the path a list so we can index on it
        config_path = list(config_path)
        # Coerce the value into something more useful.
        config_val = coerce_value(val)
        # Sort out core if not there
        if len(config_path) == 1:  # pragma: no cover TODO?
            config_path = ["core"] + config_path
        # Current section:
        dict_buff = [self._configs]
        for elem in config_path[:-1]:
            dict_buff.append(dict_buff[-1][elem])
        # Set the value
        dict_buff[-1][config_path[-1]] = config_val
        # Rebuild the config
        for elem in reversed(config_path[:-1]):
            dict_elem = dict_buff.pop()
            dict_buff[-1][elem] = dict_elem
        self._configs = dict_buff[0]

    def iter_vals(self, cfg: Optional[dict] = None) -> Iterable[tuple]:
        """Return an iterable of tuples representing keys.

        We show values before dicts, the tuple contains an indent
        value to know what level of the dict we're in. Dict labels
        will be returned as a blank value before their content.
        """
        cfg = cfg or self._configs

        # Get keys and sort
        keys = sorted(cfg.keys())
        # First iterate values (alphabetically):
        for k in keys:
            if (
                not isinstance(cfg[k], dict)
                and cfg[k] is not None
                and k not in self.private_vals
            ):
                yield (0, k, cfg[k])

        # Then iterate dicts (alphabetically (but `core` comes first if it exists))
        for k in keys:
            if isinstance(cfg[k], dict):
                # First yield the dict label
                yield (0, k, "")
                # Then yield its content
                for idnt, key, val in self.iter_vals(cfg=cfg[k]):
                    yield (idnt + 1, key, val)

    def process_inline_config(self, config_line: str):
        """Process an inline config command and update self."""
        # Strip preceding comment marks
        if config_line.startswith("--"):
            config_line = config_line[2:].strip()
        # Strip preceding sqlfluff line.
        if not config_line.startswith("sqlfluff:"):  # pragma: no cover
            config_logger.warning(
                "Unable to process inline config statement: %r", config_line
            )
            return
        config_line = config_line[9:].strip()
        # Divide on colons
        config_path = [elem.strip() for elem in config_line.split(":")]
        # Set the value
        self.set_value(config_path[:-1], config_path[-1])

    def process_raw_file_for_config(self, raw_str: str):
        """Process a full raw file for inline config and update self."""
        # Scan the raw file for config commands.
        for raw_line in raw_str.splitlines():
            if raw_line.startswith("-- sqlfluff"):
                # Found a in-file config command
                self.process_inline_config(raw_line)


class ProgressBarConfiguration:
    """Singleton-esque progress bar configuration.

    It's expected to be set during starting with parameters coming from commands
    parameters, then to be just utilized as just
    ```
    from sqlfluff.core.config import progress_bar_configuration
    is_progressbar_disabled = progress_bar_configuration.disable_progress_bar
    ```
    """

    _disable_progress_bar: Optional[bool] = True

    @property
    def disable_progress_bar(self) -> Optional[bool]:  # noqa: D102
        return self._disable_progress_bar

    @disable_progress_bar.setter
    def disable_progress_bar(self, value: Optional[bool]) -> None:
        """`disable_progress_bar` setter.

        `True` means that progress bar should be always hidden, `False` fallbacks
        into `None` which is an automatic mode.
        From tqdm documentation: 'If set to None, disable on non-TTY.'
        """
        self._disable_progress_bar = value or None


progress_bar_configuration = ProgressBarConfiguration()<|MERGE_RESOLUTION|>--- conflicted
+++ resolved
@@ -221,16 +221,6 @@
                 v = coerce_value(val)
 
                 # Attempt to resolve paths
-<<<<<<< HEAD
-                if name.lower().endswith(("_path", "_dir")):
-                    # Try to resolve the path.
-                    # Make the referenced path.
-                    ref_path = os.path.join(os.path.dirname(fpath), val)
-                    # Check if it exists, and if it does, replace the value with the
-                    # path.
-                    if os.path.exists(ref_path):
-                        v = ref_path
-=======
                 if name.lower() == "load_macros_from_path":
                     # Comma-separated list of paths.
                     paths = _split_comma_separated_string(val)
@@ -241,7 +231,6 @@
                 elif name.lower().endswith(("_path", "_dir")):
                     # One path
                     v = cls._resolve_path(fpath, val)
->>>>>>> 93b44f97
                 # Add the name to the end of the key
                 buff.append((key + (name,), v))
         return buff
