"""The parser context.

This mirrors some of the same design of the flask
context manager. https://flask.palletsprojects.com/en/1.1.x/

The context acts as a way of keeping track of state, references
to common configuration and dialects, logging and also the parse
and match depth of the current operation.
"""

import logging
import uuid
from collections import defaultdict
from contextlib import contextmanager
from typing import TYPE_CHECKING, Any, Dict, Iterator, List, Optional, Sequence, Tuple

from tqdm import tqdm

from sqlfluff.core.config import progress_bar_configuration

if TYPE_CHECKING:  # pragma: no cover
    from sqlfluff.core.config import FluffConfig
    from sqlfluff.core.dialects.base import Dialect
<<<<<<< HEAD
    from sqlfluff.core.parser.match_result import MatchResult2
=======
    from sqlfluff.core.parser.match_result import MatchResult
    from sqlfluff.core.parser.matchable import Matchable
>>>>>>> 0bb75e23
    from sqlfluff.core.parser.segments import BaseSegment

# Get the parser logger
parser_logger = logging.getLogger("sqlfluff.parser")


class ParseContext:
    """Object to handle the context at hand during parsing.

    Holds two tiers of references.
    1. Persistent config, like references to the dialect or
       the current verbosity and logger.
    2. Stack config, like the parse and match depth.

    The manipulation of the stack config is done using a context
    manager and layered config objects inside the context.

    NOTE: We use context managers here to avoid _copying_
    the context, just to mutate it safely. This is significantly
    more performant than the copy operation, but does require some
    care to use properly.

    When fetching elements from the context, we first look
    at the top level stack config object and the persistent
    config values (stored as attributes of the ParseContext
    itself).
    """

    def __init__(
        self,
        dialect: "Dialect",
        indentation_config: Optional[Dict[str, Any]] = None,
    ) -> None:
        self.dialect = dialect
        # Indentation config is used by Indent and Dedent and used to control
        # the intended indentation of certain features. Specifically it is
        # used in the Conditional grammar.
        self.indentation_config = indentation_config or {}
        # This is the logger that child objects will latch onto.
        self.logger = parser_logger
        # A uuid for this parse context to enable cache invalidation
        self.uuid = uuid.uuid4()
        # A dict for parse caching. This is reset for each file,
        # but persists for the duration of an individual file parse.
        self._parse_cache2: Dict[Tuple[Any, ...], "MatchResult2"] = {}
        # A dictionary for keeping track of some statistics on parsing
        # for performance optimisation.
        # Focused around BaseGrammar._longest_trimmed_match().
        # Initialise only with "next_counts", the rest will be int
        # and are dealt with in .increment().
        self.parse_stats: Dict[str, Any] = {"next_counts": defaultdict(int)}
        # The following attributes are only accessible via a copy
        # and not in the init method.
        # NOTE: We default to the name `File` which is not
        # particularly informative, does indicate the root segment.
        self.match_segment: str = "File"
        self._match_stack: List[str] = []
        self._parse_stack: List[str] = []
        self.match_depth = 0
        self.parse_depth = 0
        # self.terminators is a tuple to afford some level of isolation
        # and protection from edits to outside the context. This introduces
        # a little more overhead than a list, but we manage this by only
        # copying it when necessary.
        # NOTE: Includes inherited parent terminators.
        self.terminators: Tuple["Matchable", ...] = ()
        # Value for holding a reference to the progress bar.
        self._tqdm: Optional[tqdm] = None
        # Variable to store whether we're tracking progress. When looking
        # ahead to terminators or suchlike, we set this to False so as not
        # to confuse the progress bar.
        self.track_progress = True
        # The current character, to store where the progress bar is at.
        self._current_char = 0

    @classmethod
    def from_config(cls, config: "FluffConfig") -> "ParseContext":
        """Construct a `ParseContext` from a `FluffConfig`."""
        indentation_config = config.get_section("indentation") or {}
        try:
            indentation_config = {k: bool(v) for k, v in indentation_config.items()}
        except TypeError:  # pragma: no cover
            raise TypeError(
                "One of the configuration keys in the `indentation` section is not "
                "True or False: {!r}".format(indentation_config)
            )
        return cls(
            dialect=config.get("dialect_obj"),
            indentation_config=indentation_config,
        )

    def _set_terminators(
        self,
        clear_terminators: bool = False,
        push_terminators: Optional[Sequence["Matchable"]] = None,
    ) -> Tuple[int, Tuple["Matchable", ...]]:
        _appended = 0
        # Retain a reference to the original terminators.
        _terminators = self.terminators
        # Note: only need to reset if clear _and not already clear_.
        if clear_terminators and self.terminators:
            # NOTE: It's really important that we .copy() on the way in, because
            # we don't know what else has a reference to the input list, and
            # we rely a lot in this code on having full control over the
            # list of terminators.
            self.terminators = tuple(push_terminators) if push_terminators else ()
        elif push_terminators:
            # Yes, inefficient for now.
            for terminator in push_terminators:
                if terminator not in self.terminators:
                    self.terminators += (terminator,)
                    _appended += 1
        return _appended, _terminators

    def _reset_terminators(
        self,
        appended: int,
        terminators: Tuple["Matchable", ...],
        clear_terminators: bool = False,
    ) -> None:
        # If we totally reset them, just reinstate the old object.
        if clear_terminators:
            self.terminators = terminators
        # If we didn't, then trim any added ones.
        # NOTE: Because we dedupe, just because we had push_terminators
        # doesn't mean any of them actually got added here - we only trim
        # the number that actually got appended.
        elif appended:
            # Trim back to original length.
            self.terminators = self.terminators[:-appended]

    @contextmanager
    def deeper_match(
        self,
        name: str,
        clear_terminators: bool = False,
        push_terminators: Optional[Sequence["Matchable"]] = None,
        track_progress: Optional[bool] = None,
    ) -> Iterator["ParseContext"]:
        """Increment match depth.

        Args:
            name (:obj:`str`): Name of segment we are starting to parse.
                NOTE: This value is entirely used for tracking and logging
                purposes.
            clear_terminators (:obj:`bool`, optional): Whether to force
                clear any inherited terminators. This is useful in structures
                like brackets, where outer terminators shouldn't apply while
                within. Terminators are stashed until we return back out of
                this context.
            push_terminators (:obj:`Sequence` of :obj:`Matchable`): Additional
                terminators to add to the environment while in this context.
            track_progress (:obj:`bool`, optional): Whether to pause progress
                tracking for deeper matches. This avoids having the linting
                progress bar jump forward when performing greedy matches on
                terminators.
        """
        self._match_stack.append(self.match_segment)
        self.match_segment = name
        self.match_depth += 1
        _append, _terms = self._set_terminators(clear_terminators, push_terminators)
        _track_progress = self.track_progress
        if track_progress is False:
            self.track_progress = False
        elif track_progress is True:  # pragma: no cover
            # We can't go from False to True. Raise an issue if not.
            assert self.track_progress is True, "Cannot set tracking from False to True"
        try:
            yield self
        finally:
            self._reset_terminators(
                _append, _terms, clear_terminators=clear_terminators
            )
            self.match_depth -= 1
            # Reset back to old name
            self.match_segment = self._match_stack.pop()
            # Reset back to old progress tracking.
            self.track_progress = _track_progress

    @contextmanager
    def progress_bar(self, last_char: int) -> Iterator["ParseContext"]:
        """Set up the progress bar (if it's not already set up).

        Args:
            last_char (:obj:`int`): The templated character position of the
                final segment in the sequence. This is usually populated
                from the end of `templated_slice` on the final segment.
                We require this on initialising the progress bar so that
                we know how far there is to go as we track progress through
                the file.
        """
        assert not self._tqdm, "Attempted to re-initialise progressbar."
        self._tqdm = tqdm(
            # Progress is character by character in the *templated* file.
            total=last_char,
            desc="parsing",
            miniters=1,
            mininterval=0.2,
            disable=progress_bar_configuration.disable_progress_bar,
            leave=False,
        )
        self._current_line = 0
        try:
            yield self
        finally:
            self._tqdm.close()

    def update_progress(self, matched_segments: Sequence["BaseSegment"]) -> None:
        """Update the progress bar if configured.

        If progress isn't configured, we do nothing.
        If `track_progress` is false we do nothing.
        """
        for _idx in range(len(matched_segments) - 1, -1, -1):
            _seg = matched_segments[_idx]
            if _seg.pos_marker:
                current_char = _seg.pos_marker.templated_slice.stop
                break
        else:  # pragma: no cover
            raise ValueError("Could not find progress position!")
        return self.update_progress2(current_char)

    def update_progress2(self, char_idx: int) -> None:
        """Update the progress bar if configured.

        If progress isn't configured, we do nothing.
        If `track_progress` is false we do nothing.
        """
        if not self._tqdm or not self.track_progress:
            return None
        if char_idx <= self._current_char:
            return None
        self._tqdm.update(char_idx - self._current_char)
        self._current_char = char_idx
        return None

    def stack(self) -> Tuple[Tuple[str, ...], Tuple[str, ...]]:  # pragma: no cover
        """Return stacks as a tuples so that it can't be edited."""
        return tuple(self._parse_stack), tuple(self._match_stack)

    def check_parse_cache2(
        self, loc_key: Tuple[Any, ...], matcher_key: str
    ) -> Optional["MatchResult2"]:
        """Check against the parse cache for a pre-existing match.

        If no match is found in the cache, this returns None.
        """
        return self._parse_cache2.get((loc_key, matcher_key))

    def put_parse_cache2(
        self, loc_key: Tuple[Any, ...], matcher_key: str, match: "MatchResult2"
    ) -> None:
        """Store a match in the cache for later retrieval."""
        self._parse_cache2[(loc_key, matcher_key)] = match

    def increment(self, key: str, default: int = 0) -> None:
        """Increment one of the parse stats by name."""
        self.parse_stats[key] = self.parse_stats.get(key, 0) + 1<|MERGE_RESOLUTION|>--- conflicted
+++ resolved
@@ -21,12 +21,8 @@
 if TYPE_CHECKING:  # pragma: no cover
     from sqlfluff.core.config import FluffConfig
     from sqlfluff.core.dialects.base import Dialect
-<<<<<<< HEAD
     from sqlfluff.core.parser.match_result import MatchResult2
-=======
-    from sqlfluff.core.parser.match_result import MatchResult
     from sqlfluff.core.parser.matchable import Matchable
->>>>>>> 0bb75e23
     from sqlfluff.core.parser.segments import BaseSegment
 
 # Get the parser logger
