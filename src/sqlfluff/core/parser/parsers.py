--- conflicted
+++ resolved
@@ -4,11 +4,7 @@
 """
 
 from abc import abstractmethod
-<<<<<<< HEAD
-from typing import Any, Collection, Dict, List, Optional, Sequence, Tuple, Type
-=======
-from typing import Collection, Optional, Tuple, Type, Union
->>>>>>> 20ebc366
+from typing import Any, Collection, Dict, Optional, Sequence, Tuple, Type
 from uuid import uuid4
 
 import regex
@@ -40,11 +36,7 @@
         # Store instance_types rather than just type to allow
         # for multiple possible types to be supported in derivative
         # classes.
-<<<<<<< HEAD
-        self._instance_types = (type or raw_class.type,)
-=======
         self._instance_types: Tuple[str, ...] = (type or raw_class.type,)
->>>>>>> 20ebc366
         self.optional = optional
         self._trim_chars = trim_chars
         # Generate a cache key
@@ -66,7 +58,6 @@
 
         This is a helper function for reuse by other parsers.
         """
-<<<<<<< HEAD
         segment_kwargs: Dict[str, Any] = {}
         if self._instance_types:
             segment_kwargs["instance_types"] = self._instance_types
@@ -78,61 +69,6 @@
             segment_kwargs=segment_kwargs,
         )
 
-=======
-        return self.raw_class(
-            raw=segment.raw,
-            pos_marker=segment.pos_marker,
-            instance_types=self._instance_types,
-            trim_chars=self._trim_chars,
-        )
-
-    def _match_single(self, segment: BaseSegment) -> Optional[RawSegment]:
-        """Match a single segment.
-
-        Used in the context of matching against the first in a sequence.
-
-        NOTE: We try and allow here for fairly efficient matching against
-        segments which have already been matched. In those cases we still
-        check in the same way, but if matched, we don't try and create a
-        new segment, we just return the existing segment unchanged.
-        """
-        # Does it match? If not, return None.
-        if not self._is_first_match(segment):
-            return None
-        # If it does, we might have already matched it. Is it the right type
-        # already? If so, just return it unchanged.
-        if (
-            isinstance(segment, self.raw_class)
-            # NOTE: The _primary_ type must match (i.e. the one in position 0)
-            and segment.type == self._instance_types[0]
-        ):
-            return segment
-        # Otherwise create a new match segment
-        return self._make_match_from_segment(segment)
-
-    def match(
-        self,
-        segments: Union[BaseSegment, Tuple[BaseSegment, ...]],
-        parse_context: "ParseContext",
-    ) -> MatchResult:
-        """Compare input segments for a match, return a `MatchResult`.
-
-        Note: For matching here, we only consider the *first* element,
-        because we assume that a keyword can only span one raw segment.
-        """
-        # If we've been passed the singular, make it a tuple
-        if isinstance(segments, BaseSegment):
-            segments = (segments,)
-
-        # We're only going to match against the first element
-        if len(segments) >= 1:
-            seg = self._match_single(segments[0])
-            if seg:
-                return MatchResult((seg,), segments[1:])
-
-        return MatchResult.from_unmatched(segments)
-
->>>>>>> 20ebc366
 
 class TypedParser(BaseParser):
     """An object which matches and returns raw segments based on types."""
@@ -156,15 +92,6 @@
             trim_chars=trim_chars,
         )
         # NOTE: We override the instance types after initialising the base
-<<<<<<< HEAD
-        # class. After matching it is important that the original type is
-        # still preserved as one of the new types.
-        # The new `type` becomes the "main" type, but the template will still
-        # be part of the resulting `class_types`.
-        # We do this here rather than in the base class to keep the dialect
-        # facing API the same.
-        self._instance_types = tuple(_target_types)
-=======
         # class. We want to ensure that re-matching is possible by ensuring that
         # the `type` pre-matching is still present post-match even if it's not
         # part of the natural type hierarchy for the new `raw_class`.
@@ -182,7 +109,6 @@
         # Template type (if it's not in the subclasses of the raw_class).
         if not raw_class.class_is_type(template):
             self._instance_types += (template,)
->>>>>>> 20ebc366
 
     def __repr__(self) -> str:
         return f"<TypedParser: {self.template!r}>"
