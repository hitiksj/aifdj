"""Base grammar, Ref, Anything and Nothing."""

import copy
from dataclasses import dataclass
from typing import List, Optional, Union, Type, Tuple, Any

from sqlfluff.core.errors import SQLParseError
from sqlfluff.core.string_helpers import curtail_string

from sqlfluff.core.parser.segments import BaseSegment, BracketedSegment, allow_ephemeral
from sqlfluff.core.parser.helpers import trim_non_code_segments, iter_indices
from sqlfluff.core.parser.match_result import MatchResult
from sqlfluff.core.parser.match_logging import (
    parse_match_logging,
    LateBoundJoinSegmentsCurtailed,
)
from sqlfluff.core.parser.match_wrapper import match_wrapper
from sqlfluff.core.parser.matchable import Matchable
from sqlfluff.core.parser.context import ParseContext
from sqlfluff.core.parser.parsers import BaseParser

# Either a Grammar or a Segment CLASS
MatchableType = Union[Matchable, Type[BaseSegment]]


@dataclass
class BracketInfo:
    """BracketInfo tuple for keeping track of brackets during matching.

    This is used in BaseGrammar._bracket_sensitive_look_ahead_match but
    defined here for type checking.
    """

    bracket: BaseSegment
    segments: Tuple[BaseSegment, ...]

    def to_segment(self, end_bracket):
        """Turn the contained segments into a bracketed segment."""
        return BracketedSegment(
            segments=self.segments,
            start_bracket=(self.bracket,),
            end_bracket=end_bracket,
        )


def cached_method_for_parse_context(func):
    """A decorator to cache the output of this method for a given parse context.

    This cache automatically invalidates if the uuid
    of the parse context changes. The value is store
    in the __dict__ attribute of the class against a
    key unique to that function.
    """
    cache_key = "__cache_" + func.__name__

    def wrapped_method(self, parse_context: ParseContext, **kwargs):
        """Cache the output of the method against a given parse context.

        Note: kwargs are not taken into account in the caching, but
        for the current use case of dependency loop debugging that's
        ok.
        """
        cache_tuple: Tuple = self.__dict__.get(cache_key, (None, None))
        # Do we currently have a cached value?
        if cache_tuple[0] == parse_context.uuid:
            return cache_tuple[1]
        # Generate a new value, cache it and return
        result = func(self, parse_context=parse_context, **kwargs)
        self.__dict__[cache_key] = (parse_context.uuid, result)
        return result

    return wrapped_method


class BaseGrammar(Matchable):
    """Grammars are a way of composing match statements.

    Any grammar must implement the `match` function. Segments can also be
    passed to most grammars. Segments implement `match` as a classmethod. Grammars
    implement it as an instance method.

    """

    is_meta = False
    # Are we allowed to refer to keywords as strings instead of only passing
    # grammars or segments?
    allow_keyword_string_refs = True

    @staticmethod
    def _resolve_ref(elem):
        """Resolve potential string references to things we can match against."""
        initialisers = [
            # t: instance / f: class, ref, func
            (True, str, Ref.keyword),
            (True, BaseGrammar, lambda x: x),
            (True, BaseParser, lambda x: x),
            (False, BaseSegment, lambda x: x),
        ]
        # Get-out clause for None
        if elem is None:
            return None

        for instance, init_type, init_func in initialisers:
            if (instance and isinstance(elem, init_type)) or (
                not instance and issubclass(elem, init_type)
            ):
                return init_func(elem)
        raise TypeError(
            "Grammar element [{!r}] was found of unexpected type [{}] was "
            "found.".format(elem, type(elem))  # pragma: no cover
        )

    def __init__(
        self,
        *args: Union[MatchableType, str],
        allow_gaps=True,
        optional=False,
        ephemeral_name=None,
    ):
        """Deal with kwargs common to all grammars.

        Args:
            *args: Any number of elements which because the subjects
                of this grammar. Optionally these elements may also be
                string references to elements rather than the Matchable
                elements themselves.
            allow_gaps (:obj:`bool`, optional): Does this instance of the
                grammar allow gaps between the elements it matches? This
                may be exhibited slightly differently in each grammar. See
                that grammar for details. Defaults `True`.
            optional (:obj:`bool`, optional): In the context of a sequence,
                is this grammar *optional*, i.e. can it be skipped if no
                match is found. Outside of a Sequence, this option does nothing.
                Defaults `False`.
            ephemeral_name (:obj:`str`, optional): If specified this allows
                the grammar to match anything, and create an EphemeralSegment
                with the given name in its place. The content of this grammar
                is passed to the segment, and will become the parse grammar
                for it. If used widely this is an excellent way of breaking
                up the parse process and also signposting the name of a given
                chunk of code that might be parsed separately.
        """
        # We provide a common interface for any grammar that allows positional elements.
        # If *any* for the elements are a string and not a grammar, then this is a
        # shortcut to the Ref.keyword grammar by default.
        if self.allow_keyword_string_refs:
            self._elements = []
            for elem in args:
                self._elements.append(self._resolve_ref(elem))
        else:
            self._elements = list(args)

        # Now we deal with the standard kwargs
        self.allow_gaps = allow_gaps
        self.optional = optional
        # ephemeral_name is a flag to indicate whether we need to make an
        # EphemeralSegment class. This is effectively syntactic sugar
        # to allow us to avoid specifying a EphemeralSegment directly in a dialect.
        # If this is the case, the actual segment construction happens in the
        # match_wrapper.
        self.ephemeral_name = ephemeral_name

    def is_optional(self):
        """Return whether this segment is optional.

        The optional attribute is set in the __init__ method.
        """
        return self.optional

    @match_wrapper()
    @allow_ephemeral
    def match(self, segments: Tuple["BaseSegment", ...], parse_context: ParseContext):
        """Match a list of segments against this segment.

        Matching can be done from either the raw or the segments.
        This raw function can be overridden, or a grammar defined
        on the underlying class.
        """
        raise NotImplementedError(
            f"{self.__class__.__name__} has no match function implemented"
        )  # pragma: no cover

    @cached_method_for_parse_context
    def simple(self, parse_context: ParseContext, crumbs=None) -> Optional[List[str]]:
        """Does this matcher support a lowercase hash matching route?"""
        return None

    @classmethod
    def _longest_trimmed_match(
        cls,
        segments: Tuple["BaseSegment", ...],
        matchers: List["MatchableType"],
        parse_context: ParseContext,
        trim_noncode=True,
        terminators: List["MatchableType"] = None,
    ) -> Tuple[MatchResult, Optional["MatchableType"]]:
        """Return longest match from a selection of matchers.

        Prioritise the first match, and if multiple match at the same point the longest.
        If two matches of the same length match at the same time, then it's the first in
        the iterable of matchers.

        Returns:
            `tuple` of (match_object, matcher).

        """
        terminated = False

        # Have we been passed an empty list?
        if len(segments) == 0:  # pragma: no cover
            return MatchResult.from_empty(), None

        # If gaps are allowed, trim the ends.
        if trim_noncode:
            pre_nc, segments, post_nc = trim_non_code_segments(segments)

        best_match_length = 0
        # iterate at this position across all the matchers
        for matcher in matchers:
            # MyPy seems to require a type hint here. Not quite sure why.
            res_match: MatchResult = matcher.match(
                segments, parse_context=parse_context
            )
            if res_match.is_complete():
                # Just return it! (WITH THE RIGHT OTHER STUFF)
                if trim_noncode:
                    return (
                        MatchResult.from_matched(
                            pre_nc + res_match.matched_segments + post_nc
                        ),
                        matcher,
                    )
                else:
                    return res_match, matcher
            elif res_match:
                # We've got an incomplete match, if it's the best so far keep it.
                if res_match.trimmed_matched_length > best_match_length:
                    best_match = res_match, matcher
                    best_match_length = res_match.trimmed_matched_length

                    if terminators:

                        _, segs, _ = trim_non_code_segments(
                            best_match[0].unmatched_segments
                        )
                        for terminator in terminators:
                            terminator_match: MatchResult = terminator.match(
                                segs, parse_context=parse_context
                            )

                            if terminator_match.matched_segments:
                                terminated = True
                                break

            if terminated:
                break

            # We could stash segments here, but given we might have some successful
            # matches here, we shouldn't, because they'll be mutated in the wrong way.
            # Eventually there might be a performance gain from doing that sensibly
            # here.

        # If we get here, then there wasn't a complete match. If we
        # has a best_match, return that.
        if best_match_length > 0:
            if trim_noncode:
                return (
                    MatchResult(
                        pre_nc + best_match[0].matched_segments,
                        best_match[0].unmatched_segments + post_nc,
                    ),
                    best_match[1],
                )
            else:
                return best_match
        # If no match at all, return nothing
        return MatchResult.from_unmatched(segments), None

    @classmethod
    def _look_ahead_match(cls, segments, matchers, parse_context):
        """Look ahead for matches beyond the first element of the segments list.

        This function also contains the performance improved hash-matching approach to
        searching for matches, which should significantly improve performance.

        Prioritise the first match, and if multiple match at the same point the longest.
        If two matches of the same length match at the same time, then it's the first in
        the iterable of matchers.

        Returns:
            `tuple` of (unmatched_segments, match_object, matcher).

        """
        parse_match_logging(
            cls.__name__,
            "_look_ahead_match",
            "IN",
            parse_context=parse_context,
            v_level=4,
            ls=len(segments),
            seg=LateBoundJoinSegmentsCurtailed(segments),
        )

        # Do some type munging
        matchers = list(matchers)
        if isinstance(segments, BaseSegment):  # pragma: no cover TODO?
            segments = [segments]

        # Have we been passed an empty list?
        if len(segments) == 0:  # pragma: no cover TODO?
            return ((), MatchResult.from_empty(), None)

        # Here we enable a performance optimisation. Most of the time in this cycle
        # happens in loops looking for simple matchers which we should
        # be able to find a shortcut for.
        # First: Assess the matchers passed in, if any are
        # "simple", then we effectively use a hash lookup across the
        # content of segments to quickly evaluate if the segment is present.
        # Matchers which aren't "simple" still take a slower route.
        _matchers = [
            (matcher, matcher.simple(parse_context=parse_context))
            for matcher in matchers
        ]
        simple_matchers = [matcher for matcher in _matchers if matcher[1]]
        non_simple_matchers = [matcher[0] for matcher in _matchers if not matcher[1]]
        best_simple_match = None
        if simple_matchers:
            # If they're all simple we can use a hash match to identify the first one.
            # Build a buffer of all the upper case raw segments ahead of us.
            str_buff = []
            # For existing compound segments, we should assume that within
            # that segment, things are internally consistent, that means
            # rather than enumerating all the individual segments of a longer
            # one we just dump out the whole segment, but splitting off the
            # first element seperated by whitespace. This is a) faster and
            # also b) prevents some really horrible bugs with bracket matching.
            # See https://github.com/sqlfluff/sqlfluff/issues/433

            def _trim_elem(seg):
                s = seg.raw_upper.split(maxsplit=1)
                return s[0] if s else ""

            str_buff = [_trim_elem(seg) for seg in segments]
            match_queue = []

            for matcher, simple in simple_matchers:
                # Simple will be a tuple of options
                for simple_option in simple:
                    # NOTE: We use iter_indices to make sure we capture
                    # all instances of potential matches if there are many.
                    # This is important for bracket counting.
                    for buff_pos in iter_indices(str_buff, simple_option):
                        match_queue.append((matcher, buff_pos, simple_option))

            # Sort the match queue. First to process AT THE END.
            # That means we pop from the end.
            match_queue = sorted(match_queue, key=lambda x: x[1])

            parse_match_logging(
                cls.__name__,
                "_look_ahead_match",
                "SI",
                parse_context=parse_context,
                v_level=4,
                mq=match_queue,
                sb=str_buff,
            )

            while match_queue:
                # We've managed to match. We can shortcut home.
                # NB: We may still need to deal with whitespace.
                queued_matcher, queued_buff_pos, queued_option = match_queue.pop()
                # Here we do the actual transform to the new segment.
                match = queued_matcher.match(segments[queued_buff_pos:], parse_context)
                if not match:
                    # We've had something match in simple matching, but then later
                    # excluded. Log but then move on to the next item on the list.
                    parse_match_logging(
                        cls.__name__,
                        "_look_ahead_match",
                        "NM",
                        parse_context=parse_context,
                        v_level=4,
                        _so=queued_option,
                    )
                    continue
                # Ok we have a match. Because we sorted the list, we'll take it!
                best_simple_match = (segments[:queued_buff_pos], match, queued_matcher)

        if not non_simple_matchers:
            # There are no other matchers, we can just shortcut now.

            parse_match_logging(
                cls.__name__,
                "_look_ahead_match",
                "SC",
                parse_context=parse_context,
                v_level=4,
                bsm=None
                if not best_simple_match
                else (
                    len(best_simple_match[0]),
                    len(best_simple_match[1]),
                    best_simple_match[2],
                ),
            )

            if best_simple_match:
                return best_simple_match
            else:
                return ((), MatchResult.from_unmatched(segments), None)

        # Make some buffers
        seg_buff = segments  # pragma: no cover
        pre_seg_buff = ()  # pragma: no cover

        # Loop
        while True:  # pragma: no cover
            # Do we have anything left to match on?
            if seg_buff:
                # Great, carry on.
                pass
            else:
                # We've got to the end without a match, return empty
                return ((), MatchResult.from_unmatched(segments), None)

            # We only check the NON-simple ones here for brevity.
            mat, m = cls._longest_trimmed_match(
                seg_buff,
                non_simple_matchers,
                parse_context=parse_context,
                trim_noncode=False,
            )

            if mat and not best_simple_match:
                return (pre_seg_buff, mat, m)
            elif mat:
                # It will be earlier than the simple one if we've even checked,
                # but there's a chance that this might be *longer*, or just FIRST.
                pre_lengths = (len(pre_seg_buff), len(best_simple_match[0]))
                mat_lengths = (len(mat), len(best_simple_match[1]))
                mat_indexes = (matchers.index(m), matchers.index(best_simple_match[2]))
                if (
                    (pre_lengths[0] < pre_lengths[1])
                    or (
                        pre_lengths[0] == pre_lengths[1]
                        and mat_lengths[0] > mat_lengths[1]
                    )
                    or (
                        pre_lengths[0] == pre_lengths[1]
                        and mat_lengths[0] == mat_lengths[1]
                        and mat_indexes[0] < mat_indexes[1]
                    )
                ):
                    return (pre_seg_buff, mat, m)
                else:
                    return best_simple_match
            else:
                # If there aren't any matches, then advance the buffer and try again.
                # Two improvements:
                # 1) if we get as far as the first simple match, then return that.
                # 2) be eager in consuming non-code segments if allowed
                if best_simple_match and len(pre_seg_buff) >= len(best_simple_match[0]):
                    return best_simple_match

                pre_seg_buff += (seg_buff[0],)
                seg_buff = seg_buff[1:]

    @classmethod
    def _bracket_sensitive_look_ahead_match(
        cls,
        segments,
        matchers,
        parse_context,
        start_bracket=None,
        end_bracket=None,
        bracket_pairs_set="bracket_pairs",
    ) -> Tuple[Tuple[BaseSegment, ...], MatchResult, Optional[MatchableType]]:
        """Same as `_look_ahead_match` but with bracket counting.

        NB: Given we depend on `_look_ahead_match` we can also utilise
        the same performance optimisations which are implemented there.

        bracket_pairs_set: Allows specific segments to override the available
            bracket pairs. See the definition of "angle_bracket_pairs" in the
            BigQuery dialect for additional context on why this exists.

        Returns:
            `tuple` of (unmatched_segments, match_object, matcher).

        """
        # Type munging
        matchers = list(matchers)
        if isinstance(segments, BaseSegment):  # pragma: no cover TODO?
            segments = [segments]

        # Have we been passed an empty list?
        if len(segments) == 0:
            return ((), MatchResult.from_unmatched(segments), None)

        # Get hold of the bracket matchers from the dialect, and append them
        # to the list of matchers. We get them from the relevant set on the
        # dialect. We use zip twice to "unzip" them. We ignore the first
        # argument because that's just the name.
        _, start_bracket_refs, end_bracket_refs, persists = zip(
            *parse_context.dialect.sets(bracket_pairs_set)
        )
        # These are matchables, probably StringParsers.
        start_brackets = [
            parse_context.dialect.ref(seg_ref) for seg_ref in start_bracket_refs
        ]
        end_brackets = [
            parse_context.dialect.ref(seg_ref) for seg_ref in end_bracket_refs
        ]
        # Add any bracket-like things passed as arguments
        if start_bracket:
            start_brackets += [start_bracket]
        if end_bracket:
            end_brackets += [end_bracket]
        bracket_matchers = start_brackets + end_brackets

        # Make some buffers
        seg_buff: Tuple[BaseSegment, ...] = segments
        pre_seg_buff: Tuple[BaseSegment, ...] = ()
        bracket_stack: List[BracketInfo] = []

        # Iterate
        while True:
            # Do we have anything left to match on?
            if seg_buff:
                # Yes we have buffer left to work with.
                # Are we already in a bracket stack?
                if bracket_stack:
                    # Yes, we're just looking for the closing bracket, or
                    # another opening bracket.
                    pre, match, matcher = cls._look_ahead_match(
                        seg_buff,
                        bracket_matchers,
                        parse_context=parse_context,
                    )

                    if match:
                        # NB: We can only consider this as a nested bracket if the start
                        # and end tokens are not the same. If a matcher is both a start
                        # and end token we cannot deepen the bracket stack. In general,
                        # quoted strings are a typical example where the start and end
                        # tokens are the same. Currently, though, quoted strings are
                        # handled elsewhere in the parser, and there are no cases where
                        # *this* code has to handle identical start and end brackets.
                        # For now, consider this a small, speculative investment in a
                        # possible future requirement.
                        if matcher in start_brackets and matcher not in end_brackets:
                            # Add any segments leading up to this to the previous
                            # bracket.
                            bracket_stack[-1].segments += pre
                            # Add a bracket to the stack and add the matches from the
                            # segment.
                            bracket_stack.append(
                                BracketInfo(
                                    bracket=match.matched_segments[0],
                                    segments=match.matched_segments,
                                )
                            )
                            seg_buff = match.unmatched_segments
                            continue
                        elif matcher in end_brackets:
                            # Found an end bracket. Does its type match that of
                            # the innermost start bracket? E.g. ")" matches "(",
                            # "]" matches "[".
                            # For the start bracket we don't have the matcher
                            # but we can work out the name, so we use that for
                            # the lookup.
                            start_index = [
                                bracket.name for bracket in start_brackets
                            ].index(bracket_stack[-1].bracket.name)
                            # For the end index, we can just look for the matcher
                            end_index = end_brackets.index(matcher)
                            bracket_types_match = start_index == end_index
                            if bracket_types_match:
                                # Yes, the types match. So we've found a
                                # matching end bracket. Pop the stack, construct
                                # a bracketed segment and carry
                                # on.

                                # Complete the bracketed info
                                bracket_stack[-1].segments += (
                                    pre + match.matched_segments
                                )
                                # Construct a bracketed segment (as a tuple) if allowed.
                                persist_bracket = persists[end_brackets.index(matcher)]
                                if persist_bracket:
                                    new_segments: Tuple[BaseSegment, ...] = (
                                        bracket_stack[-1].to_segment(
                                            end_bracket=match.matched_segments
                                        ),
                                    )
                                else:
                                    new_segments = bracket_stack[-1].segments
                                # Remove the bracket set from the stack
                                bracket_stack.pop()
                                # If we're still in a bracket, add the new segments to
                                # that bracket, otherwise add them to the buffer
                                if bracket_stack:
                                    bracket_stack[-1].segments += new_segments
                                else:
                                    pre_seg_buff += new_segments
                                seg_buff = match.unmatched_segments
                                continue
                            else:
                                # The types don't match. Error.
                                raise SQLParseError(
                                    f"Found unexpected end bracket!, "
                                    f"was expecting "
                                    f"{end_brackets[start_index]}, "
                                    f"but got {matcher}",
                                    segment=match.matched_segments[0],
                                )

                        else:  # pragma: no cover
                            raise RuntimeError("I don't know how we get here?!")
                    else:  # pragma: no cover
                        # No match, we're in a bracket stack. Error.
                        raise SQLParseError(
                            "Couldn't find closing bracket for opening bracket.",
                            segment=bracket_stack[-1].bracket,
                        )
                else:
                    # No, we're open to more opening brackets or the thing(s)
                    # that we're otherwise looking for.
                    pre, match, matcher = cls._look_ahead_match(
                        seg_buff,
                        matchers + bracket_matchers,
                        parse_context=parse_context,
                    )

                    if match:
                        if matcher in matchers:
                            # It's one of the things we were looking for!
                            # Return.
                            return (pre_seg_buff + pre, match, matcher)
                        elif matcher in start_brackets:
                            # We've found the start of a bracket segment.
                            # NB: It might not *actually* be the bracket itself,
                            # but could be some non-code element preceding it.
                            # That's actually ok.

                            # Add the bracket to the stack.
                            bracket_stack.append(
                                BracketInfo(
                                    bracket=match.matched_segments[0],
                                    segments=match.matched_segments,
                                )
                            )
                            # The matched element has already been added to the bracket.
                            # Add anything before it to the pre segment buffer.
                            # Reset the working buffer.
                            pre_seg_buff += pre
                            seg_buff = match.unmatched_segments
                            continue
                        elif matcher in end_brackets:
                            # We've found an unexpected end bracket! This is likely
                            # because we're matching a section which should have ended.
                            # If we had a match, it would have matched by now, so this
                            # means no match.
                            parse_match_logging(
                                cls.__name__,
                                "_bracket_sensitive_look_ahead_match",
                                "UEXB",
                                parse_context=parse_context,
                                v_level=3,
                                got=matcher,
                            )
                            # From here we'll drop out to the happy unmatched exit.
                        else:  # pragma: no cover
                            # This shouldn't happen!?
                            raise NotImplementedError(
                                "This shouldn't happen. Panic in "
                                "_bracket_sensitive_look_ahead_match."
                            )
                    # Not in a bracket stack, but no match.
                    # From here we'll drop out to the happy unmatched exit.
            else:
                # No we're at the end:
                # Now check have we closed all our brackets?
                if bracket_stack:  # pragma: no cover
                    # No we haven't.
                    raise SQLParseError(
                        "Couldn't find closing bracket for opened brackets: "
                        f"`{bracket_stack}`.",
                        segment=bracket_stack[-1].bracket,
                    )

            # This is the happy unmatched path. This occurs when:
            # - We reached the end with no open brackets.
            # - No match while outside a bracket stack.
            # - We found an unexpected end bracket before matching something
            # interesting. We return with the mutated segments so we can reuse any
            # bracket matching.
            return ((), MatchResult.from_unmatched(pre_seg_buff + seg_buff), None)

    def __str__(self):  # pragma: no cover TODO?
        return repr(self)

    def __repr__(self):
        return "<{}: [{}]>".format(
            self.__class__.__name__,
            curtail_string(
                ", ".join(curtail_string(repr(elem), 40) for elem in self._elements),
                100,
            ),
        )

    def __eq__(self, other):
        """Two grammars are equal if their elements and types are equal.

        NOTE: This could potentially mean that two grammars with
        the same elements but _different configuration_ will be
        classed as the same. If this matters for your use case,
        consider extending this function.

        e.g. `OneOf(foo) == OneOf(foo, optional=True)`
        """
        return type(self) is type(other) and self._elements == other._elements

    def copy(
        self,
        insert: Optional[list] = None,
        at: Optional[int] = None,
        before: Optional[Any] = None,
        remove: Optional[list] = None,
        **kwargs,
    ):
        """Create a copy of this grammar, optionally with differences.

        This is mainly used in dialect inheritance.


        Args:
            insert (:obj:`list`, optional): Matchable elements to
                insert. This is inserted pre-expansion so can include
                unexpanded elements as normal.
            at (:obj:`int`, optional): The position in the elements
                to insert the item. Defaults to `None` which means
                insert at the end of the elements.
            before (optional): An alternative to _at_ to determine the
                position of an insertion. Using this inserts the elements
                immediately before the position of this element.
                Note that this is not an _index_ but an element to look
                for (i.e. a Segment or Grammar which will be compared
                with other elements for equality).
            remove (:obj:`list`, optional): A list of individual
                elements to remove from a grammar. Removal is done
                *after* insertion so that order is preserved.
                Elements are searched for individually.

        """
        # Copy only the *grammar* elements. The rest comes through
        # as is because they should just be classes rather than
        # instances.
        new_elems = [
            elem.copy() if isinstance(elem, BaseGrammar) else elem
            for elem in self._elements
        ]
        if insert:
            if at is not None and before is not None:  # pragma: no cover
                raise ValueError(
                    "Cannot specify `at` and `before` in BaseGrammar.copy()."
                )
            if before is not None:
                try:
                    idx = new_elems.index(before)
                except ValueError:  # pragma: no cover
                    raise ValueError(
                        "Could not insert {} in copy of {}. {} not Found.".format(
                            insert, self, before
                        )
                    )
                new_elems = new_elems[:idx] + insert + new_elems[idx:]
            elif at is None:
                new_elems = new_elems + insert
            else:
                new_elems = new_elems[:at] + insert + new_elems[at:]
        if remove:
            for elem in remove:
                try:
                    new_elems.remove(elem)
                except ValueError:  # pragma: no cover
                    raise ValueError(
                        "Could not remove {} from copy of {}. Not Found.".format(
                            elem, self
                        )
                    )
        new_seg = copy.copy(self)
        new_seg._elements = new_elems
        return new_seg


class Ref(BaseGrammar):
    """A kind of meta-grammar that references other grammars by name at runtime."""

    # We can't allow keyword refs here, because it doesn't make sense
    # and it also causes infinite recursion.
    allow_keyword_string_refs = False

<<<<<<< HEAD
    def __init__(self, *args: Tuple, **kwargs):
=======
    def __init__(self, *args: str, **kwargs):
>>>>>>> 0e08c2c9
        # Any patterns to _prevent_ a match.
        self.exclude = kwargs.pop("exclude", None)
        super().__init__(*args, **kwargs)

    @cached_method_for_parse_context
    def simple(
        self, parse_context: ParseContext, crumbs: Optional[Tuple[str]] = None
    ) -> Optional[List[str]]:
        """Does this matcher support a uppercase hash matching route?

        A ref is simple, if the thing it references is simple.
        """
        ref = self._get_ref()
        if crumbs and ref in crumbs:
            loop = " -> ".join(crumbs)
            raise RecursionError(f"Self referential grammar detected: {loop}")
<<<<<<< HEAD
        crumbs = (crumbs or ()) + (ref,)
        return self._get_elem(dialect=parse_context.dialect).simple(
            parse_context=parse_context,
            crumbs=crumbs,
=======
        return self._get_elem(dialect=parse_context.dialect).simple(
            parse_context=parse_context,
            crumbs=(crumbs or ()) + (ref,),
>>>>>>> 0e08c2c9
        )

    def _get_ref(self) -> str:
        """Get the name of the thing we're referencing."""
        # Unusually for a grammar we expect _elements to be a list of strings.
        # Notable ONE string for now.
        if len(self._elements) == 1:
            # We're good on length. Get the name of the reference
            ref = self._elements[0]
            if not isinstance(ref, str):
                raise ValueError(
                    "Ref Grammar expects elements to be strings. "
                    f"Found {ref!r} instead."
                )
            return self._elements[0]
        else:  # pragma: no cover
            raise ValueError(
                "Ref grammar can only deal with precisely one element for now. Instead "
                "found {!r}".format(self._elements)
            )

    def _get_elem(self, dialect):
        """Get the actual object we're referencing."""
        if dialect:
            # Use the dialect to retrieve the grammar it refers to.
            return dialect.ref(self._get_ref())
        else:  # pragma: no cover
            raise ReferenceError("No Dialect has been provided to Ref grammar!")

    def __repr__(self):
        return "<Ref: {}{}>".format(
            ", ".join(self._elements), " [opt]" if self.is_optional() else ""
        )

    @match_wrapper(v_level=4)  # Log less for Ref
    @allow_ephemeral
    def match(self, segments, parse_context):
        """Match a list of segments against this segment.

        Matching can be done from either the raw or the segments.
        This raw function can be overridden, or a grammar defined
        on the underlying class.

        The match element of Ref, also implements the caching
        using the parse_context `denylist` methods.
        """
        elem = self._get_elem(dialect=parse_context.dialect)

        # First if we have an *exclude* option, we should check that
        # which would prevent the rest of this grammar from matching.
        if self.exclude:
            with parse_context.deeper_match() as ctx:
                if self.exclude.match(segments, parse_context=ctx):
                    return MatchResult.from_unmatched(segments)

        if not elem:  # pragma: no cover
            raise ValueError(f"Null Element returned! _elements: {self._elements!r}")

        # First check against the efficiency Cache.
        # We rely on segments not being mutated within a given
        # match cycle and so the ids should continue to refer to unchanged
        # objects.
        seg_tuple = (id(seg) for seg in segments)
        self_name = self._get_ref()
        if parse_context.denylist.check(self_name, seg_tuple):  # pragma: no cover TODO?
            # This has been tried before.
            parse_match_logging(
                self.__class__.__name__,
                "match",
                "SKIP",
                parse_context=parse_context,
                v_level=3,
                self_name=self_name,
            )
            return MatchResult.from_unmatched(segments)

        # Match against that. NB We're not incrementing the match_depth here.
        # References shouldn't really count as a depth of match.
        with parse_context.matching_segment(self._get_ref()) as ctx:
            resp = elem.match(segments=segments, parse_context=ctx)
        if not resp:
            parse_context.denylist.mark(self_name, seg_tuple)
        return resp

    @classmethod
    def keyword(cls, keyword, **kwargs):
        """Generate a reference to a keyword by name.

        This function is entirely syntactic sugar, and designed
        for more readable dialects.

        Ref.keyword('select') == Ref('SelectKeywordSegment')

        """
        name = keyword.capitalize() + "KeywordSegment"
        return cls(name, **kwargs)


class Anything(BaseGrammar):
    """Matches anything."""

    def match(self, segments, parse_context):
        """Matches... Anything.

        Most useful in match grammars, where a later parse grammar
        will work out what's inside.
        """
        return MatchResult.from_matched(segments)


class Nothing(BaseGrammar):
    """Matches nothing.

    Useful for placeholders which might be overwritten by other
    dialects.
    """

    def match(self, segments, parse_context):
        """Matches... nothing.

        Useful for placeholders which might be overwritten by other
        dialects.
        """
        return MatchResult.from_unmatched(segments)<|MERGE_RESOLUTION|>--- conflicted
+++ resolved
@@ -802,11 +802,7 @@
     # and it also causes infinite recursion.
     allow_keyword_string_refs = False
 
-<<<<<<< HEAD
-    def __init__(self, *args: Tuple, **kwargs):
-=======
     def __init__(self, *args: str, **kwargs):
->>>>>>> 0e08c2c9
         # Any patterns to _prevent_ a match.
         self.exclude = kwargs.pop("exclude", None)
         super().__init__(*args, **kwargs)
@@ -823,16 +819,9 @@
         if crumbs and ref in crumbs:
             loop = " -> ".join(crumbs)
             raise RecursionError(f"Self referential grammar detected: {loop}")
-<<<<<<< HEAD
-        crumbs = (crumbs or ()) + (ref,)
-        return self._get_elem(dialect=parse_context.dialect).simple(
-            parse_context=parse_context,
-            crumbs=crumbs,
-=======
         return self._get_elem(dialect=parse_context.dialect).simple(
             parse_context=parse_context,
             crumbs=(crumbs or ()) + (ref,),
->>>>>>> 0e08c2c9
         )
 
     def _get_ref(self) -> str:
