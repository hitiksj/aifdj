"""Base segment definitions.

Here we define:
- BaseSegment. This is the root class for all segments, and is
  designed to hold other subsegments.
- UnparsableSegment. A special wrapper to indicate that the parse
  function failed on this block of segments and to prevent further
  analysis.
"""
# Import annotations for py 3.7 to allow `weakref.ReferenceType["BaseSegment"]`
from __future__ import annotations

import logging
import weakref
from collections import defaultdict
from dataclasses import dataclass
from io import StringIO
from itertools import chain
from typing import (
    TYPE_CHECKING,
    Any,
    Callable,
    ClassVar,
    Dict,
    Iterator,
    List,
    Optional,
    Sequence,
    Set,
    Tuple,
    Type,
    Union,
    cast,
)
from uuid import UUID, uuid4

from sqlfluff.core.cached_property import cached_property
from sqlfluff.core.parser.context import ParseContext
from sqlfluff.core.parser.helpers import trim_non_code_segments
from sqlfluff.core.parser.markers import PositionMarker
from sqlfluff.core.parser.match_logging import parse_match_logging
from sqlfluff.core.parser.match_result import MatchResult
from sqlfluff.core.parser.match_wrapper import match_wrapper
from sqlfluff.core.parser.matchable import Matchable
from sqlfluff.core.parser.segments.fix import AnchorEditInfo, FixPatch, SourceFix
from sqlfluff.core.parser.types import SimpleHintType
from sqlfluff.core.templaters.base import TemplatedFile

if TYPE_CHECKING:  # pragma: no cover
    from sqlfluff.core.dialects import Dialect
    from sqlfluff.core.parser.segments.raw import RawSegment
    from sqlfluff.core.rules import LintFix

# Instantiate the linter logger (only for use in methods involved with fixing.)
linter_logger = logging.getLogger("sqlfluff.linter")

TupleSerialisedSegment = Tuple[str, Union[str, Tuple["TupleSerialisedSegment", ...]]]
RecordSerialisedSegment = Dict[
    str, Union[None, str, "RecordSerialisedSegment", List["RecordSerialisedSegment"]]
]


@dataclass(frozen=True)
class PathStep:
    """An element of the response to BaseSegment.path_to().

    Attributes:
        segment (:obj:`BaseSegment`): The segment in the chain.
        idx (int): The index of the target within its `segment`.
        len (int): The number of children `segment` has.
        code_idxs (:obj:`tuple` of int): The indices which contain code.
    """

    segment: "BaseSegment"
    idx: int
    len: int
    code_idxs: Tuple[int, ...]


class SegmentMetaclass(type):
    """The metaclass for segments.

    This metaclass provides pre-computed class attributes
    based on the defined attributes of specific classes.
    """

    def __new__(
        mcs: Type[type],
        name: str,
        bases: Tuple[Type["BaseSegment"]],
        class_dict: Dict[str, Any],
    ) -> SegmentMetaclass:
        """Generate a new class.

        We use the `type` class attribute for the class
        and it's parent base classes to build up a `set`
        of types on construction to use in type checking
        later in the process. Doing it on construction
        here saves calculating it at runtime for each
        instance of the class.
        """
        # Create a cache uuid on definition.
        # We do it here so every _definition_ of a segment
        # gets a unique UUID regardless of dialect.
        class_dict["_cache_key"] = uuid4().hex

        # Populate the `_class_types` property on creation.
        added_type = class_dict.get("type", None)
        class_types = {added_type} if added_type else set()
        for base in bases:
            class_types.update(base._class_types)
        class_dict["_class_types"] = class_types

        return cast(Type["BaseSegment"], type.__new__(mcs, name, bases, class_dict))


class BaseSegment(metaclass=SegmentMetaclass):
    """The base segment element.

    This defines the base element which drives both Lexing, Parsing and Linting.
    A large chunk of the logic which defines those three operations are centered
    here. Much of what is defined in the BaseSegment is also used by its many
    subclasses rather than directly here.

    For clarity, the `BaseSegment` is mostly centered around a segment which contains
    other subsegments. For segments which don't have *children*, refer to the
    `RawSegment` class (which still inherits from this one).

    Segments are used both as instances to hold chunks of text, but also as classes
    themselves where they function a lot like grammars, and return instances of
    themselves when they match. The many classmethods in this class are usually to serve
    their purpose as a matcher.
    """

    # `type` should be the *category* of this kind of segment
    type: ClassVar[str] = "base"
    _class_types: ClassVar[Set[str]]  # NOTE: Set by SegmentMetaclass
    # We define the type here but no value. Subclasses must provide a value.
    match_grammar: Matchable
    comment_separate = False
    is_meta = False
    # Are we able to have non-code at the start or end?
    can_start_end_non_code = False
    # Can we allow it to be empty? Usually used in combination
    # with the can_start_end_non_code.
    allow_empty = False
    # What other kwargs need to be copied when applying fixes.
    additional_kwargs: List[str] = []
    pos_marker: Optional[PositionMarker]
    # NOTE: Cache key is generated by the SegmentMetaclass
    _cache_key: str
    # _preface_modifier used in ._preface()
    _preface_modifier: str = ""
    # Optional reference to the parent. Stored as a weakref.
    _parent: Optional[weakref.ReferenceType["BaseSegment"]] = None

    def __init__(
        self,
        segments: Tuple["BaseSegment", ...],
        pos_marker: Optional[PositionMarker] = None,
        uuid: Optional[UUID] = None,
    ) -> None:
        if len(segments) == 0:  # pragma: no cover
            raise RuntimeError(
                "Setting {} with a zero length segment set. This shouldn't "
                "happen.".format(self.__class__)
            )

        if not pos_marker:
            # If no pos given, work it out from the children.
            if all(seg.pos_marker for seg in segments):
                pos_marker = PositionMarker.from_child_markers(
                    *(seg.pos_marker for seg in segments)
                )

        assert not hasattr(self, "parse_grammar"), "parse_grammar is deprecated."

        self.pos_marker = pos_marker
        self.segments: Tuple["BaseSegment", ...] = segments
        # Tracker for matching when things start moving.
        self.uuid = uuid or uuid4()

        self.set_as_parent(recurse=False)
        self.validate_non_code_ends()
        self._recalculate_caches()

    def __setattr__(self, key: str, value: Any) -> None:
        try:
            if key == "segments":
                self._recalculate_caches()

        except (AttributeError, KeyError):  # pragma: no cover
            pass

        super().__setattr__(key, value)

    def __eq__(self, other: Any) -> bool:
        # NB: this should also work for RawSegment
        if not isinstance(other, BaseSegment):
            return False  # pragma: no cover
        # If the uuids match, then we can easily return early.
        if self.uuid == other.uuid:
            return True
        return (
            # Same class NAME. (could be constructed elsewhere)
            self.__class__.__name__ == other.__class__.__name__
            and (self.raw == other.raw)
            # Both must have a non-null position marker to compare.
            and self.pos_marker is not None
            and other.pos_marker is not None
            # We only match that the *start* is the same. This means we can
            # still effectively construct searches look for segments.
            # This is important for .apply_fixes().
            and (
                self.pos_marker.start_point_marker()
                == other.pos_marker.start_point_marker()
            )
        )

    def __hash__(self) -> int:
        return hash(
            (
                self.__class__.__name__,
                self.raw,
                self.pos_marker.source_position() if self.pos_marker else None,
            )
        )

    def __repr__(self) -> str:
        return f"<{self.__class__.__name__}: ({self.pos_marker})>"

    def __getstate__(self) -> Dict[str, Any]:
        """Get the current state to allow pickling."""
        s = self.__dict__.copy()
        # Kill the parent ref. It won't pickle well.
        s["_parent"] = None
        return s

    def __setstate__(self, state: Dict[str, Any]) -> None:
        """Set state during process of unpickling."""
        self.__dict__ = state.copy()
        # Once state is ingested - repopulate, NOT recursing.
        # Child segments will do it for themselves on unpickling.
        self.set_as_parent(recurse=False)

    # ################ PRIVATE PROPERTIES

    @property
    def _comments(self) -> List["BaseSegment"]:
        """Returns only the comment elements of this segment."""
        return [seg for seg in self.segments if seg.is_type("comment")]

    @property
    def _non_comments(self) -> List["BaseSegment"]:  # pragma: no cover TODO?
        """Returns only the non-comment elements of this segment."""
        return [seg for seg in self.segments if not seg.is_type("comment")]

    # ################ PUBLIC PROPERTIES
    @cached_property
    def is_code(self) -> bool:
        """Return True if this segment contains any code."""
        return any(seg.is_code for seg in self.segments)

    @cached_property
    def _code_indices(self) -> Tuple[int, ...]:
        """The indices of code elements.

        This is used in the path_to algorithm for tree traversal.
        """
        return tuple(idx for idx, seg in enumerate(self.segments) if seg.is_code)

    @cached_property
    def is_comment(self) -> bool:  # pragma: no cover TODO?
        """Return True if this is entirely made of comments."""
        return all(seg.is_comment for seg in self.segments)

    @cached_property
    def is_whitespace(self) -> bool:
        """Return True if this segment is entirely whitespace."""
        return all(seg.is_whitespace for seg in self.segments)

    @cached_property
    def raw(self) -> str:
        """Make a string from the segments of this segment."""
        return "".join(seg.raw for seg in self.segments)

    @property
    def class_types(self) -> Set[str]:
        """The set of types for this segment."""
        # NOTE: This version is simple, but some dependent classes
        # (notably RawSegment) override this with something more
        # custom.
        return self._class_types

    @property
    def expected_form(self) -> str:
        """What to return to the user when unparsable."""
        return self.get_type()

    @cached_property
    def descendant_type_set(self) -> Set[str]:
        """The set of all contained types.

        This is used for rule crawling.

        NOTE: Does not include the types of the parent segment itself.
        """
        return set(
            chain.from_iterable(
                seg.descendant_type_set | seg.class_types for seg in self.segments
            )
        )

    @cached_property
    def direct_descendant_type_set(self) -> Set[str]:
        """The set of all directly child types.

        This is used for rule crawling.

        NOTE: Does not include the types of the parent segment itself.
        """
        return set(chain.from_iterable(seg.class_types for seg in self.segments))

    @cached_property
    def raw_upper(self) -> str:
        """Make an uppercase string from the segments of this segment."""
        return self.raw.upper()

    @cached_property
    def matched_length(self) -> int:
        """Return the length of the segment in characters."""
        return sum(seg.matched_length for seg in self.segments)

    @cached_property
    def raw_segments(self) -> List["RawSegment"]:
        """Returns a list of raw segments in this segment."""
        return self.get_raw_segments()

    @cached_property
    def raw_segments_with_ancestors(
        self,
    ) -> List[Tuple["RawSegment", List[PathStep]]]:
        """Returns a list of raw segments in this segment with the ancestors."""
        buffer = []
        code_idxs = tuple(idx for idx, seg in enumerate(self.segments) if seg.is_code)
        for idx, seg in enumerate(self.segments):
            # If it's a raw, yield it with this segment as the parent
            new_step = [PathStep(self, idx, len(self.segments), code_idxs)]
            if seg.is_type("raw"):
                buffer.append((cast("RawSegment", seg), new_step))
            # If it's not, recurse - prepending self to the ancestor stack
            else:
                buffer.extend(
                    [
                        (raw_seg, new_step + stack)
                        for raw_seg, stack in seg.raw_segments_with_ancestors
                    ]
                )
        return buffer

    @cached_property
    def source_fixes(self) -> List[SourceFix]:
        """Return any source fixes as list."""
        return list(chain.from_iterable(s.source_fixes for s in self.segments))

    @cached_property
    def first_non_whitespace_segment_raw_upper(self) -> Optional[str]:
        """Returns the first non-whitespace subsegment of this segment."""
        for seg in self.raw_segments:
            if seg.raw_upper.strip():
                return seg.raw_upper
        return None
        # return [seg.raw_upper for seg in self.raw_segments]

    @cached_property
    def is_templated(self) -> bool:
        """Returns True if the segment includes any templated code.

        This is a simple, very efficient check that doesn't require looking up
        the RawFileSlices for the segment.

        NOTE: A segment returning a True result may still have some literal
        code as well (i.e. a mixture of literal and templated).
        """
        # We check two things:
        # * Source slice not empty: If it's empty, this means it doesn't appear
        #   in the source, e.g. because it is new code generated by a lint fix.
        #   Return False for these.
        # * It's not a literal slice. If it's a literal and has size then it's
        #   not templated.
        assert self.pos_marker
        return (
            self.pos_marker.source_slice.start != self.pos_marker.source_slice.stop
            and not self.pos_marker.is_literal()
        )

    # ################ STATIC METHODS

    def _suffix(self) -> str:
        """Return any extra output required at the end when logging.

        NB Override this for specific subclasses if we want extra output.
        """
        return ""

    @classmethod
    def _position_segments(
        cls,
        segments: Tuple["BaseSegment", ...],
        parent_pos: Optional[PositionMarker] = None,
        metas_only: bool = False,
    ) -> Tuple["BaseSegment", ...]:
        """Refresh positions of segments within a span.

        This does two things:
        - Assign positions to any segments without them.
        - Updates the working line_no and line_pos for all
          segments during fixing.

        New segments are assumed to be metas or insertions
        and so therefore have a zero-length position in the
        source and templated file.
        """
        # If there are no segments, there's no need to reposition.
        if not segments:
            return segments

        # Work out our starting position for working through
        if parent_pos:
            line_no = parent_pos.working_line_no
            line_pos = parent_pos.working_line_pos
        # If we don't have it, infer it from the first position
        # in this segment that does have a position.
        else:
            for fwd_seg in segments:
                if fwd_seg.pos_marker:
                    line_no = fwd_seg.pos_marker.working_line_no
                    line_pos = fwd_seg.pos_marker.working_line_pos
                    break
            else:  # pragma: no cover
                linter_logger.warning("SEG: %r, POS: %r", segments, parent_pos)
                raise ValueError("Unable to find working position.")

        # Use the index so that we can look forward
        # and backward.
        segment_buffer: Tuple["BaseSegment", ...] = ()
        for idx, segment in enumerate(segments):
            # NOTE: Repositioning can be very compute intensive to do
            # completely (especially because of the copying required
            # to do it safely), but during the parsing phase we may
            # only need to reposition meta segments. Because they have
            # no size in the templated file and also no children - they
            # can be done safely without affecting the rest of the file.
            if metas_only and not segment.is_meta:
                # Assert that the segment already has position. Unless a
                # fix has occured this should already be true.
                assert segment.pos_marker, (
                    "Non-meta segment found without position. Inappropriate "
                    "use of `metas_only`."
                )
                # Add the original segment to the buffer.
                segment_buffer += (segment,)
                # Update working position
                line_no, line_pos = segment.pos_marker.infer_next_position(
                    segment.raw, line_no, line_pos
                )
                continue

            # Get hold of the current position.
            old_position = segment.pos_marker
            new_position = segment.pos_marker
            # Fill any that don't have a position.
            if not old_position:
                # Can we get a position from the previous?
                start_point = None
                if idx > 0:
                    prev_seg = segment_buffer[idx - 1]
                    # Given we're going back in the buffer we should
                    # have set the position marker for everything already
                    # in there. This is mostly a hint to mypy.
                    assert prev_seg.pos_marker
                    start_point = prev_seg.pos_marker.end_point_marker()
                # Can we get it from the parent?
                elif parent_pos:
                    start_point = parent_pos.start_point_marker()

                # Search forward for the end point.
                end_point = None
                for fwd_seg in segments[idx + 1 :]:
                    if fwd_seg.pos_marker:
                        # NOTE: Use raw segments because it's more reliable.
                        end_point = fwd_seg.raw_segments[
                            0
                        ].pos_marker.start_point_marker()
                        break

                if start_point and end_point and start_point != end_point:
                    # We should construct a wider position marker.
                    new_position = PositionMarker.from_points(
                        start_point,
                        end_point,
                    )
                # If we have start point (or if they were equal above),
                # just apply start point.
                elif start_point:
                    new_position = start_point
                # Do we have an end?
                elif end_point:
                    new_position = end_point
                else:  # pragma: no cover
                    raise ValueError("Unable to position new segment")

            assert new_position

            # Regardless of whether we change the position, we still need to
            # update the working location and keep track of it.
            new_position = new_position.with_working_position(line_no, line_pos)
            line_no, line_pos = new_position.infer_next_position(
                segment.raw, line_no, line_pos
            )

            # NOTE: If the position is already correct, we still
            # need to copy, but we don't need to reposition any further.
            if segment.segments and old_position != new_position:
                # Recurse to work out the child segments FIRST, before
                # copying the parent so we don't double the work.
                child_segments = cls._position_segments(
                    segment.segments, parent_pos=new_position
                )
                new_seg = segment.copy(segments=child_segments)
                new_seg.pos_marker = new_position
            else:
                new_seg = segment.copy()
                new_seg.pos_marker = new_position

            new_seg.pos_marker = new_position
            segment_buffer += (new_seg,)
            continue

        return segment_buffer

    # ################ CLASS METHODS

    @classmethod
    def simple(
        cls, parse_context: ParseContext, crumbs: Optional[Tuple[str, ...]] = None
    ) -> Optional["SimpleHintType"]:
        """Does this matcher support an uppercase hash matching route?

        This should be true if the MATCH grammar is simple. Most more
        complicated segments will be assumed to overwrite this method
        if they wish to be considered simple.
        """
        if cls.match_grammar:
            return cls.match_grammar.simple(parse_context=parse_context, crumbs=crumbs)
        else:  # pragma: no cover TODO?
            # Other segments will either override this method, or aren't
            # simple.
            return None

    @classmethod
    def cache_key(cls) -> str:
        """Return the cache key for this segment definition.

        NOTE: The key itself is generated on _definition_ by the metaclass.
        """
        return cls._cache_key

    @classmethod
    def is_optional(cls) -> bool:  # pragma: no cover
        """Returns False because Segments are never optional.

        This is used _only_ in the `Sequence` & `Bracketed` grammars
        to indicate optional elements in a sequence which may not be
        present while still returning a valid match.

        Typically in dialect definition, Segments are rarely referred to
        directly, but normally are referenced via a `Ref()` grammar.
        The `Ref()` grammar supports optional referencing and so we
        recommend wrapping a segment in an optional `Ref()` to take
        advantage of optional sequence elements as this is not
        supported directly on the Segment itself.
        """
        return False

    @classmethod
    def class_is_type(cls, *seg_type: str) -> bool:
        """Is this segment class (or its parent) of the given type."""
        # Use set intersection
        if cls._class_types.intersection(seg_type):
            return True
        return False

    @classmethod
    def structural_simplify(
        cls, elem: TupleSerialisedSegment
    ) -> RecordSerialisedSegment:
        """Simplify the structure recursively so it serializes nicely in json/yaml.

        This is used in the .as_record() method.
        """
        assert len(elem) == 2
        key, value = elem
        assert isinstance(key, str)
        if isinstance(value, str):
            return {key: value}
        assert isinstance(value, tuple)
        # If it's an empty tuple return a dict with None.
        if not value:
            return {key: None}
        # Otherwise value is a tuple with length.
        # Simplify all the child elements
        contents = [cls.structural_simplify(e) for e in value]

        # Any duplicate elements?
        subkeys: List[str] = []
        for _d in contents:
            subkeys.extend(_d.keys())
        if len(set(subkeys)) != len(subkeys):
            # Yes: use a list of single dicts.
            # Recurse directly.
            return {key: contents}

        # Otherwise there aren't duplicates, un-nest the list into a dict:
        content_dict = {}
        for record in contents:
            for k, v in record.items():
                content_dict[k] = v
        return {key: content_dict}

    @classmethod
    @match_wrapper(v_level=4)
    def match(
        cls, segments: Tuple["BaseSegment", ...], parse_context: ParseContext
    ) -> MatchResult:
        """Match a list of segments against this segment.

        Note: Match for segments is done in the ABSTRACT.
        When dealing with concrete then we're always in parse.
        Parse is what happens during expand.

        Matching can be done from either the raw or the segments.
        This raw function can be overridden, or a grammar defined
        on the underlying class.
        """
        # Edge case, but it's possible that we have *already matched* on
        # a previous cycle. Do should first check whether this is a case
        # of that.
        if len(segments) == 1 and isinstance(segments[0], cls):
            # This has already matched. Winner.
            parse_match_logging(
                cls.__name__,
                "_match",
                "SELF",
                parse_context=parse_context,
                v_level=3,
                symbol="+++",
            )
            return MatchResult.from_matched(segments)
        elif len(segments) > 1 and isinstance(segments[0], cls):
            parse_match_logging(
                cls.__name__,
                "_match",
                "SELF",
                parse_context=parse_context,
                v_level=3,
                symbol="+++",
            )
            # This has already matched, but only partially.
            return MatchResult((segments[0],), segments[1:])

        if cls.match_grammar:
            # Call the private method
            with parse_context.deeper_match(name=cls.__name__) as ctx:
                m = cls.match_grammar.match(segments=segments, parse_context=ctx)

            if m.has_match():
                return MatchResult(
                    # Return result of the match_grammar match, wrapped in a new
                    # instance of this segment. The matched portion of the
                    # MatchResult from the match_grammar, becomes the children
                    # (i.e. the `segments`) of that new segment.
                    (cls(segments=m.matched_segments),),
                    m.unmatched_segments,
                )
            else:
                return MatchResult.from_unmatched(segments)
        else:  # pragma: no cover
            raise NotImplementedError(
                f"{cls.__name__} has no match function implemented"
            )

    # ################ PRIVATE INSTANCE METHODS

    def _recalculate_caches(self) -> None:
        for key in [
            "is_code",
            "is_comment",
            "is_whitespace",
            "raw",
            "raw_upper",
            "matched_length",
            "raw_segments",
            "raw_segments_with_ancestors",
            "first_non_whitespace_segment_raw_upper",
            "source_fixes",
            "full_type_set",
            "descendant_type_set",
            "direct_descendant_type_set",
            "_code_indices",
        ]:
            self.__dict__.pop(key, None)

    def _preface(self, ident: int, tabsize: int) -> str:
        """Returns the preamble to any logging."""
        padded_type = "{padding}{modifier}{type}".format(
            padding=" " * (ident * tabsize),
            modifier=self._preface_modifier,
            type=self.get_type() + ":",
        )
        preface = "{pos:20}|{padded_type:60}  {suffix}".format(
            pos=str(self.pos_marker) if self.pos_marker else "-",
            padded_type=padded_type,
            suffix=self._suffix() or "",
        )
        # Trim unnecessary whitespace before returning
        return preface.rstrip()

    # ################ PUBLIC INSTANCE METHODS

    def set_as_parent(self, recurse: bool = True) -> None:
        """Set this segment as parent for child all segments."""
        for seg in self.segments:
            seg.set_parent(self)
            # Recurse if not disabled
            if recurse:
                seg.set_as_parent(recurse=recurse)

    def set_parent(self, parent: "BaseSegment") -> None:
        """Set the weak reference to the parent.

        NOTE: Don't validate on set, because we might not have fully
        initialised the parent yet (because we call this method during
        the instantiation of the parent).
        """
        self._parent = weakref.ref(parent)

    def get_parent(self) -> Optional["BaseSegment"]:
        """Get the parent segment, with some validation.

        This is provided as a performance optimisation when searching
        through the syntax tree. Any methods which depend on this should
        have an alternative way of assessing position, and ideally also
        set the parent of any segments found without them.

        NOTE: We only store a weak reference to the parent so it might
        not be present. We also validate here that it's _still_ the parent
        and potentially also return None if those checks fail.
        """
        if not self._parent:
            return None
        _parent = self._parent()
        if not _parent or self not in _parent.segments:
            return None
        return _parent

    def get_type(self) -> str:
        """Returns the type of this segment as a string."""
        return self.type

    def count_segments(self, raw_only: bool = False) -> int:
        """Returns the number of segments in this segment."""
        if self.segments:
            self_count = 0 if raw_only else 1
            return self_count + sum(
                seg.count_segments(raw_only=raw_only) for seg in self.segments
            )
        else:
            return 1

    def is_type(self, *seg_type: str) -> bool:
        """Is this segment (or its parent) of the given type."""
        return self.class_is_type(*seg_type)

    def invalidate_caches(self) -> None:
        """Invalidate the cached properties.

        This should be called whenever the segments within this
        segment is mutated.
        """
        for seg in self.segments:
            seg.invalidate_caches()

        self._recalculate_caches()

    def get_start_point_marker(self) -> PositionMarker:  # pragma: no cover
        """Get a point marker at the start of this segment."""
        assert self.pos_marker, f"{self} has no PositionMarker"
        return self.pos_marker.start_point_marker()

    def get_end_point_marker(self) -> PositionMarker:
        """Get a point marker at the end of this segment."""
        assert self.pos_marker, f"{self} has no PositionMarker"
        return self.pos_marker.end_point_marker()

    def get_start_loc(self) -> Tuple[int, int]:
        """Get a location tuple at the start of this segment."""
        assert self.pos_marker, f"{self} has no PositionMarker"
        return self.pos_marker.working_loc

    def get_end_loc(self) -> Tuple[int, int]:
        """Get a location tuple at the end of this segment."""
        assert self.pos_marker, f"{self} has no PositionMarker"
        return self.pos_marker.working_loc_after(
            self.raw,
        )

    def stringify(
        self, ident: int = 0, tabsize: int = 4, code_only: bool = False
    ) -> str:
        """Use indentation to render this segment and its children as a string."""
        buff = StringIO()
        preface = self._preface(ident=ident, tabsize=tabsize)
        buff.write(preface + "\n")
        if not code_only and self.comment_separate and len(self._comments) > 0:
            if self._comments:  # pragma: no cover TODO?
                buff.write((" " * ((ident + 1) * tabsize)) + "Comments:" + "\n")
                for seg in self._comments:
                    buff.write(
                        seg.stringify(
                            ident=ident + 2,
                            tabsize=tabsize,
                            code_only=code_only,
                        )
                    )
            if self._non_comments:  # pragma: no cover TODO?
                buff.write((" " * ((ident + 1) * tabsize)) + "Code:" + "\n")
                for seg in self._non_comments:
                    buff.write(
                        seg.stringify(
                            ident=ident + 2,
                            tabsize=tabsize,
                            code_only=code_only,
                        )
                    )
        else:
            for seg in self.segments:
                # If we're in code_only, only show the code segments, otherwise always
                # true
                if not code_only or seg.is_code:
                    buff.write(
                        seg.stringify(
                            ident=ident + 1,
                            tabsize=tabsize,
                            code_only=code_only,
                        )
                    )
        return buff.getvalue()

    def to_tuple(
        self,
        code_only: bool = False,
        show_raw: bool = False,
        include_meta: bool = False,
    ) -> TupleSerialisedSegment:
        """Return a tuple structure from this segment."""
        # works for both base and raw

        if show_raw and not self.segments:
            return (self.get_type(), self.raw)
        elif code_only:
            return (
                self.get_type(),
                tuple(
                    seg.to_tuple(
                        code_only=code_only,
                        show_raw=show_raw,
                        include_meta=include_meta,
                    )
                    for seg in self.segments
                    if seg.is_code and not seg.is_meta
                ),
            )
        else:
            return (
                self.get_type(),
                tuple(
                    seg.to_tuple(
                        code_only=code_only,
                        show_raw=show_raw,
                        include_meta=include_meta,
                    )
                    for seg in self.segments
                    if include_meta or not seg.is_meta
                ),
            )

    def copy(
        self,
        segments: Optional[Tuple["BaseSegment", ...]] = None,
        parent: Optional["BaseSegment"] = None,
    ) -> "BaseSegment":
        """Copy the segment recursively, with appropriate copying of references.

        Optionally provide child segments which have already been dealt
        with to avoid another copy operation.

        NOTE: In the copy operation it's really important that we get
        a clean segregation so that we can't go backward and mutate the
        source object, but at the same time we should be mindful of what
        _needs_ to be copied to avoid a deep copy where one isn't required.
        """
        cls = self.__class__
        new_segment = cls.__new__(cls)
        # Position markers are immutable, and it's important that we keep
        # a reference to the same TemplatedFile, so keep the same position
        # marker. By updating from the source dict, we achieve that.
        # By using the __dict__ object we also transfer the _cache_ too
        # which is stored there by @cached_property.
        new_segment.__dict__.update(self.__dict__)

        # Reset the parent if provided.
        if parent:
            new_segment.set_parent(parent)

        # If the segment doesn't have a segments property, we're done.
        # NOTE: This is a proxy way of understanding whether it's a RawSegment
        # of not. Typically will _have_ a `segments` attribute, but it's an
        # empty tuple.
        if not self.__dict__.get("segments", None):
            assert (
                not segments
            ), f"Cannot provide `segments` argument to {cls.__name__} `.copy()`\n"
        # If segments were provided, use them.
        elif segments:
            new_segment.segments = segments
        # Otherwise we should handle recursive segment coping.
        # We use the native .copy() method (this method!) appropriately
        # so that the same logic is applied in recursion.
        # We set the parent for children directly on the copy method
        # to ensure those line up properly.
        else:
            new_segment.segments = tuple(
                seg.copy(parent=new_segment) for seg in self.segments
            )

        return new_segment

    def as_record(self, **kwargs: bool) -> Optional[RecordSerialisedSegment]:
        """Return the segment as a structurally simplified record.

        This is useful for serialization to yaml or json.
        kwargs passed to to_tuple
        """
        return self.structural_simplify(self.to_tuple(**kwargs))

    def get_raw_segments(self) -> List["RawSegment"]:
        """Iterate raw segments, mostly for searching."""
        return [item for s in self.segments for item in s.raw_segments]

    def iter_segments(
        self, expanding: Optional[Sequence[str]] = None, pass_through: bool = False
    ) -> Iterator["BaseSegment"]:
        """Iterate segments, optionally expanding some children."""
        for s in self.segments:
            if expanding and s.is_type(*expanding):
                yield from s.iter_segments(
                    expanding=expanding if pass_through else None
                )
            else:
                yield s

    def iter_unparsables(self) -> Iterator["UnparsableSegment"]:
        """Iterate through any unparsables this segment may contain."""
        for s in self.segments:
            yield from s.iter_unparsables()

    def type_set(self) -> Set[str]:
        """Return a set of the types contained, mostly for testing."""
        typs = {self.type}
        for s in self.segments:
            typs |= s.type_set()
        return typs

    def is_raw(self) -> bool:
        """Return True if this segment has no children."""
        return len(self.segments) == 0

    def get_child(self, *seg_type: str) -> Optional[BaseSegment]:
        """Retrieve the first of the children of this segment with matching type."""
        for seg in self.segments:
            if seg.is_type(*seg_type):
                return seg
        return None

    def get_children(self, *seg_type: str) -> List[BaseSegment]:
        """Retrieve the all of the children of this segment with matching type."""
        buff = []
        for seg in self.segments:
            if seg.is_type(*seg_type):
                buff.append(seg)
        return buff

    def select_children(
        self,
        start_seg: Optional["BaseSegment"] = None,
        stop_seg: Optional["BaseSegment"] = None,
        select_if: Optional[Callable[["BaseSegment"], Any]] = None,
        loop_while: Optional[Callable[["BaseSegment"], Any]] = None,
    ) -> List["BaseSegment"]:
        """Retrieve subset of children based on range and filters.

        Often useful by linter rules when generating fixes, e.g. to find
        whitespace segments between two already known segments.
        """
        start_index = self.segments.index(start_seg) if start_seg else -1
        stop_index = self.segments.index(stop_seg) if stop_seg else len(self.segments)
        buff = []
        for seg in self.segments[start_index + 1 : stop_index]:
            if loop_while and not loop_while(seg):
                break
            if not select_if or select_if(seg):
                buff.append(seg)
        return buff

    def recursive_crawl_all(self, reverse: bool = False) -> Iterator[BaseSegment]:
        """Recursively crawl all descendant segments."""
        if reverse:
            for seg in reversed(self.segments):
                yield from seg.recursive_crawl_all(reverse=reverse)
        yield self
        if not reverse:
            for seg in self.segments:
                yield from seg.recursive_crawl_all(reverse=reverse)

    def recursive_crawl(
        self,
        *seg_type: str,
        recurse_into: bool = True,
        no_recursive_seg_type: Optional[str] = None,
        allow_self: bool = True,
    ) -> Iterator[BaseSegment]:
        """Recursively crawl for segments of a given type.

        Args:
            seg_type: :obj:`str`: one or more type of segment
                to look for.
            recurse_into: :obj:`bool`: When an element of type "seg_type" is
                found, whether to recurse into it.
            no_recursive_seg_type: :obj:`str`: a type of segment
                not to recurse further into. It is highly recommended
                to set this argument where possible, as it can significantly
                narrow the search pattern.
            allow_self: :obj:`bool`: Whether to allow the initial segment this
                is called on to be one of the results.
        """
        # Assuming there is a segment to be found, first check self (if allowed):
        if allow_self and self.is_type(*seg_type):
            match = True
            yield self
        else:
            match = False

        # Check whether the types we're looking for are in this segment
        # at all. If not, exit early.
        if not self.descendant_type_set.intersection(seg_type):
            # Terminate iteration.
            return None

        # Then handle any recursion.
        if recurse_into or not match:
            for seg in self.segments:
                # Don't recurse if the segment is of a type we shouldn't
                # recurse into.
                # NOTE: Setting no_recursive_seg_type can significantly
                # improve performance in many cases.
                if not no_recursive_seg_type or not seg.is_type(no_recursive_seg_type):
                    yield from seg.recursive_crawl(
                        *seg_type,
                        recurse_into=recurse_into,
                        no_recursive_seg_type=no_recursive_seg_type,
                    )

    def path_to(self, other: "BaseSegment") -> List[PathStep]:
        """Given a segment which is assumed within self, get the intermediate segments.

        Returns:
            :obj:`list` of :obj:`PathStep`, not including the segment we're looking
                for. If `other` is not found, then empty list. This includes if
                called on self.

        The result of this should be interpreted as *the path from `self` to `other`*.
        If the return value is `[]` (an empty list), that implies there is no path
        from `self` to `other`. This would include the case where the two are the same
        segment, as there is no path from a segment to itself.

        Technically this could be seen as a "half open interval" of the path between
        two segments: in that it includes the root segment, but not the leaf.

        We first use any existing parent references to work upward, and then if that
        doesn't take us far enough we fill in from the top (setting any missing
        references as we go). This tries to be as efficient in that process as
        possible.
        """
        # Return empty if they are the same segment.
        if self is other:
            return []  # pragma: no cover

        # Do we have any child segments at all?
        if not self.segments:
            return []

        # Identifying the highest parent we can using any preset parent values.
        midpoint = other
        lower_path = []
        while True:
            _higher = midpoint.get_parent()
            # If we've run out of parents, stop for now.
            if not _higher:
                break
            # If the higher doesn't have a position we'll run into problems.
            # Check that in advance.
            assert _higher.pos_marker, (
                f"`path_to()` found segment {_higher} without position. "
                "This shouldn't happen post-parse."
            )
            lower_path.append(
                PathStep(
                    _higher,
                    _higher.segments.index(midpoint),
                    len(_higher.segments),
                    _higher._code_indices,
                )
            )
            midpoint = _higher
            # If we're found the target segment we can also stop.
            if midpoint == self:
                break

        # Reverse the path so far
        lower_path.reverse()

        # Have we already found the parent?
        if midpoint == self:
            return lower_path
        # Have we gone all the way up to the file segment?
        elif midpoint.class_is_type("file"):
            return []  # pragma: no cover
        # Are we in the right ballpark?
        # NOTE: Comparisons have a higher precedence than `not`.
        elif not self.get_start_loc() <= midpoint.get_start_loc() <= self.get_end_loc():
            return []

        # From here, we've worked "up" as far as we can, we now work "down".
        # When working down, we only need to go as far as the `midpoint`.

        # Check through each of the child segments
        for idx, seg in enumerate(self.segments):
            # Set the parent if it's not already set.
            seg.set_parent(self)
            # Build the step.
            step = PathStep(self, idx, len(self.segments), self._code_indices)
            # Have we found the target?
            # NOTE: Check for _equality_ not _identity_ here as that's most reliable.
            if seg == midpoint:
                return [step] + lower_path
            # Is there a path to the target?
            res = seg.path_to(midpoint)
            if res:
                return [step] + res + lower_path

        # Not found.
        return []  # pragma: no cover

<<<<<<< HEAD
=======
    def parse(
        self,
        parse_context: ParseContext,
        parse_grammar: Optional[Matchable] = None,
    ) -> Tuple["BaseSegment", ...]:
        """Use the parse grammar to find subsegments within this segment.

        A large chunk of the logic around this can be found in the `expand` method.

        Use the parse setting in the context for testing, mostly to check how deep to
        go. True/False for yes or no, an integer allows a certain number of levels.

        Optionally, this method allows a custom parse grammar to be
        provided which will override any existing parse grammar
        on the segment.
        """
        # the parse_depth and recurse kwargs control how deep we will recurse for
        # testing.
        if not self.segments:  # pragma: no cover
            # This means we're a leaf segment, just return an unchanged self.
            # NOTE: This is uncovered in tests, because typically, the `expand()`
            # method of the parent will filter out any segments which aren't
            # expandable.
            return (self,)

        # Check the Parse Grammar
        parse_grammar = parse_grammar or self.parse_grammar
        if parse_grammar is None:
            # No parse grammar, go straight to expansion
            parse_context.logger.debug(
                "{}.parse: no grammar. Going straight to expansion".format(
                    self.__class__.__name__
                )
            )
        else:
            # For debugging purposes. Ensure that we don't have non-code elements
            # at the start or end of the segments. They should always in the middle,
            # or in the parent expression.
            self.validate_non_code_ends()
            segments = self.segments
            if self.can_start_end_non_code:
                pre_nc, segments, post_nc = trim_non_code_segments(segments)
            else:
                pre_nc = ()
                post_nc = ()

            # NOTE: No match_depth kwarg, because this is the start of the matching.
            with parse_context.deeper_match(name=self.__class__.__name__) as ctx:
                m = parse_grammar.match(segments=segments, parse_context=ctx)

            if m.has_match():
                if m.is_complete():
                    # Complete match, happy days!
                    self.segments = pre_nc + m.matched_segments + post_nc
                else:
                    # Incomplete match.
                    # For now this means the parsing has failed. Lets add the unmatched
                    # bit at the end as something unparsable.
                    # NOTE: Don't claim any additional whitespace in the failed match.
                    _idx = 0
                    for _idx in range(len(m.unmatched_segments)):
                        if m.unmatched_segments[_idx].is_code:
                            break
                    self.segments = (
                        pre_nc
                        + m.matched_segments
                        + m.unmatched_segments[:_idx]
                        + (
                            UnparsableSegment(
                                segments=m.unmatched_segments[_idx:] + post_nc,
                                expected=(
                                    f"Nothing else within {self.__class__.__name__}"
                                ),
                            ),
                        )
                    )
            elif self.allow_empty and not segments:
                # Very edge case, but some segments are allowed to be empty other than
                # non-code
                self.segments = pre_nc + post_nc
            else:
                # If there's no match at this stage, then it's unparsable. That's
                # a problem at this stage so wrap it in an unparsable segment and carry
                # on.
                self.segments = (
                    pre_nc
                    + (
                        UnparsableSegment(
                            segments=segments,
                            expected=self.expected_form,
                        ),  # NB: tuple
                    )
                    + post_nc
                )

        parse_depth_msg = (
            "###\n#\n# Beginning Parse Depth {}: {}\n#\n###\nInitial Structure:\n"
            "{}".format(
                parse_context.parse_depth + 1, self.__class__.__name__, self.stringify()
            )
        )
        parse_context.logger.debug(parse_depth_msg)
        with parse_context.deeper_parse(name=self.__class__.__name__) as ctx:
            self.segments = self.expand(
                self.segments,
                parse_context=ctx,
            )
        # Once parsed, populate any parent relationships.
        for _seg in self.segments:
            _seg.set_as_parent()

        return (self,)

>>>>>>> 16abd6b9
    @staticmethod
    def _is_code_or_meta(segment: "BaseSegment") -> bool:
        return segment.is_code or segment.is_meta

    def validate_non_code_ends(self) -> None:
        """Validates the start and end of the sequence based on it's config.

        Most normal segments may *not* start or end with whitespace. Any
        surrounding whitespace should be within the outer segment containing
        this one.

        The exception is for segments which configure `can_start_end_non_code`
        for which not check is conducted.

        TODO: Check whether it's only `can_start_end_non_code` is only set for
        FileSegment, in which case - take away the config and just override
        this method for that segment.
        """
        if self.can_start_end_non_code:
            return None
        if not self.segments:  # pragma: no cover
            return None
        assert self._is_code_or_meta(self.segments[0]), (
            f"Segment {self} starts with whitespace segment: "
            f"{self.segments[0].raw!r}.\n{self.segments!r}"
        )
        assert self._is_code_or_meta(self.segments[-1]), (
            f"Segment {self} ends with whitespace segment: "
            f"{self.segments[-1].raw!r}.\n{self.segments!r}"
        )

    def apply_fixes(
        self, dialect: "Dialect", rule_code: str, fixes: Dict[UUID, AnchorEditInfo]
    ) -> Tuple["BaseSegment", List["BaseSegment"], List["BaseSegment"], bool]:
        """Apply an iterable of fixes to this segment.

        Used in applying fixes if we're fixing linting errors.
        If anything changes, this should return a new version of the segment
        rather than mutating the original.

        Note: We need to have fixes to apply AND this must have children. In the case
        of raw segments, they will be replaced or removed by their parent and
        so this function should just return self.
        """
        if not fixes or self.is_raw():
            return self, [], [], True

        seg_buffer = []
        before = []
        after = []
        fixes_applied: List[LintFix] = []
        todo_buffer = list(self.segments)
        while True:
            if len(todo_buffer) == 0:
                break
            else:
                seg = todo_buffer.pop(0)

                # Look for uuid match.
                # This handles potential positioning ambiguity.
                anchor_info: Optional[AnchorEditInfo] = fixes.pop(seg.uuid, None)
                if anchor_info is not None:
                    seg_fixes = anchor_info.fixes
                    if (
                        len(seg_fixes) == 2 and seg_fixes[0].edit_type == "create_after"
                    ):  # pragma: no cover
                        # Must be create_before & create_after. Swap so the
                        # "before" comes first.
                        seg_fixes.reverse()

                    for f in anchor_info.fixes:
                        assert f.anchor.uuid == seg.uuid
                        fixes_applied.append(f)
                        linter_logger.debug(
                            "Matched fix for %s against segment: %s -> %s",
                            rule_code,
                            f,
                            seg,
                        )
                        if f.edit_type == "delete":
                            # We're just getting rid of this segment.
                            pass
                        elif f.edit_type in (
                            "replace",
                            "create_before",
                            "create_after",
                        ):
                            if (
                                f.edit_type == "create_after"
                                and len(anchor_info.fixes) == 1
                            ):
                                # in the case of a creation after that is not part
                                # of a create_before/create_after pair, also add
                                # this segment before the edit.
                                seg_buffer.append(seg)

                            # We're doing a replacement (it could be a single
                            # segment or an iterable)
                            assert f.edit, f"Edit {f.edit_type!r} requires `edit`."
                            consumed_pos = False
                            for s in f.edit:
                                seg_buffer.append(s)
                                # If one of them has the same raw representation
                                # then the first that matches gets to take the
                                # original position marker.
                                if (
                                    f.edit_type == "replace"
                                    and s.raw == seg.raw
                                    and not consumed_pos
                                ):
                                    seg_buffer[-1].pos_marker = seg.pos_marker
                                    consumed_pos = True

                            if f.edit_type == "create_before":
                                # in the case of a creation before, also add this
                                # segment on the end
                                seg_buffer.append(seg)

                        else:  # pragma: no cover
                            raise ValueError(
                                "Unexpected edit_type: {!r} in {!r}".format(
                                    f.edit_type, f
                                )
                            )
                else:
                    seg_buffer.append(seg)

            # Invalidate any caches
            self.invalidate_caches()

        # If any fixes applied, do an intermediate reposition. When applying
        # fixes to children and then trying to reposition them, that recursion
        # may rely on the parent having already populated positions for any
        # of the fixes applied there first. This ensures those segments have
        # working positions to work with.
        if fixes_applied:
            seg_buffer = list(
                self._position_segments(tuple(seg_buffer), parent_pos=self.pos_marker)
            )

        # Then recurse (i.e. deal with the children) (Requeueing)
        requires_validate = bool(fixes_applied)
        seg_queue = seg_buffer
        seg_buffer = []
        for seg in seg_queue:
            s, pre, post, validated = seg.apply_fixes(dialect, rule_code, fixes)
            # 'before' and 'after' will usually be empty. Only used when
            # lower-level fixes left 'seg' with non-code (usually
            # whitespace) segments as the first or last children. This is
            # generally not allowed (see the can_start_end_non_code field),
            # and these segments need to be "bubbled up" the tree.
            seg_buffer.extend(pre)
            seg_buffer.append(s)
            seg_buffer.extend(post)
            # If we fail to validate a child segment, make sure to validate this
            # segment.
            if not validated:
                requires_validate = True

<<<<<<< HEAD
        # After fixing we should be able to rely on whitespace being
        # inserted in appropriate places. That logic now lives in
        # `BaseRule._choose_anchor_segment()`, rather than here.

        # Rather than fix that here, we simply assert that it has been
        # done. This will raise issues in testing, but shouldn't in use.
        if seg_buffer and not self.can_start_end_non_code:  # pragma: no cover
            assert not self._find_start_or_end_non_code(seg_buffer), (
                "Found inappropriate fix application: inappropriate "
                "whitespace positioning. Post `_choose_anchor_segment`. "
                "Please report this issue on GitHub with your SQL query. "
            )
=======
        # Most correct whitespace positioning will have already been handled
        # _however_, the exception is `replace` edits which match start or
        # end with whitespace. We also need to handle any leading or trailing
        # whitespace ejected from the any fixes applied to child segments.
        # Here we handle those by checking the start and end of the resulting
        # segment sequence for whitespace.
        # If we're left with any non-code at the end, trim them off and pass them
        # up to the parent segment for handling.
        if not self.can_start_end_non_code:
            _idx = 0
            for _idx in range(0, len(seg_buffer)):
                if self._is_code_or_meta(seg_buffer[_idx]):
                    break
            before = seg_buffer[:_idx]
            seg_buffer = seg_buffer[_idx:]

            _idx = len(seg_buffer)
            for _idx in range(len(seg_buffer), 0, -1):
                if self._is_code_or_meta(seg_buffer[_idx - 1]):
                    break
            after = seg_buffer[_idx:]
            seg_buffer = seg_buffer[:_idx]
>>>>>>> 16abd6b9

        # Reform into a new segment
        try:
            new_seg = self.__class__(
                # Realign the segments within
                segments=self._position_segments(
                    tuple(seg_buffer), parent_pos=self.pos_marker
                ),
                pos_marker=self.pos_marker,
                # Pass through any additional kwargs
                **{k: getattr(self, k) for k in self.additional_kwargs},
            )
        except AssertionError as err:  # pragma: no cover
            # An AssertionError on creating a new segment is likely a whitespace
            # check fail. If possible add information about the fixes we tried to
            # apply, before re-raising.
            # NOTE: only available in python 3.11.
            if hasattr(err, "add_note"):
                err.add_note(f" After applying fixes: {fixes_applied}.")
            raise err

        # Only validate if there's a match_grammar. Otherwise we may get
        # strange results (for example with the BracketedSegment).
        if requires_validate and hasattr(new_seg, "match_grammar"):
            validated = self._validate_segment_after_fixes(dialect, new_seg)
        else:
            validated = not requires_validate
        # Return the new segment and any non-code that needs to bubble up
        # the tree.
        # NOTE: We pass on whether this segment has been validated. It's
        # very possible that our parsing here may fail depending on the
        # type of segment that has been replaced, but if not we rely on
        # a parent segment still being valid. If we get all the way up
        # to the root and it's still not valid - that's a problem.
        return new_seg, before, after, validated

    @classmethod
    def compute_anchor_edit_info(
        cls, fixes: List["LintFix"]
    ) -> Dict[UUID, AnchorEditInfo]:
        """Group and count fixes by anchor, return dictionary."""
        anchor_info = defaultdict(AnchorEditInfo)  # type: ignore
        for fix in fixes:
            # :TRICKY: Use segment uuid as the dictionary key since
            # different segments may compare as equal.
            anchor_id = fix.anchor.uuid
            anchor_info[anchor_id].add(fix)
        return dict(anchor_info)

    def _validate_segment_after_fixes(
        self,
        dialect: "Dialect",
        segment: BaseSegment,
    ) -> bool:
        """Checks correctness of new segment by re-parsing it."""
        ctx = ParseContext(dialect=dialect)
        # We're going to check the rematch without any metas because the
        # matching routines will assume they haven't already been added.
        # We also strip any non-code from the ends which might have moved.
        raw_content = tuple(s for s in segment.raw_segments if not s.is_meta)
        _, trimmed_content, _ = trim_non_code_segments(raw_content)
        if not trimmed_content and self.can_start_end_non_code:
            # Edge case for empty segments which are allowed to be empty.
            return True
        rematch = segment.match(trimmed_content, ctx)
        if not rematch.is_complete():
            linter_logger.debug(
                f"Validation Check Fail for {segment}.Incomplete Match. "
                f"\nMatched: {rematch.matched_segments}. "
                f"\nUnmatched: {rematch.unmatched_segments}."
            )
            return False
        opening_unparsables = set(segment.recursive_crawl("unparsable"))
        closing_unparsables: Set[BaseSegment] = set()
        for seg in rematch.matched_segments:
            closing_unparsables.update(seg.recursive_crawl("unparsable"))
        # Check we don't introduce any _additional_ unparsables.
        # Pre-existing unparsables are ok, and for some rules that's as
        # designed. The idea is that we shouldn't make the situation _worse_.
        if opening_unparsables >= closing_unparsables:
            return True

        linter_logger.debug(
            f"Validation Check Fail for {segment}.\nFound additional Unparsables: "
            f"{closing_unparsables - opening_unparsables}"
        )
        return False

    @staticmethod
    def _log_apply_fixes_check_issue(
        message: str, *args: Any
    ) -> None:  # pragma: no cover
        linter_logger.critical(message, exc_info=True, *args)

    def _iter_source_fix_patches(
        self, templated_file: TemplatedFile
    ) -> Iterator[FixPatch]:
        """Yield any source patches as fixes now.

        NOTE: This yields source fixes for the segment and any of its
        children, so it's important to call it at the right point in
        the recursion to avoid yielding duplicates.
        """
        for source_fix in self.source_fixes:
            yield FixPatch(
                source_fix.templated_slice,
                source_fix.edit,
                patch_category="source",
                source_slice=source_fix.source_slice,
                templated_str=templated_file.templated_str[source_fix.templated_slice],
                source_str=templated_file.source_str[source_fix.source_slice],
            )

    def iter_patches(self, templated_file: TemplatedFile) -> Iterator[FixPatch]:
        """Iterate through the segments generating fix patches.

        The patches are generated in TEMPLATED space. This is important
        so that we defer dealing with any loops until later. At this stage
        everything *should* happen in templated order.

        Occasionally we have an insertion around a placeholder, so we also
        return a hint to deal with that.
        """
        # Does it match? If so we can ignore it.
        assert self.pos_marker
        templated_raw = templated_file.templated_str[self.pos_marker.templated_slice]
        matches = self.raw == templated_raw
        if matches:
            # First yield any source fixes
            yield from self._iter_source_fix_patches(templated_file)
            # Then return.
            return

        # If we're here, the segment doesn't match the original.
        linter_logger.debug(
            "# Changed Segment Found: %s at %s: Original: [%r] Fixed: [%r]",
            type(self).__name__,
            self.pos_marker.templated_slice,
            templated_raw,
            self.raw,
        )

        # If it's all literal, then we don't need to recurse.
        if self.pos_marker.is_literal():
            # First yield any source fixes
            yield from self._iter_source_fix_patches(templated_file)
            # Then yield the position in the source file and the patch
            yield FixPatch(
                source_slice=self.pos_marker.source_slice,
                templated_slice=self.pos_marker.templated_slice,
                patch_category="literal",
                fixed_raw=self.raw,
                templated_str=templated_file.templated_str[
                    self.pos_marker.templated_slice
                ],
                source_str=templated_file.source_str[self.pos_marker.source_slice],
            )
        # Can we go deeper?
        elif not self.segments:
            # It's not literal, but it's also a raw segment. If we're going
            # to yield a change, we would have done it from the parent, so
            # we just abort from here.
            return  # pragma: no cover TODO?
        else:
            # This segment isn't a literal, but has changed, we need to go deeper.

            # If there's an end of file segment or indent, ignore them just for the
            # purposes of patch iteration.
            # NOTE: This doesn't mutate the underlying `self.segments`.
            segments = self.segments
            while segments and segments[-1].is_type("end_of_file", "indent"):
                segments = segments[:-1]

            # Iterate through the child segments
            source_idx = self.pos_marker.source_slice.start
            templated_idx = self.pos_marker.templated_slice.start
            insert_buff = ""
            for segment in segments:
                # First check for insertions.
                # At this stage, everything should have a position.
                assert segment.pos_marker
                # We know it's an insertion if it has length but not in the templated
                # file.
                if segment.raw and segment.pos_marker.is_point():
                    # Add it to the insertion buffer if it has length:
                    if segment.raw:
                        insert_buff += segment.raw
                        linter_logger.debug(
                            "Appending insertion buffer. %r @idx: %s",
                            insert_buff,
                            templated_idx,
                        )
                    continue

                # If we get here, then we know it's an original. Check for deletions at
                # the point before this segment (vs the TEMPLATED).
                # Deletions in this sense could also mean source consumption.
                start_diff = segment.pos_marker.templated_slice.start - templated_idx

                # Check to see whether there's a discontinuity before the current
                # segment
                if start_diff > 0 or insert_buff:
                    # If we have an insert buffer, then it's an edit, otherwise a
                    # deletion.

                    # For the start of the next segment, we need the position of the
                    # first raw, not the pos marker of the whole thing. That accounts
                    # better for loops.
                    first_segment_pos = segment.raw_segments[0].pos_marker
                    yield FixPatch(
                        # Whether the source slice is zero depends on the start_diff.
                        # A non-zero start diff implies a deletion, or more likely
                        # a consumed element of the source. We can use the tracking
                        # markers from the last segment to recreate where this element
                        # should be inserted in both source and template.
                        source_slice=slice(
                            source_idx,
                            first_segment_pos.source_slice.start,
                        ),
                        templated_slice=slice(
                            templated_idx,
                            first_segment_pos.templated_slice.start,
                        ),
                        patch_category="mid_point",
                        fixed_raw=insert_buff,
                        templated_str="",
                        source_str="",
                    )

                    insert_buff = ""

                # Now we deal with any changes *within* the segment itself.
                yield from segment.iter_patches(templated_file=templated_file)

                # Once we've dealt with any patches from the segment, update
                # our position markers.
                source_idx = segment.pos_marker.source_slice.stop
                templated_idx = segment.pos_marker.templated_slice.stop

            # After the loop, we check whether there's a trailing deletion
            # or insert. Also valid if we still have an insertion buffer here.
            end_diff = self.pos_marker.templated_slice.stop - templated_idx
            if end_diff or insert_buff:
                source_slice = slice(
                    source_idx,
                    self.pos_marker.source_slice.stop,
                )
                templated_slice = slice(
                    templated_idx,
                    self.pos_marker.templated_slice.stop,
                )
                # We determine the source_slice directly rather than
                # inferring it so that we can be very specific that
                # we ensure that fixes adjacent to source-only slices
                # (e.g. {% endif %}) are placed appropriately relative
                # to source-only slices.
                yield FixPatch(
                    source_slice=source_slice,
                    templated_slice=templated_slice,
                    patch_category="end_point",
                    fixed_raw=insert_buff,
                    templated_str=templated_file.templated_str[templated_slice],
                    source_str=templated_file.source_str[source_slice],
                )

    def edit(
        self, raw: Optional[str] = None, source_fixes: Optional[List[SourceFix]] = None
    ) -> BaseSegment:
        """Stub."""
        raise NotImplementedError()


class UnparsableSegment(BaseSegment):
    """This is a segment which can't be parsed. It indicates a error during parsing."""

    type = "unparsable"
    # From here down, comments are printed separately.
    comment_separate = True
    # Unparsable segments could contain anything.
    can_start_end_non_code = True
    _expected = ""

    def __init__(
        self,
        segments: Tuple[BaseSegment, ...],
        pos_marker: Optional[PositionMarker] = None,
        expected: str = "",
    ) -> None:
        self._expected = expected
        super().__init__(segments=segments, pos_marker=pos_marker)

    def _suffix(self) -> str:
        """Return any extra output required at the end when logging.

        NB Override this for specific subclasses if we want extra output.
        """
        return f"!! Expected: {self._expected!r}"

    def iter_unparsables(self) -> Iterator["UnparsableSegment"]:
        """Iterate through any unparsables.

        As this is an unparsable, it should yield itself.
        """
        yield self<|MERGE_RESOLUTION|>--- conflicted
+++ resolved
@@ -1171,123 +1171,6 @@
 
         # Not found.
         return []  # pragma: no cover
-
-<<<<<<< HEAD
-=======
-    def parse(
-        self,
-        parse_context: ParseContext,
-        parse_grammar: Optional[Matchable] = None,
-    ) -> Tuple["BaseSegment", ...]:
-        """Use the parse grammar to find subsegments within this segment.
-
-        A large chunk of the logic around this can be found in the `expand` method.
-
-        Use the parse setting in the context for testing, mostly to check how deep to
-        go. True/False for yes or no, an integer allows a certain number of levels.
-
-        Optionally, this method allows a custom parse grammar to be
-        provided which will override any existing parse grammar
-        on the segment.
-        """
-        # the parse_depth and recurse kwargs control how deep we will recurse for
-        # testing.
-        if not self.segments:  # pragma: no cover
-            # This means we're a leaf segment, just return an unchanged self.
-            # NOTE: This is uncovered in tests, because typically, the `expand()`
-            # method of the parent will filter out any segments which aren't
-            # expandable.
-            return (self,)
-
-        # Check the Parse Grammar
-        parse_grammar = parse_grammar or self.parse_grammar
-        if parse_grammar is None:
-            # No parse grammar, go straight to expansion
-            parse_context.logger.debug(
-                "{}.parse: no grammar. Going straight to expansion".format(
-                    self.__class__.__name__
-                )
-            )
-        else:
-            # For debugging purposes. Ensure that we don't have non-code elements
-            # at the start or end of the segments. They should always in the middle,
-            # or in the parent expression.
-            self.validate_non_code_ends()
-            segments = self.segments
-            if self.can_start_end_non_code:
-                pre_nc, segments, post_nc = trim_non_code_segments(segments)
-            else:
-                pre_nc = ()
-                post_nc = ()
-
-            # NOTE: No match_depth kwarg, because this is the start of the matching.
-            with parse_context.deeper_match(name=self.__class__.__name__) as ctx:
-                m = parse_grammar.match(segments=segments, parse_context=ctx)
-
-            if m.has_match():
-                if m.is_complete():
-                    # Complete match, happy days!
-                    self.segments = pre_nc + m.matched_segments + post_nc
-                else:
-                    # Incomplete match.
-                    # For now this means the parsing has failed. Lets add the unmatched
-                    # bit at the end as something unparsable.
-                    # NOTE: Don't claim any additional whitespace in the failed match.
-                    _idx = 0
-                    for _idx in range(len(m.unmatched_segments)):
-                        if m.unmatched_segments[_idx].is_code:
-                            break
-                    self.segments = (
-                        pre_nc
-                        + m.matched_segments
-                        + m.unmatched_segments[:_idx]
-                        + (
-                            UnparsableSegment(
-                                segments=m.unmatched_segments[_idx:] + post_nc,
-                                expected=(
-                                    f"Nothing else within {self.__class__.__name__}"
-                                ),
-                            ),
-                        )
-                    )
-            elif self.allow_empty and not segments:
-                # Very edge case, but some segments are allowed to be empty other than
-                # non-code
-                self.segments = pre_nc + post_nc
-            else:
-                # If there's no match at this stage, then it's unparsable. That's
-                # a problem at this stage so wrap it in an unparsable segment and carry
-                # on.
-                self.segments = (
-                    pre_nc
-                    + (
-                        UnparsableSegment(
-                            segments=segments,
-                            expected=self.expected_form,
-                        ),  # NB: tuple
-                    )
-                    + post_nc
-                )
-
-        parse_depth_msg = (
-            "###\n#\n# Beginning Parse Depth {}: {}\n#\n###\nInitial Structure:\n"
-            "{}".format(
-                parse_context.parse_depth + 1, self.__class__.__name__, self.stringify()
-            )
-        )
-        parse_context.logger.debug(parse_depth_msg)
-        with parse_context.deeper_parse(name=self.__class__.__name__) as ctx:
-            self.segments = self.expand(
-                self.segments,
-                parse_context=ctx,
-            )
-        # Once parsed, populate any parent relationships.
-        for _seg in self.segments:
-            _seg.set_as_parent()
-
-        return (self,)
-
->>>>>>> 16abd6b9
     @staticmethod
     def _is_code_or_meta(segment: "BaseSegment") -> bool:
         return segment.is_code or segment.is_meta
@@ -1447,20 +1330,6 @@
             if not validated:
                 requires_validate = True
 
-<<<<<<< HEAD
-        # After fixing we should be able to rely on whitespace being
-        # inserted in appropriate places. That logic now lives in
-        # `BaseRule._choose_anchor_segment()`, rather than here.
-
-        # Rather than fix that here, we simply assert that it has been
-        # done. This will raise issues in testing, but shouldn't in use.
-        if seg_buffer and not self.can_start_end_non_code:  # pragma: no cover
-            assert not self._find_start_or_end_non_code(seg_buffer), (
-                "Found inappropriate fix application: inappropriate "
-                "whitespace positioning. Post `_choose_anchor_segment`. "
-                "Please report this issue on GitHub with your SQL query. "
-            )
-=======
         # Most correct whitespace positioning will have already been handled
         # _however_, the exception is `replace` edits which match start or
         # end with whitespace. We also need to handle any leading or trailing
@@ -1483,7 +1352,6 @@
                     break
             after = seg_buffer[_idx:]
             seg_buffer = seg_buffer[:_idx]
->>>>>>> 16abd6b9
 
         # Reform into a new segment
         try:
