"""Base segment definitions.

Here we define:
- BaseSegment. This is the root class for all segments, and is
  designed to hold other subsegments.
- UnparsableSegment. A special wrapper to indicate that the parse
  function failed on this block of segments and to prevent further
  analysis.
"""
# Import annotations for py 3.7 to allow `weakref.ReferenceType["BaseSegment"]`
from __future__ import annotations

from collections import defaultdict
from collections.abc import MutableSet
from copy import deepcopy, copy
from dataclasses import dataclass, field, replace
from io import StringIO
from itertools import chain
from typing import (
    Any,
    Callable,
    cast,
    ClassVar,
    Dict,
    Optional,
    List,
    Tuple,
    Iterator,
    Set,
    TYPE_CHECKING,
)
import logging
from uuid import UUID, uuid4
import weakref

from tqdm import tqdm

from sqlfluff.core.cached_property import cached_property
from sqlfluff.core.config import progress_bar_configuration
from sqlfluff.core.string_helpers import (
    frame_msg,
    curtail_string,
)

from sqlfluff.core.parser.match_result import MatchResult
from sqlfluff.core.parser.match_logging import parse_match_logging
from sqlfluff.core.parser.match_wrapper import match_wrapper
from sqlfluff.core.parser.helpers import (
    check_still_complete,
    trim_non_code_segments,
)
from sqlfluff.core.parser.matchable import Matchable
from sqlfluff.core.parser.markers import PositionMarker
from sqlfluff.core.parser.context import ParseContext
from sqlfluff.core.templaters.base import TemplatedFile

if TYPE_CHECKING:  # pragma: no cover
    from sqlfluff.core.rules import LintFix
    from sqlfluff.core.parser.segments import RawSegment

# Instantiate the linter logger (only for use in methods involved with fixing.)
linter_logger = logging.getLogger("sqlfluff.linter")


@dataclass(frozen=True)
class SourceFix:
    """A stored reference to a fix in the non-templated file."""

    edit: str
    source_slice: slice
    # TODO: It might be possible to refactor this to not require
    # a templated_slice (because in theory it's unnecessary).
    # However much of the fix handling code assumes we need
    # a position in the templated file to interpret it.
    # More work required to achieve that if desired.
    templated_slice: slice

    def __hash__(self) -> int:
        # Only hash based on the source slice, not the
        # templated slice (which might change)
        return hash((self.edit, self.source_slice.start, self.source_slice.stop))


@dataclass(frozen=True)
class PathStep:
    """An element of the response to BaseSegment.path_to().

    Attributes:
        segment (:obj:`BaseSegment`): The segment in the chain.
        idx (int): The index of the target within its `segment`.
        len (int): The number of children `segment` has.
        code_idxs (:obj:`tuple` of int): The indices which contain code.
    """

    segment: "BaseSegment"
    idx: int
    len: int
    code_idxs: Tuple[int, ...]


@dataclass
class FixPatch:
    """An edit patch for a source file."""

    templated_slice: slice
    fixed_raw: str
    # The patch category, functions mostly for debugging and explanation
    # than for function. It allows traceability of *why* this patch was
    # generated. It has no significance for processing.
    patch_category: str
    source_slice: slice
    templated_str: str
    source_str: str

    def dedupe_tuple(self) -> Tuple[slice, str]:
        """Generate a tuple of this fix for deduping."""
        return (self.source_slice, self.fixed_raw)


@dataclass
class AnchorEditInfo:
    """For a given fix anchor, count of the fix edit types and fixes for it."""

    delete: int = field(default=0)
    replace: int = field(default=0)
    create_before: int = field(default=0)
    create_after: int = field(default=0)
    fixes: List["LintFix"] = field(default_factory=list)
    source_fixes: List[SourceFix] = field(default_factory=list)
    # First fix of edit_type "replace" in "fixes"
    _first_replace: Optional["LintFix"] = field(default=None)

    def add(self, fix: "LintFix") -> None:
        """Adds the fix and updates stats.

        We also allow potentially multiple source fixes on the same
        anchor by condensing them together here.
        """
        if fix in self.fixes:
            # Deduplicate fixes in case it's already in there.
            return

        if fix.is_just_source_edit():
            assert fix.edit
            # is_just_source_edit confirms there will be a list
            # so we can hint that to mypy.
            self.source_fixes += fix.edit[0].source_fixes
            # is there already a replace?
            if self._first_replace:
                assert self._first_replace.edit
                # is_just_source_edit confirms there will be a list
                # and that's the only way to get into _first_replace
                # if it's populated so we can hint that to mypy.
                linter_logger.info(
                    "Multiple edits detected, condensing %s onto %s",
                    fix,
                    self._first_replace,
                )
                self._first_replace.edit[0] = self._first_replace.edit[0].edit(
                    source_fixes=self.source_fixes
                )
                linter_logger.info("Condensed fix: %s", self._first_replace)
                # Return without otherwise adding in this fix.
                return

        self.fixes.append(fix)
        if fix.edit_type == "replace" and not self._first_replace:
            self._first_replace = fix
        setattr(self, fix.edit_type, getattr(self, fix.edit_type) + 1)

    @property
    def total(self) -> int:
        """Returns total count of fixes."""
        return len(self.fixes)

    @property
    def is_valid(self) -> bool:
        """Returns True if valid combination of fixes for anchor.

        Cases:
        * 0-1 fixes of any type: Valid
        * 2 fixes: Valid if and only if types are create_before and create_after
        """
        if self.total <= 1:
            # Definitely valid (i.e. no conflict) if 0 or 1. In practice, this
            # function probably won't be called if there are 0 fixes, but 0 is
            # valid; it simply means "no fixes to apply".
            return True
        if self.total == 2:
            # This is only OK for this special case. We allow this because
            # the intent is clear (i.e. no conflict): Insert something *before*
            # the segment and something else *after* the segment.
            return self.create_before == 1 and self.create_after == 1
        # Definitely bad if > 2.
        return False  # pragma: no cover


class SegmentMetaclass(type):
    """The metaclass for segments.

    This metaclass provides pre-computed class attributes
    based on the defined attributes of specific classes.
    """

    def __new__(mcs, name, bases, class_dict):
        """Generate a new class.

        We use the `type` class attribute for the class
        and it's parent base classes to build up a `set`
        of types on construction to use in type checking
        later in the process. Doing it on construction
        here saves calculating it at runtime for each
        instance of the class.
        """
        # Create a cache uuid on definition.
        # We do it here so every _definition_ of a segment
        # gets a unique UUID regardless of dialect.
        class_dict["_cache_key"] = uuid4().hex
        class_obj = super().__new__(mcs, name, bases, class_dict)
        added_type = class_dict.get("type", None)
        class_types = {added_type} if added_type else set()
        for base in bases:
            class_types.update(base._class_types)
        # NB: We're setting the private value so that some dependent
        # classes can make their own public property.
        class_obj._class_types = class_types
        return class_obj


class BaseSegment(metaclass=SegmentMetaclass):
    """The base segment element.

    This defines the base element which drives both Lexing, Parsing and Linting.
    A large chunk of the logic which defines those three operations are centered
    here. Much of what is defined in the BaseSegment is also used by its many
    subclasses rather than directly here.

    For clarity, the `BaseSegment` is mostly centered around a segment which contains
    other subsegments. For segments which don't have *children*, refer to the
    `RawSegment` class (which still inherits from this one).

    Segments are used both as instances to hold chunks of text, but also as classes
    themselves where they function a lot like grammars, and return instances of
    themselves when they match. The many classmethods in this class are usually to serve
    their purpose as a matcher.
    """

    # `type` should be the *category* of this kind of segment
    type: ClassVar[str] = "base"
    _class_types: ClassVar[Set[str]]  # NOTE: Set by SegmentMetaclass
    parse_grammar: Optional[Matchable] = None
    # We define the type here but no value. Subclasses must provide a value.
    match_grammar: Matchable
    comment_separate = False
    optional = False  # NB: See the sequence grammar for details
    is_meta = False
    # Are we able to have non-code at the start or end?
    can_start_end_non_code = False
    # Can we allow it to be empty? Usually used in combination
    # with the can_start_end_non_code.
    allow_empty = False
    # What other kwargs need to be copied when applying fixes.
    additional_kwargs: List[str] = []
    pos_marker: Optional[PositionMarker]
    # NOTE: Cache key is generated by the SegmentMetaclass
    _cache_key: str
    # _preface_modifier used in ._preface()
    _preface_modifier: str = ""
    # Optional reference to the parent. Stored as a weakref.
    _parent: Optional[weakref.ReferenceType["BaseSegment"]] = None

    def __init__(
        self,
        segments: Tuple["BaseSegment", ...],
        pos_marker: Optional[PositionMarker] = None,
        uuid: Optional[UUID] = None,
    ) -> None:
        if len(segments) == 0:  # pragma: no cover
            raise RuntimeError(
                "Setting {} with a zero length segment set. This shouldn't "
                "happen.".format(self.__class__)
            )

        if not pos_marker:
            # If no pos given, work it out from the children.
            if all(seg.pos_marker for seg in segments):
                pos_marker = PositionMarker.from_child_markers(
                    *(seg.pos_marker for seg in segments)
                )

        self.pos_marker = pos_marker
        self.segments: Tuple["BaseSegment", ...] = segments
        # A cache variable for expandable
        self._is_expandable: Optional[bool] = None
        # Tracker for matching when things start moving.
        self.uuid = uuid or uuid4()

        self._recalculate_caches()

    def __setattr__(self, key, value) -> None:
        try:
            if key == "segments":
                self._recalculate_caches()

        except (AttributeError, KeyError):  # pragma: no cover
            pass

        super().__setattr__(key, value)

    def __eq__(self, other):
        # NB: this should also work for RawSegment
        if not isinstance(other, BaseSegment):
            return False  # pragma: no cover
        # If the uuids match, then we can easily return early.
        if self.uuid == other.uuid:
            return True
        return (
            # Same class NAME. (could be constructed elsewhere)
            self.__class__.__name__ == other.__class__.__name__
            and (self.raw == other.raw)
            # Both must have a non-null position marker to compare.
            and self.pos_marker
            and other.pos_marker
            # We only match that the *start* is the same. This means we can
            # still effectively construct searches look for segments.
            # This is important for .apply_fixes().
            and (
                self.pos_marker.start_point_marker()
                == other.pos_marker.start_point_marker()
            )
        )

    def __hash__(self) -> int:
        return hash(
            (
                self.__class__.__name__,
                self.raw,
                self.pos_marker.source_position() if self.pos_marker else None,
            )
        )

    def __repr__(self) -> str:
        return f"<{self.__class__.__name__}: ({self.pos_marker})>"

    def __getstate__(self):
        s = self.__dict__.copy()
        # Kill the parent ref. It won't pickle well.
        s["_parent"] = None
        return s

    def __setstate__(self, state):
        self.__dict__ = state.copy()
        # Once state is ingested - repopulate, NOT recursing.
        # Child segments will do it for themselves on unpickling.
        self.populate_parents(recurse=False)

    # ################ PRIVATE PROPERTIES

    @property
    def _comments(self) -> List["BaseSegment"]:
        """Returns only the comment elements of this segment."""
        return [seg for seg in self.segments if seg.is_type("comment")]

    @property
    def _non_comments(self) -> List["BaseSegment"]:  # pragma: no cover TODO?
        """Returns only the non-comment elements of this segment."""
        return [seg for seg in self.segments if not seg.is_type("comment")]

    # ################ PUBLIC PROPERTIES

    @property
    def is_expandable(self) -> bool:
        """Return true if it is meaningful to call `expand` on this segment.

        We need to do this recursively because even if *this* segment doesn't
        need expanding, maybe one of its children does.

        Once a segment is *not* expandable, it can never become so, which is
        why the variable is cached.
        """
        if self._is_expandable is False:
            return self._is_expandable
        elif self.parse_grammar:
            return True
        elif self.segments and any(s.is_expandable for s in self.segments):
            return True
        else:
            # Cache the variable
            self._is_expandable = False
            return False

    @cached_property
    def is_code(self) -> bool:
        """Return True if this segment contains any code."""
        return any(seg.is_code for seg in self.segments)

    @cached_property
    def _code_indices(self) -> Tuple[int, ...]:
        """The indices of code elements.

        This is used in the path_to algorithm for tree traversal.
        """
        return tuple(idx for idx, seg in enumerate(self.segments) if seg.is_code)

    @cached_property
    def is_comment(self) -> bool:  # pragma: no cover TODO?
        """Return True if this is entirely made of comments."""
        return all(seg.is_comment for seg in self.segments)

    @cached_property
    def is_whitespace(self) -> bool:
        """Return True if this segment is entirely whitespace."""
        return all(seg.is_whitespace for seg in self.segments)

    @cached_property
    def raw(self) -> str:
        """Make a string from the segments of this segment."""
        return "".join(seg.raw for seg in self.segments)

    @property
    def class_types(self) -> Set[str]:
        """The set of types for this segment."""
        # NOTE: This version is simple, but some dependent classes
        # (notably RawSegment) override this with something more
        # custom.
        return self._class_types

    @property
    def expected_form(self) -> str:
        """What to return to the user when unparsable."""
        return self.get_type()

    @cached_property
    def descendant_type_set(self) -> Set[str]:
        """The set of all contained types.

        This is used for rule crawling.

        NOTE: Does not include the types of the parent segment itself.
        """
        return set(
            chain.from_iterable(
                seg.descendant_type_set | seg.class_types for seg in self.segments
            )
        )

    @cached_property
    def direct_descendant_type_set(self) -> Set[str]:
        """The set of all directly child types.

        This is used for rule crawling.

        NOTE: Does not include the types of the parent segment itself.
        """
        return set(chain.from_iterable(seg.class_types for seg in self.segments))

    @cached_property
    def raw_upper(self) -> str:
        """Make an uppercase string from the segments of this segment."""
        return self.raw.upper()

    @cached_property
    def matched_length(self) -> int:
        """Return the length of the segment in characters."""
        return sum(seg.matched_length for seg in self.segments)

    @cached_property
    def raw_segments(self) -> List["RawSegment"]:
        """Returns a list of raw segments in this segment."""
        return self.get_raw_segments()

    @cached_property
    def raw_segments_with_ancestors(
        self,
    ) -> List[Tuple["RawSegment", List[PathStep]]]:
        """Returns a list of raw segments in this segment with the ancestors."""
        buffer = []
        code_idxs = tuple(idx for idx, seg in enumerate(self.segments) if seg.is_code)
        for idx, seg in enumerate(self.segments):
            # If it's a raw, yield it with this segment as the parent
            new_step = [PathStep(self, idx, len(self.segments), code_idxs)]
            if seg.is_type("raw"):
                buffer.append((cast("RawSegment", seg), new_step))
            # If it's not, recurse - prepending self to the ancestor stack
            else:
                buffer.extend(
                    [
                        (raw_seg, new_step + stack)
                        for raw_seg, stack in seg.raw_segments_with_ancestors
                    ]
                )
        return buffer

    @cached_property
    def source_fixes(self) -> List[SourceFix]:
        """Return any source fixes as list."""
        return list(chain.from_iterable(s.source_fixes for s in self.segments))

    @cached_property
    def first_non_whitespace_segment_raw_upper(self) -> Optional[str]:
        """Returns the first non-whitespace subsegment of this segment."""
        for seg in self.raw_segments:
            if seg.raw_upper.strip():
                return seg.raw_upper
        return None
        # return [seg.raw_upper for seg in self.raw_segments]

    @cached_property
    def is_templated(self) -> bool:
        """Returns True if the segment includes any templated code.

        This is a simple, very efficient check that doesn't require looking up
        the RawFileSlices for the segment.

        NOTE: A segment returning a True result may still have some literal
        code as well (i.e. a mixture of literal and templated).
        """
        # We check two things:
        # * Source slice not empty: If it's empty, this means it doesn't appear
        #   in the source, e.g. because it is new code generated by a lint fix.
        #   Return False for these.
        # * It's not a literal slice. If it's a literal and has size then it's
        #   not templated.
        assert self.pos_marker
        return (
            self.pos_marker.source_slice.start != self.pos_marker.source_slice.stop
            and not self.pos_marker.is_literal()
        )

    # ################ STATIC METHODS

    def _suffix(self) -> str:
        """Return any extra output required at the end when logging.

        NB Override this for specific subclasses if we want extra output.
        """
        return ""

    @classmethod
    def expand(cls, segments, parse_context):
        """Expand the list of child segments using their `parse` methods."""
        segs = ()

        # Renders progress bar only for `BaseFileSegments`.
        disable_progress_bar = (
            not issubclass(cls, BaseFileSegment)
            or progress_bar_configuration.disable_progress_bar
        )

        progressbar_segments = tqdm(
            segments,
            desc="parsing",
            miniters=30,
            leave=False,
            disable=disable_progress_bar,
        )

        for stmt in progressbar_segments:
            try:
                if not stmt.is_expandable:
                    parse_context.logger.info(
                        "[PD:%s] Skipping expansion of %s...",
                        parse_context.parse_depth,
                        stmt,
                    )
                    segs += (stmt,)
                    continue
            except Exception as err:  # pragma: no cover
                parse_context.logger.error(
                    "%s has no attribute `is_expandable`. This segment appears poorly "
                    "constructed.",
                    stmt,
                )
                raise err
            if not hasattr(stmt, "parse"):  # pragma: no cover
                raise ValueError(
                    "{} has no method `parse`. This segment appears poorly "
                    "constructed.".format(stmt)
                )
            parse_depth_msg = "Parse Depth {}. Expanding: {}: {!r}".format(
                parse_context.parse_depth,
                stmt.__class__.__name__,
                curtail_string(stmt.raw, length=40),
            )
            parse_context.logger.info(frame_msg(parse_depth_msg))
            segs += stmt.parse(parse_context=parse_context)

        # Basic Validation
        check_still_complete(segments, segs, ())
        return segs

    @classmethod
    def _position_segments(
        cls,
        segments: Tuple["BaseSegment", ...],
        parent_pos: Optional[PositionMarker] = None,
        metas_only: bool = False,
    ) -> Tuple["BaseSegment", ...]:
        """Refresh positions of segments within a span.

        This does two things:
        - Assign positions to any segments without them.
        - Updates the working line_no and line_pos for all
          segments during fixing.

        New segments are assumed to be metas or insertions
        and so therefore have a zero-length position in the
        source and templated file.
        """
        # If there are no segments, there's no need to reposition.
        if not segments:
            return segments

        # Work out our starting position for working through
        if parent_pos:
            line_no = parent_pos.working_line_no
            line_pos = parent_pos.working_line_pos
        # If we don't have it, infer it from the first position
        # in this segment that does have a position.
        else:
            for fwd_seg in segments:
                if fwd_seg.pos_marker:
                    line_no = fwd_seg.pos_marker.working_line_no
                    line_pos = fwd_seg.pos_marker.working_line_pos
                    break
            else:  # pragma: no cover
                linter_logger.warning("SEG: %r, POS: %r", segments, parent_pos)
                raise ValueError("Unable to find working position.")

        # Use the index so that we can look forward
        # and backward.
        segment_buffer: Tuple["BaseSegment", ...] = ()
        for idx, segment in enumerate(segments):
            # NOTE: Repositioning can be very compute intensive to do
            # completely (especially because of the copying required
            # to do it safely), but during the parsing phase we may
            # only need to reposition meta segments. Because they have
            # no size in the templated file and also no children - they
            # can be done safely without affecting the rest of the file.
            if metas_only and not segment.is_meta:
                # Assert that the segment already has position. Unless a
                # fix has occured this should already be true.
                assert segment.pos_marker, (
                    "Non-meta segment found without position. Inappropriate "
                    "use of `metas_only`."
                )
                # Add the original segment to the buffer.
                segment_buffer += (segment,)
                # Update working position
                line_no, line_pos = segment.pos_marker.infer_next_position(
                    segment.raw, line_no, line_pos
                )
                continue

            repositioned_seg = segment.copy()
            # Fill any that don't have a position.
            if not repositioned_seg.pos_marker:
                # Can we get a position from the previous?
                start_point = None
                if idx > 0:
                    prev_seg = segment_buffer[idx - 1]
                    # Given we're going back in the buffer we should
                    # have set the position marker for everything already
                    # in there. This is mostly a hint to mypy.
                    assert prev_seg.pos_marker
                    start_point = prev_seg.pos_marker.end_point_marker()
                # Can we get it from the parent?
                elif parent_pos:
                    start_point = parent_pos.start_point_marker()

                # Search forward for the end point.
                end_point = None
                for fwd_seg in segments[idx + 1 :]:
                    if fwd_seg.pos_marker:
                        # NOTE: Use raw segments because it's more reliable.
                        end_point = fwd_seg.raw_segments[
                            0
                        ].pos_marker.start_point_marker()
                        break

                if start_point and end_point and start_point != end_point:
                    # We should construct a wider position marker.
                    repositioned_seg.pos_marker = PositionMarker.from_points(
                        start_point,
                        end_point,
                    )
                # If we have start point (or if they were equal above),
                # just apply start point.
                elif start_point:
                    repositioned_seg.pos_marker = start_point
                # Do we have an end?
                elif end_point:
                    repositioned_seg.pos_marker = end_point
                else:  # pragma: no cover
                    raise ValueError("Unable to position new segment")

            assert repositioned_seg.pos_marker  # hint for mypy
            # Update the working position.
            repositioned_seg.pos_marker = (
                repositioned_seg.pos_marker.with_working_position(
                    line_no,
                    line_pos,
                )
            )
            line_no, line_pos = repositioned_seg.pos_marker.infer_next_position(
                repositioned_seg.raw, line_no, line_pos
            )

            # If this segment has children, recurse and reposition them too.
            if repositioned_seg.segments:
                repositioned_seg.segments = cls._position_segments(
                    repositioned_seg.segments, parent_pos=repositioned_seg.pos_marker
                )

            segment_buffer += (repositioned_seg,)

        return segment_buffer

    # ################ CLASS METHODS

    @classmethod
    def simple(cls, parse_context: ParseContext, crumbs=None):
        """Does this matcher support an uppercase hash matching route?

        This should be true if the MATCH grammar is simple. Most more
        complicated segments will be assumed to overwrite this method
        if they wish to be considered simple.
        """
        if cls.match_grammar:
            return cls.match_grammar.simple(parse_context=parse_context, crumbs=crumbs)
        else:  # pragma: no cover TODO?
            # Other segments will either override this method, or aren't
            # simple.
            return None

    @classmethod
    def cache_key(cls) -> str:
        """Return the cache key for this segment definition.

        NOTE: The key itself is generated on _definition_ by the metaclass.
        """
        return cls._cache_key

    @classmethod
    def is_optional(cls) -> bool:
        """Return True if this segment is optional.

        This is used primarily in sequence matching, where optional
        segments can be skipped.
        """
        return cls.optional

    @classmethod
    def class_is_type(cls, *seg_type) -> bool:
        """Is this segment class (or its parent) of the given type."""
        # Use set intersection
        if cls._class_types.intersection(seg_type):
            return True
        return False

    @classmethod
    def structural_simplify(cls, elem) -> Optional[dict]:
        """Simplify the structure recursively so it serializes nicely in json/yaml."""
        if len(elem) == 0:
            return None
        elif isinstance(elem, tuple):
            # Does this look like an element?
            if len(elem) == 2 and isinstance(elem[0], str):
                # This looks like a single element, make a dict
                elem = {elem[0]: cls.structural_simplify(elem[1])}
            elif isinstance(elem[0], tuple):
                # This looks like a list of elements.
                keys = [e[0] for e in elem]
                # Any duplicate elements?
                if len(set(keys)) == len(keys):
                    # No, we can use a mapping tuple
                    elem = {e[0]: cls.structural_simplify(e[1]) for e in elem}
                else:
                    # Yes, this has to be a list :(
                    elem = [cls.structural_simplify(e) for e in elem]
        return elem

    @classmethod
    @match_wrapper(v_level=4)
    def match(
        cls, segments: Tuple["BaseSegment", ...], parse_context: ParseContext
    ) -> MatchResult:
        """Match a list of segments against this segment.

        Note: Match for segments is done in the ABSTRACT.
        When dealing with concrete then we're always in parse.
        Parse is what happens during expand.

        Matching can be done from either the raw or the segments.
        This raw function can be overridden, or a grammar defined
        on the underlying class.
        """
        # Edge case, but it's possible that we have *already matched* on
        # a previous cycle. Do should first check whether this is a case
        # of that.
        if len(segments) == 1 and isinstance(segments[0], cls):
            # This has already matched. Winner.
            parse_match_logging(
                cls.__name__,
                "_match",
                "SELF",
                parse_context=parse_context,
                v_level=3,
                symbol="+++",
            )
            return MatchResult.from_matched(segments)
        elif len(segments) > 1 and isinstance(segments[0], cls):
            parse_match_logging(
                cls.__name__,
                "_match",
                "SELF",
                parse_context=parse_context,
                v_level=3,
                symbol="+++",
            )
            # This has already matched, but only partially.
            return MatchResult((segments[0],), segments[1:])

        if cls.match_grammar:
            # Call the private method
            with parse_context.deeper_match(name=cls.__name__) as ctx:
                m = cls.match_grammar.match(segments=segments, parse_context=ctx)

            if m.has_match():
                return MatchResult(
                    # Return result of the match_grammar match, wrapped in a new
                    # instance of this segment. The matched portion of the
                    # MatchResult from the match_grammar, becomes the children
                    # (i.e. the `segments`) of that new segment.
                    (cls(segments=m.matched_segments),),
                    m.unmatched_segments,
                )
            else:
                return MatchResult.from_unmatched(segments)
        else:  # pragma: no cover
            raise NotImplementedError(
                f"{cls.__name__} has no match function implemented"
            )

    # ################ PRIVATE INSTANCE METHODS

    def _recalculate_caches(self) -> None:
        for key in [
            "is_code",
            "is_comment",
            "is_whitespace",
            "raw",
            "raw_upper",
            "matched_length",
            "raw_segments",
            "raw_segments_with_ancestors",
            "first_non_whitespace_segment_raw_upper",
            "source_fixes",
            "full_type_set",
            "descendant_type_set",
            "direct_descendant_type_set",
            "_code_indices",
        ]:
            self.__dict__.pop(key, None)

    def _preface(self, ident, tabsize) -> str:
        """Returns the preamble to any logging."""
        padded_type = "{padding}{modifier}{type}".format(
            padding=" " * (ident * tabsize),
            modifier=self._preface_modifier,
            type=self.get_type() + ":",
        )
        preface = "{pos:20}|{padded_type:60}  {suffix}".format(
            pos=str(self.pos_marker) if self.pos_marker else "-",
            padded_type=padded_type,
            suffix=self._suffix() or "",
        )
        # Trim unnecessary whitespace before returning
        return preface.rstrip()

    # ################ PUBLIC INSTANCE METHODS

    def populate_parents(self, recurse=True) -> None:
        """Populate parents for all segments."""
        for seg in self.segments:
            seg.set_parent(self)
            # Recurse if not disabled
            if recurse:
                seg.populate_parents(recurse=recurse)

    def set_parent(self, parent: "BaseSegment") -> None:
        """Set the weak reference to the parent.

        NOTE: Don't validate on set, because we might not have fully
        initialised the parent yet (because we call this method during
        the instantiation of the parent).
        """
        self._parent = weakref.ref(parent)

    def get_parent(self) -> Optional["BaseSegment"]:
        """Get the parent segment, with some validation.

        This is provided as a performance optimisation when searching
        through the syntax tree. Any methods which depend on this should
        have an alternative way of assessing position, and ideally also
        set the parent of any segments found without them.

        NOTE: We only store a weak reference to the parent so it might
        not be present. We also validate here that it's _still_ the parent
        and potentially also return None if those checks fail.
        """
        if not self._parent:
            return None
        _parent = self._parent()
        if not _parent or self not in _parent.segments:
            return None
        return _parent

    def get_type(self) -> str:
        """Returns the type of this segment as a string."""
        return self.type

    def count_segments(self, raw_only=False) -> int:
        """Returns the number of segments in this segment."""
        if self.segments:
            self_count = 0 if raw_only else 1
            return self_count + sum(
                seg.count_segments(raw_only=raw_only) for seg in self.segments
            )
        else:
            return 1

    def is_type(self, *seg_type) -> bool:
        """Is this segment (or its parent) of the given type."""
        return self.class_is_type(*seg_type)

    def invalidate_caches(self) -> None:
        """Invalidate the cached properties.

        This should be called whenever the segments within this
        segment is mutated.
        """
        for seg in self.segments:
            seg.invalidate_caches()

        self._recalculate_caches()

    def get_start_point_marker(self) -> PositionMarker:  # pragma: no cover
        """Get a point marker at the start of this segment."""
        assert self.pos_marker
        return self.pos_marker.start_point_marker()

    def get_end_point_marker(self) -> PositionMarker:
        """Get a point marker at the end of this segment."""
        assert self.pos_marker
        return self.pos_marker.end_point_marker()

    def get_start_loc(self) -> Tuple[int, int]:
        """Get a location tuple at the start of this segment."""
        assert self.pos_marker
        return self.pos_marker.working_loc

    def get_end_loc(self) -> Tuple[int, int]:
        """Get a location tuple at the end of this segment."""
        assert self.pos_marker
        return self.pos_marker.working_loc_after(
            self.raw,
        )

    def stringify(self, ident=0, tabsize=4, code_only=False) -> str:
        """Use indentation to render this segment and its children as a string."""
        buff = StringIO()
        preface = self._preface(ident=ident, tabsize=tabsize)
        buff.write(preface + "\n")
        if not code_only and self.comment_separate and len(self._comments) > 0:
            if self._comments:  # pragma: no cover TODO?
                buff.write((" " * ((ident + 1) * tabsize)) + "Comments:" + "\n")
                for seg in self._comments:
                    buff.write(
                        seg.stringify(
                            ident=ident + 2,
                            tabsize=tabsize,
                            code_only=code_only,
                        )
                    )
            if self._non_comments:  # pragma: no cover TODO?
                buff.write((" " * ((ident + 1) * tabsize)) + "Code:" + "\n")
                for seg in self._non_comments:
                    buff.write(
                        seg.stringify(
                            ident=ident + 2,
                            tabsize=tabsize,
                            code_only=code_only,
                        )
                    )
        else:
            for seg in self.segments:
                # If we're in code_only, only show the code segments, otherwise always
                # true
                if not code_only or seg.is_code:
                    buff.write(
                        seg.stringify(
                            ident=ident + 1,
                            tabsize=tabsize,
                            code_only=code_only,
                        )
                    )
        return buff.getvalue()

    def to_tuple(self, code_only=False, show_raw=False, include_meta=False):
        """Return a tuple structure from this segment."""
        # works for both base and raw

        if show_raw and not self.segments:
            result = (self.get_type(), self.raw)
        elif code_only:
            result = (
                self.get_type(),
                tuple(
                    seg.to_tuple(
                        code_only=code_only,
                        show_raw=show_raw,
                        include_meta=include_meta,
                    )
                    for seg in self.segments
                    if seg.is_code and not seg.is_meta
                ),
            )
        else:
            result = (
                self.get_type(),
                tuple(
                    seg.to_tuple(
                        code_only=code_only,
                        show_raw=show_raw,
                        include_meta=include_meta,
                    )
                    for seg in self.segments
                    if include_meta or not seg.is_meta
                ),
            )
        return result

    def copy(self) -> "BaseSegment":
        """Copy the segment recursively, with appropriate copying of references."""
        new_seg = copy(self)
        # Position markers are immutable, and it's important that we keep
        # a reference to the same TemplatedFile, so keep the same position
        # marker.
        new_seg.pos_marker = self.pos_marker
        if self.segments:
            new_seg.segments = tuple(seg.copy() for seg in self.segments)
        return new_seg

    def as_record(self, **kwargs) -> Optional[dict]:
        """Return the segment as a structurally simplified record.

        This is useful for serialization to yaml or json.
        kwargs passed to to_tuple
        """
        return self.structural_simplify(self.to_tuple(**kwargs))

    def get_raw_segments(self) -> List["RawSegment"]:
        """Iterate raw segments, mostly for searching."""
        return [item for s in self.segments for item in s.raw_segments]

    def iter_segments(
        self, expanding=None, pass_through=False
    ) -> Iterator["BaseSegment"]:
        """Iterate segments, optionally expanding some children."""
        for s in self.segments:
            if expanding and s.is_type(*expanding):
                yield from s.iter_segments(
                    expanding=expanding if pass_through else None
                )
            else:
                yield s

    def iter_unparsables(self) -> Iterator["UnparsableSegment"]:
        """Iterate through any unparsables this segment may contain."""
        for s in self.segments:
            yield from s.iter_unparsables()

    def type_set(self) -> Set[str]:
        """Return a set of the types contained, mostly for testing."""
        typs = {self.type}
        for s in self.segments:
            typs |= s.type_set()
        return typs

    def is_raw(self) -> bool:
        """Return True if this segment has no children."""
        return len(self.segments) == 0

    def get_child(self, *seg_type):
        """Retrieve the first of the children of this segment with matching type."""
        for seg in self.segments:
            if seg.is_type(*seg_type):
                return seg
        return None

    def get_children(self, *seg_type) -> list:
        """Retrieve the all of the children of this segment with matching type."""
        buff = []
        for seg in self.segments:
            if seg.is_type(*seg_type):
                buff.append(seg)
        return buff

    def select_children(
        self,
        start_seg: Optional["BaseSegment"] = None,
        stop_seg: Optional["BaseSegment"] = None,
        select_if: Optional[Callable[["BaseSegment"], Any]] = None,
        loop_while: Optional[Callable[["BaseSegment"], Any]] = None,
    ) -> List["BaseSegment"]:
        """Retrieve subset of children based on range and filters.

        Often useful by linter rules when generating fixes, e.g. to find
        whitespace segments between two already known segments.
        """
        start_index = self.segments.index(start_seg) if start_seg else -1
        stop_index = self.segments.index(stop_seg) if stop_seg else len(self.segments)
        buff = []
        for seg in self.segments[start_index + 1 : stop_index]:
            if loop_while and not loop_while(seg):
                break
            if not select_if or select_if(seg):
                buff.append(seg)
        return buff

    def recursive_crawl_all(self, reverse: bool = False):
        """Recursively crawl all descendant segments."""
        if reverse:
            for seg in reversed(self.segments):
                yield from seg.recursive_crawl_all(reverse=reverse)
        yield self
        if not reverse:
            for seg in self.segments:
                yield from seg.recursive_crawl_all(reverse=reverse)

    def recursive_crawl(
        self,
        *seg_type: str,
        recurse_into: bool = True,
        no_recursive_seg_type: Optional[str] = None,
    ):
        """Recursively crawl for segments of a given type.

        Args:
            seg_type: :obj:`str`: one or more type of segment
                to look for.
            recurse_into: :obj:`bool`: When an element of type "seg_type" is
                found, whether to recurse into it.
            no_recursive_seg_type: obj: `str`: a type of segment
                not to recurse further into.
        """
        # Check this segment
        if self.is_type(*seg_type):
            match = True
            yield self
        else:
            match = False
        if recurse_into or not match:
            # Recurse
            for seg in self.segments:
                if not seg.is_type(no_recursive_seg_type):
                    yield from seg.recursive_crawl(
                        *seg_type,
                        recurse_into=recurse_into,
                        no_recursive_seg_type=no_recursive_seg_type,
                    )

    def path_to(self, other: "BaseSegment") -> List[PathStep]:
        """Given a segment which is assumed within self, get the intermediate segments.

        Returns:
            :obj:`list` of :obj:`PathStep`, not including the segment we're looking
                for. If `other` is not found, then empty list. This includes if
                called on self.

        The result of this should be interpreted as *the path from `self` to `other`*.
        If the return value is `[]` (an empty list), that implies there is no path
        from `self` to `other`. This would include the case where the two are the same
        segment, as there is no path from a segment to itself.

        Technically this could be seen as a "half open interval" of the path between
        two segments: in that it includes the root segment, but not the leaf.

        We first use any existing parent references to work upward, and then if that
        doesn't take us far enough we fill in from the top (setting any missing
        references as we go). This tries to be as efficient in that process as
        possible.
        """
        # Return empty if they are the same segment.
        if self is other:
            return []  # pragma: no cover

        # Do we have any child segments at all?
        if not self.segments:
            return []

        # Identifying the highest parent we can using any preset parent values.
        midpoint = other
        lower_path = []
        while True:
            _higher = midpoint.get_parent()
            # If we've run out of parents, stop for now.
            if not _higher:
                break
            lower_path.append(
                PathStep(
                    _higher,
                    _higher.segments.index(midpoint),
                    len(_higher.segments),
                    _higher._code_indices,
                )
            )
            midpoint = _higher
            # If we're found the target segment we can also stop.
            if midpoint == self:
                break

        # Reverse the path so far
        lower_path.reverse()

        # Have we already found the parent?
        if midpoint == self:
            return lower_path
        # Have we gone all the way up to the file segment?
        elif isinstance(midpoint, BaseFileSegment):
            return []  # pragma: no cover
        # Are we in the right ballpark?
        # NOTE: Comparisons have a higher precedence than `not`.
        elif not self.get_start_loc() <= midpoint.get_start_loc() <= self.get_end_loc():
            return []

        # From here, we've worked "up" as far as we can, we now work "down".
        # When working down, we only need to go as far as the `midpoint`.

        # Check through each of the child segments
        for idx, seg in enumerate(self.segments):
            # Set the parent if it's not already set.
            seg.set_parent(self)
            # Build the step.
            step = PathStep(self, idx, len(self.segments), self._code_indices)
            # Have we found the target?
            # NOTE: Check for _equality_ not _identity_ here as that's most reliable.
            if seg == midpoint:
                return [step] + lower_path
            # Is there a path to the target?
            res = seg.path_to(midpoint)
            if res:
                return [step] + res + lower_path

        # Not found.
        return []  # pragma: no cover

    def parse(
        self,
        parse_context: ParseContext,
        parse_grammar: Optional[Matchable] = None,
    ) -> Tuple["BaseSegment", ...]:
        """Use the parse grammar to find subsegments within this segment.

        A large chunk of the logic around this can be found in the `expand` method.

        Use the parse setting in the context for testing, mostly to check how deep to
        go. True/False for yes or no, an integer allows a certain number of levels.

        Optionally, this method allows a custom parse grammar to be
        provided which will override any existing parse grammar
        on the segment.
        """
        # the parse_depth and recurse kwargs control how deep we will recurse for
        # testing.
        if not self.segments:  # pragma: no cover TODO?
            # This means we're a root segment, just return an unmutated self
            return (self,)

        # Check the Parse Grammar
        parse_grammar = parse_grammar or self.parse_grammar
        if parse_grammar is None:
            # No parse grammar, go straight to expansion
            parse_context.logger.debug(
                "{}.parse: no grammar. Going straight to expansion".format(
                    self.__class__.__name__
                )
            )
        else:
            # For debugging purposes. Ensure that we don't have non-code elements
            # at the start or end of the segments. They should always in the middle,
            # or in the parent expression.
            segments = self.segments
            if self.can_start_end_non_code:
                pre_nc, segments, post_nc = trim_non_code_segments(segments)
            else:
                pre_nc = ()
                post_nc = ()
                idx_non_code = self._find_start_or_end_non_code(segments)
                if idx_non_code is not None:  # pragma: no cover
                    raise ValueError(
                        f"Segment {self} {'starts' if idx_non_code == 0 else 'ends'} "
                        f"with non code segment: "
                        f"{segments[idx_non_code].raw!r}.\n{segments!r}"
                    )

            # NOTE: No match_depth kwarg, because this is the start of the matching.
            with parse_context.deeper_match(name=self.__class__.__name__) as ctx:
                m = parse_grammar.match(segments=segments, parse_context=ctx)

            # Basic Validation, that we haven't dropped anything.
            check_still_complete(segments, m.matched_segments, m.unmatched_segments)

            if m.has_match():
                if m.is_complete():
                    # Complete match, happy days!
                    self.segments = pre_nc + m.matched_segments + post_nc
                else:
                    # Incomplete match.
                    # For now this means the parsing has failed. Lets add the unmatched
                    # bit at the end as something unparsable.
                    # TODO: Do something more intelligent here.
                    self.segments = (
                        pre_nc
                        + m.matched_segments
                        + (
                            UnparsableSegment(
                                segments=m.unmatched_segments + post_nc,
                                expected="Nothing...",
                            ),
                        )
                    )
            elif self.allow_empty and not segments:
                # Very edge case, but some segments are allowed to be empty other than
                # non-code
                self.segments = pre_nc + post_nc
            else:
                # If there's no match at this stage, then it's unparsable. That's
                # a problem at this stage so wrap it in an unparsable segment and carry
                # on.
                self.segments = (
                    pre_nc
                    + (
                        UnparsableSegment(
                            segments=segments,
                            expected=self.expected_form,
                        ),  # NB: tuple
                    )
                    + post_nc
                )

        parse_depth_msg = (
            "###\n#\n# Beginning Parse Depth {}: {}\n#\n###\nInitial Structure:\n"
            "{}".format(
                parse_context.parse_depth + 1, self.__class__.__name__, self.stringify()
            )
        )
<<<<<<< HEAD
        if parse_context.may_recurse():
            parse_context.logger.debug(parse_depth_msg)
            with parse_context.deeper_parse(name=self.__class__.__name__) as ctx:
                self.segments = self.expand(
                    self.segments,
                    parse_context=ctx,
                )
            # Once parsed, populate any parent relationships.
            for _seg in self.segments:
                _seg.populate_parents()
=======

        parse_context.logger.debug(parse_depth_msg)
        with parse_context.deeper_parse(name=self.__class__.__name__) as ctx:
            self.segments = self.expand(
                self.segments,
                parse_context=ctx,
            )
>>>>>>> cd52dcaa

        return (self,)

    @staticmethod
    def _is_code_or_meta(segment: "BaseSegment") -> bool:
        return segment.is_code or segment.is_meta

    @classmethod
    def _find_start_or_end_non_code(cls, segments) -> Optional[int]:
        """If segment's first/last child is non-code, return index."""
        if segments:
            for idx in [0, -1]:
                if not cls._is_code_or_meta(segments[idx]):
                    return idx
        return None

    def apply_fixes(
        self, dialect, rule_code: str, fixes: Dict
    ) -> Tuple["BaseSegment", List["BaseSegment"], List["BaseSegment"]]:
        """Apply an iterable of fixes to this segment.

        Used in applying fixes if we're fixing linting errors.
        If anything changes, this should return a new version of the segment
        rather than mutating the original.

        Note: We need to have fixes to apply AND this must have children. In the case
        of raw segments, they will be replaced or removed by their parent and
        so this function should just return self.
        """
        if fixes and not self.is_raw():
            # Get a reference to self to start with, but this will rapidly
            # become a working copy.
            r = self

            # Make a working copy
            seg_buffer = []
            fixes_applied = []
            todo_buffer = list(self.segments)
            while True:
                if len(todo_buffer) == 0:
                    break
                else:
                    seg = todo_buffer.pop(0)

                    # Look for uuid match.
                    # This handles potential positioning ambiguity.
                    anchor_info: Optional[AnchorEditInfo] = fixes.pop(seg.uuid, None)
                    if anchor_info is not None:
                        seg_fixes = anchor_info.fixes
                        if (
                            len(seg_fixes) == 2
                            and seg_fixes[0].edit_type == "create_after"
                        ):  # pragma: no cover
                            # Must be create_before & create_after. Swap so the
                            # "before" comes first.
                            seg_fixes.reverse()

                        for f in anchor_info.fixes:
                            assert f.anchor.uuid == seg.uuid
                            fixes_applied.append(f)
                            linter_logger.debug(
                                "Matched fix for %s against segment: %s -> %s",
                                rule_code,
                                f,
                                seg,
                            )
                            if f.edit_type == "delete":
                                # We're just getting rid of this segment.
                                pass
                            elif f.edit_type in (
                                "replace",
                                "create_before",
                                "create_after",
                            ):
                                if (
                                    f.edit_type == "create_after"
                                    and len(anchor_info.fixes) == 1
                                ):
                                    # in the case of a creation after that is not part
                                    # of a create_before/create_after pair, also add
                                    # this segment before the edit.
                                    seg_buffer.append(seg)
                                    seg.set_parent(self)

                                # We're doing a replacement (it could be a single
                                # segment or an iterable)
                                assert f.edit, f"Edit {f.edit_type!r} requires `edit`."
                                consumed_pos = False
                                for s in f.edit:
                                    seg_buffer.append(s)
                                    s.set_parent(self)
                                    # If one of them has the same raw representation
                                    # then the first that matches gets to take the
                                    # original position marker.
                                    if (
                                        f.edit_type == "replace"
                                        and s.raw == seg.raw
                                        and not consumed_pos
                                    ):
                                        seg_buffer[-1].pos_marker = seg.pos_marker
                                        consumed_pos = True

                                if f.edit_type == "create_before":
                                    # in the case of a creation before, also add this
                                    # segment on the end
                                    seg_buffer.append(seg)
                                    seg.set_parent(self)

                            else:  # pragma: no cover
                                raise ValueError(
                                    "Unexpected edit_type: {!r} in {!r}".format(
                                        f.edit_type, f
                                    )
                                )
                    else:
                        seg_buffer.append(seg)
                        seg.set_parent(self)
                # Invalidate any caches
                self.invalidate_caches()

            # If any fixes applied, do an intermediate reposition. When applying
            # fixes to children and then trying to reposition them, that recursion
            # may rely on the parent having already populated positions for any
            # of the fixes applied there first. This ensures those segments have
            # working positions to work with.
            if fixes_applied:
                seg_buffer = list(
                    self._position_segments(tuple(seg_buffer), parent_pos=r.pos_marker)
                )

            # Then recurse (i.e. deal with the children) (Requeueing)
            seg_queue = seg_buffer
            seg_buffer = []
            for seg in seg_queue:
                s, before, after = seg.apply_fixes(dialect, rule_code, fixes)
                # 'before' and 'after' will usually be empty. Only used when
                # lower-level fixes left 'seg' with non-code (usually
                # whitespace) segments as the first or last children. This is
                # generally not allowed (see the can_start_end_non_code field),
                # and these segments need to be "bubbled up" the tree.
                seg_buffer.extend(before)
                seg_buffer.append(s)
                seg_buffer.extend(after)

            # After fixing we should be able to rely on whitespace being
            # inserted in appropriate places. That logic now lives in
            # `BaseRule._choose_anchor_segment()`, rather than here.

            # Rather than fix that here, we simply assert that it has been
            # done. This will raise issues in testing, but shouldn't in use.
            if r.parse_grammar and not r.can_start_end_non_code and seg_buffer:
                assert not self._find_start_or_end_non_code(seg_buffer), (
                    "Found inappropriate fix application: inappropriate "
                    "whitespace positioning. Post `_choose_anchor_segment`. "
                    "Please report this issue on GitHub with your SQL query. "
                )

            # Reform into a new segment
            r = r.__class__(
                # Realign the segments within
                segments=self._position_segments(
                    tuple(seg_buffer), parent_pos=r.pos_marker
                ),
                pos_marker=r.pos_marker,
                # Pass through any additional kwargs
                **{k: getattr(self, k) for k in self.additional_kwargs},
            )
            if fixes_applied:
                self._validate_segment_after_fixes(rule_code, dialect, fixes_applied, r)
            # Return the new segment and any non-code that needs to bubble up
            # the tree.
            return r, before, after
        else:
            return self, [], []

    @classmethod
    def compute_anchor_edit_info(
        cls, fixes: List["LintFix"]
    ) -> Dict[int, AnchorEditInfo]:
        """Group and count fixes by anchor, return dictionary."""
        anchor_info = defaultdict(AnchorEditInfo)  # type: ignore
        for fix in fixes:
            # :TRICKY: Use segment uuid as the dictionary key since
            # different segments may compare as equal.
            anchor_id = fix.anchor.uuid
            anchor_info[anchor_id].add(fix)
        return dict(anchor_info)

    def _validate_segment_after_fixes(self, rule_code, dialect, fixes_applied, segment):
        """Checks correctness of new segment against match or parse grammar."""
        ctx = ParseContext(dialect=dialect)
        try:
            # :HACK: Calling parse() corrupts the segment 'r'
            # in some cases, e.g. adding additional Dedent child
            # segments. Here, we work around this by calling
            # parse() on a "backup copy" of the segment.
            r_copy = deepcopy(segment)
            for seg in r_copy.segments:
                seg.pos_marker = replace(
                    seg.pos_marker,
                    templated_file=self.pos_marker.templated_file,
                )
            r_copy.parse(ctx)
        except ValueError:  # pragma: no cover
            self._log_apply_fixes_check_issue(
                "After %s fixes were applied, segment %r failed the "
                "parse() check. Fixes: %r",
                rule_code,
                r_copy,
                fixes_applied,
            )

    @staticmethod
    def _log_apply_fixes_check_issue(message, *args) -> None:  # pragma: no cover
        linter_logger.critical(message, exc_info=True, *args)

    def _iter_source_fix_patches(
        self, templated_file: TemplatedFile
    ) -> Iterator[FixPatch]:
        """Yield any source patches as fixes now.

        NOTE: This yields source fixes for the segment and any of its
        children, so it's important to call it at the right point in
        the recursion to avoid yielding duplicates.
        """
        for source_fix in self.source_fixes:
            yield FixPatch(
                source_fix.templated_slice,
                source_fix.edit,
                patch_category="source",
                source_slice=source_fix.source_slice,
                templated_str=templated_file.templated_str[source_fix.templated_slice],
                source_str=templated_file.source_str[source_fix.source_slice],
            )

    def iter_patches(self, templated_file: TemplatedFile) -> Iterator[FixPatch]:
        """Iterate through the segments generating fix patches.

        The patches are generated in TEMPLATED space. This is important
        so that we defer dealing with any loops until later. At this stage
        everything *should* happen in templated order.

        Occasionally we have an insertion around a placeholder, so we also
        return a hint to deal with that.
        """
        # Does it match? If so we can ignore it.
        assert self.pos_marker
        templated_raw = templated_file.templated_str[self.pos_marker.templated_slice]
        matches = self.raw == templated_raw
        if matches:
            # First yield any source fixes
            yield from self._iter_source_fix_patches(templated_file)
            # Then return.
            return

        # If we're here, the segment doesn't match the original.
        linter_logger.debug(
            "# Changed Segment Found: %s at %s: Original: [%r] Fixed: [%r]",
            type(self).__name__,
            self.pos_marker.templated_slice,
            templated_raw,
            self.raw,
        )

        # If it's all literal, then we don't need to recurse.
        if self.pos_marker.is_literal():
            # First yield any source fixes
            yield from self._iter_source_fix_patches(templated_file)
            # Then yield the position in the source file and the patch
            yield FixPatch(
                source_slice=self.pos_marker.source_slice,
                templated_slice=self.pos_marker.templated_slice,
                patch_category="literal",
                fixed_raw=self.raw,
                templated_str=templated_file.templated_str[
                    self.pos_marker.templated_slice
                ],
                source_str=templated_file.source_str[self.pos_marker.source_slice],
            )
        # Can we go deeper?
        elif not self.segments:
            # It's not literal, but it's also a raw segment. If we're going
            # to yield a change, we would have done it from the parent, so
            # we just abort from here.
            return  # pragma: no cover TODO?
        else:
            # This segment isn't a literal, but has changed, we need to go deeper.

            # If there's an end of file segment or indent, ignore them just for the
            # purposes of patch iteration.
            # NOTE: This doesn't mutate the underlying `self.segments`.
            segments = self.segments
            while segments and segments[-1].is_type("end_of_file", "indent"):
                segments = segments[:-1]

            # Iterate through the child segments
            source_idx = self.pos_marker.source_slice.start
            templated_idx = self.pos_marker.templated_slice.start
            insert_buff = ""
            for segment in segments:
                # First check for insertions.
                # At this stage, everything should have a position.
                assert segment.pos_marker
                # We know it's an insertion if it has length but not in the templated
                # file.
                if segment.raw and segment.pos_marker.is_point():
                    # Add it to the insertion buffer if it has length:
                    if segment.raw:
                        insert_buff += segment.raw
                        linter_logger.debug(
                            "Appending insertion buffer. %r @idx: %s",
                            insert_buff,
                            templated_idx,
                        )
                    continue

                # If we get here, then we know it's an original. Check for deletions at
                # the point before this segment (vs the TEMPLATED).
                # Deletions in this sense could also mean source consumption.
                start_diff = segment.pos_marker.templated_slice.start - templated_idx

                # Check to see whether there's a discontinuity before the current
                # segment
                if start_diff > 0 or insert_buff:
                    # If we have an insert buffer, then it's an edit, otherwise a
                    # deletion.

                    # For the start of the next segment, we need the position of the
                    # first raw, not the pos marker of the whole thing. That accounts
                    # better for loops.
                    first_segment_pos = segment.raw_segments[0].pos_marker
                    yield FixPatch(
                        # Whether the source slice is zero depends on the start_diff.
                        # A non-zero start diff implies a deletion, or more likely
                        # a consumed element of the source. We can use the tracking
                        # markers from the last segment to recreate where this element
                        # should be inserted in both source and template.
                        source_slice=slice(
                            source_idx,
                            first_segment_pos.source_slice.start,
                        ),
                        templated_slice=slice(
                            templated_idx,
                            first_segment_pos.templated_slice.start,
                        ),
                        patch_category="mid_point",
                        fixed_raw=insert_buff,
                        templated_str="",
                        source_str="",
                    )

                    insert_buff = ""

                # Now we deal with any changes *within* the segment itself.
                yield from segment.iter_patches(templated_file=templated_file)

                # Once we've dealt with any patches from the segment, update
                # our position markers.
                source_idx = segment.pos_marker.source_slice.stop
                templated_idx = segment.pos_marker.templated_slice.stop

            # After the loop, we check whether there's a trailing deletion
            # or insert. Also valid if we still have an insertion buffer here.
            end_diff = self.pos_marker.templated_slice.stop - templated_idx
            if end_diff or insert_buff:
                source_slice = slice(
                    source_idx,
                    self.pos_marker.source_slice.stop,
                )
                templated_slice = slice(
                    templated_idx,
                    self.pos_marker.templated_slice.stop,
                )
                # We determine the source_slice directly rather than
                # inferring it so that we can be very specific that
                # we ensure that fixes adjacent to source-only slices
                # (e.g. {% endif %}) are placed appropriately relative
                # to source-only slices.
                yield FixPatch(
                    source_slice=source_slice,
                    templated_slice=templated_slice,
                    patch_category="end_point",
                    fixed_raw=insert_buff,
                    templated_str=templated_file.templated_str[templated_slice],
                    source_str=templated_file.source_str[source_slice],
                )

    def edit(
        self, raw: Optional[str] = None, source_fixes: Optional[List[SourceFix]] = None
    ):
        """Stub."""
        raise NotImplementedError()


class BracketedSegment(BaseSegment):
    """A segment containing a bracketed expression."""

    type = "bracketed"
    additional_kwargs = ["start_bracket", "end_bracket"]

    def __init__(
        self,
        *args,
        # These are tuples of segments but we're expecting them to
        # be tuples of length 1. This is because we'll almost always
        # be doing tuple arithmetic with the results and constructing
        # 1-tuples on the fly is very easy to misread.
        start_bracket: Tuple[BaseSegment],
        end_bracket: Tuple[BaseSegment],
        **kwargs,
    ):
        """Stash the bracket segments for later."""
        if not start_bracket or not end_bracket:  # pragma: no cover
            raise ValueError(
                "Attempted to construct Bracketed segment without specifying brackets."
            )
        self.start_bracket = start_bracket
        self.end_bracket = end_bracket
        super().__init__(*args, **kwargs)

    @classmethod
    def simple(cls, parse_context: ParseContext, crumbs=None):
        """Simple methods for bracketed and the persistent brackets."""
        start_brackets = [
            start_bracket
            for _, start_bracket, _, persistent in parse_context.dialect.bracket_sets(
                "bracket_pairs"
            )
            if persistent
        ]
        simple_raws: Set[str] = set()
        for ref in start_brackets:
            bracket_simple = parse_context.dialect.ref(ref).simple(
                parse_context, crumbs=crumbs
            )
            assert bracket_simple, "All bracket segments must support simple."
            assert bracket_simple[0], "All bracket segments must support raw simple."
            # NOTE: By making this assumption we don't have to handle the "typed"
            # simple here.
            simple_raws.update(bracket_simple[0])
        return frozenset(simple_raws), frozenset()

    @classmethod
    def match(
        cls, segments: Tuple["BaseSegment", ...], parse_context: ParseContext
    ) -> MatchResult:
        """Only useful as a terminator."""
        if segments and isinstance(segments[0], cls):
            return MatchResult((segments[0],), segments[1:])
        return MatchResult.from_unmatched(segments)


class UnparsableSegment(BaseSegment):
    """This is a segment which can't be parsed. It indicates a error during parsing."""

    type = "unparsable"
    # From here down, comments are printed separately.
    comment_separate = True
    _expected = ""

    def __init__(self, *args, expected="", **kwargs) -> None:
        self._expected = expected
        super().__init__(*args, **kwargs)

    def _suffix(self) -> str:
        """Return any extra output required at the end when logging.

        NB Override this for specific subclasses if we want extra output.
        """
        return f"!! Expected: {self._expected!r}"

    def iter_unparsables(self) -> Iterator["UnparsableSegment"]:
        """Iterate through any unparsables.

        As this is an unparsable, it should yield itself.
        """
        yield self


class BaseFileSegment(BaseSegment):
    """A segment representing a whole file or script.

    This is also the default "root" segment of the dialect,
    and so is usually instantiated directly. It therefore
    has no match_grammar.
    """

    type = "file"
    # The file segment is the only one which can start or end with non-code
    can_start_end_non_code = True
    # A file can be empty!
    allow_empty = True

    def __init__(
        self,
        segments,
        pos_marker=None,
        fname: Optional[str] = None,
    ):
        self._file_path = fname
        super().__init__(segments, pos_marker=pos_marker)

    @property
    def file_path(self) -> Optional[str]:
        """File path of a parsed SQL file."""
        return self._file_path

    def get_table_references(self) -> set:
        """Use parsed tree to extract table references."""
        references = set()
        for stmt in self.get_children("statement"):
            references |= stmt.get_table_references()
        return references


class IdentitySet(MutableSet):
    """Similar to built-in set(), but based on object IDENTITY.

    This is often important when working with BaseSegment and other types,
    where different object instances may compare as equal.

    Copied from: https://stackoverflow.com/questions/16994307/identityset-in-python
    """

    key = id  # should return a hashable object

    def __init__(self, iterable=()) -> None:
        self.map: dict = {}  # id -> object
        self |= iterable  # add elements from iterable to the set (union)

    def __len__(self) -> int:  # Sized
        return len(self.map)

    def __iter__(self):  # Iterable
        return self.map.values().__iter__()  # pragma: no cover

    def __contains__(self, x):  # Container
        return self.key(x) in self.map

    def add(self, value):  # MutableSet
        """Add an element."""
        self.map[self.key(value)] = value

    def update(self, value) -> None:
        """Add elements in 'value'."""
        for v in value:
            self.add(v)

    def discard(self, value):  # MutableSet
        """Remove an element.  Do not raise an exception if absent."""
        self.map.pop(self.key(value), None)  # pragma: no cover

    def __repr__(self) -> str:  # pragma: no cover
        if not self:
            return "%s()" % (self.__class__.__name__,)
        return "%s(%r)" % (self.__class__.__name__, list(self))<|MERGE_RESOLUTION|>--- conflicted
+++ resolved
@@ -1356,26 +1356,15 @@
                 parse_context.parse_depth + 1, self.__class__.__name__, self.stringify()
             )
         )
-<<<<<<< HEAD
-        if parse_context.may_recurse():
-            parse_context.logger.debug(parse_depth_msg)
-            with parse_context.deeper_parse(name=self.__class__.__name__) as ctx:
-                self.segments = self.expand(
-                    self.segments,
-                    parse_context=ctx,
-                )
-            # Once parsed, populate any parent relationships.
-            for _seg in self.segments:
-                _seg.populate_parents()
-=======
-
         parse_context.logger.debug(parse_depth_msg)
         with parse_context.deeper_parse(name=self.__class__.__name__) as ctx:
             self.segments = self.expand(
                 self.segments,
                 parse_context=ctx,
             )
->>>>>>> cd52dcaa
+        # Once parsed, populate any parent relationships.
+        for _seg in self.segments:
+            _seg.populate_parents()
 
         return (self,)
 
