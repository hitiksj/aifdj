--- conflicted
+++ resolved
@@ -7,9 +7,6 @@
 import pkgutil
 import sys
 from functools import reduce
-<<<<<<< HEAD
-from typing import Callable, Dict, Iterator, List, Optional, Set, Tuple, cast
-=======
 from typing import (
     Callable,
     Dict,
@@ -22,7 +19,6 @@
     Tuple,
     cast,
 )
->>>>>>> 13625059
 
 import jinja2.nodes
 from jinja2 import (
@@ -638,11 +634,6 @@
         except SQLTemplaterError as err:
             return None, [err]
 
-<<<<<<< HEAD
-        violations: List[SQLTemplaterError] = []
-
-=======
->>>>>>> 13625059
         # Attempt to identify any undeclared variables or syntax errors.
         # The majority of variables will be found during the _crawl_tree
         # step rather than this first Exception which serves only to catch
@@ -672,7 +663,7 @@
             ignore_templating=("templating" in config.get("ignore")),
         )
 
-        violations: List[SQLBaseError] = []
+        violations: List[SQLTemplaterError] = []
 
         try:
             # Slice the file once rendered.
