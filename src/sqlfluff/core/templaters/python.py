"""Defines the templaters."""

import ast
from string import Formatter
from typing import Iterable, Dict, Tuple, List, Iterator, Optional, NamedTuple

from sqlfluff.core.errors import SQLTemplaterError
from sqlfluff.core.string_helpers import findall

from sqlfluff.core.templaters.base import (
    RawTemplater,
    register_templater,
    TemplatedFile,
    templater_logger,
    RawFileSlice,
    TemplatedFileSlice,
)


class IntermediateFileSlice(NamedTuple):
    """An intermediate representation of a partially sliced File."""

    intermediate_type: str
    source_slice: slice
    templated_slice: slice
    slice_buffer: List[RawFileSlice]

    def _trim_end(
        self, templated_str: str, target_end: str = "head"
    ) -> Tuple["IntermediateFileSlice", List[TemplatedFileSlice]]:
        """Trim the ends of a intermediate segment."""
        target_idx = 0 if target_end == "head" else -1
        terminator_types = ("block_start") if target_end == "head" else ("block_end")
        main_source_slice = self.source_slice
        main_templated_slice = self.templated_slice
        slice_buffer = self.slice_buffer

        end_buffer = []

        # Yield any leading literals, comments or blocks.
        while len(slice_buffer) > 0 and slice_buffer[target_idx].slice_type in (
            "literal",
            "block_start",
            "block_end",
            "comment",
        ):
            focus = slice_buffer[target_idx]
            templater_logger.debug("            %s Focus: %s", target_end, focus)
            # Is it a zero length item?
            if focus.slice_type in ("block_start", "block_end", "comment"):
                # Only add the length in the source space.
                templated_len = 0
            else:
                # Assume it's a literal, check the literal actually matches.
                templated_len = len(focus.raw)
                if target_end == "head":
                    check_slice = slice(
                        main_templated_slice.start,
                        main_templated_slice.start + templated_len,
                    )
                else:
                    check_slice = slice(
                        main_templated_slice.stop - templated_len,
                        main_templated_slice.stop,
                    )

                if templated_str[check_slice] != focus.raw:
                    # It doesn't match, we can't use it. break
                    templater_logger.debug("                Nope")
                    break

            # If it does match, set up the new slices
            if target_end == "head":
                division = (
                    main_source_slice.start + len(focus.raw),
                    main_templated_slice.start + templated_len,
                )
                new_slice = TemplatedFileSlice(
                    focus.slice_type,
                    slice(main_source_slice.start, division[0]),
                    slice(main_templated_slice.start, division[1]),
                )
                end_buffer.append(new_slice)
                main_source_slice = slice(division[0], main_source_slice.stop)
                main_templated_slice = slice(division[1], main_templated_slice.stop)
            else:
                division = (
                    main_source_slice.stop - len(focus.raw),
                    main_templated_slice.stop - templated_len,
                )
                new_slice = TemplatedFileSlice(
                    focus.slice_type,
                    slice(division[0], main_source_slice.stop),
                    slice(division[1], main_templated_slice.stop),
                )
                end_buffer.insert(0, new_slice)
                main_source_slice = slice(main_source_slice.start, division[0])
                main_templated_slice = slice(main_templated_slice.start, division[1])

            slice_buffer.pop(target_idx)
            if focus.slice_type in terminator_types:
                break
        # Return a new Intermediate slice and the buffer.
        # NB: Don't check size of slice buffer here. We can do that later.
        new_intermediate = self.__class__(
            "compound", main_source_slice, main_templated_slice, slice_buffer
        )
        return new_intermediate, end_buffer

    def trim_ends(
        self, templated_str: str
    ) -> Tuple[
        List[TemplatedFileSlice], "IntermediateFileSlice", List[TemplatedFileSlice]
    ]:
        """Trim both ends of an intermediate slice."""
        # Trim start:
        new_slice, head_buffer = self._trim_end(
            templated_str=templated_str, target_end="head"
        )
        # Trim end:
        new_slice, tail_buffer = new_slice._trim_end(
            templated_str=templated_str, target_end="tail"
        )
        # Return
        return head_buffer, new_slice, tail_buffer

    def try_simple(self):
        """Try to turn this intermediate slice into a simple slice."""
        # Yield anything simple
        if len(self.slice_buffer) == 1:
            return TemplatedFileSlice(
                self.slice_buffer[0].slice_type,
                self.source_slice,
                self.templated_slice,
            )
        else:
            raise ValueError("IntermediateFileSlice is not simple!")

    def coalesce(self):
        """Coalesce this whole slice into a single one. Brutally."""
        return TemplatedFileSlice(
            PythonTemplater._coalesce_types(self.slice_buffer),
            self.source_slice,
            self.templated_slice,
        )


@register_templater
class PythonTemplater(RawTemplater):
    """A templater using python format strings.

    See: https://docs.python.org/3/library/string.html#format-string-syntax

    For the python templater we don't allow functions or macros because there isn't
    a good way of doing it securely. Use the jinja templater for this.

    The python templater also defines a lot of the logic for how
    to allow fixing and translation in a templated file.
    """

    name = "python"

    def __init__(self, override_context=None, **kwargs):
        self.default_context = dict(test_value="__test__")
        self.override_context = override_context or {}

    @staticmethod
    def infer_type(s):
        """Infer a python type from a string and convert.

        Given a string value, convert it to a more specific built-in Python type
        (e.g. int, float, list, dictionary) if possible.

        """
        try:
            return ast.literal_eval(s)
        except (SyntaxError, ValueError):
            return s

    def get_context(self, fname=None, config=None):
        """Get the templating context from the config."""
        # TODO: The config loading should be done outside the templater code. Here
        # is a silly place.
        if config:
            # This is now a nested section
            loaded_context = (
                config.get_section((self.templater_selector, self.name, "context"))
                or {}
            )
        else:
            loaded_context = {}
        live_context = {}
        live_context.update(self.default_context)
        live_context.update(loaded_context)
        live_context.update(self.override_context)

        # Infer types
        for k in loaded_context:
            live_context[k] = self.infer_type(live_context[k])
        return live_context

    def process(
        self, *, in_str: str, fname: str, config=None, formatter=None
    ) -> Tuple[Optional[TemplatedFile], list]:
        """Process a string and return a TemplatedFile.

        Note that the arguments are enforced as keywords
        because Templaters can have differences in their
        `process` method signature.
        A Templater that only supports reading from a file
        would need the following signature:
            process(*, fname, in_str=None, config=None)
        (arguments are swapped)

        Args:
            in_str (:obj:`str`): The input string.
            fname (:obj:`str`, optional): The filename of this string. This is
                mostly for loading config files at runtime.
            config (:obj:`FluffConfig`): A specific config to use for this
                templating operation. Only necessary for some templaters.
            formatter (:obj:`CallbackFormatter`): Optional object for output.

        """
        live_context = self.get_context(fname=fname, config=config)
        try:
            new_str = in_str.format(**live_context)
        except KeyError as err:
            # TODO: Add a url here so people can get more help.
            raise SQLTemplaterError(
                "Failure in Python templating: {}. Have you configured your variables?".format(
                    err
                )
            )
        raw_sliced, sliced_file, new_str = self.slice_file(
            in_str, new_str, config=config
        )
        return (
            TemplatedFile(
                source_str=in_str,
                templated_str=new_str,
                fname=fname,
                sliced_file=sliced_file,
                raw_sliced=raw_sliced,
            ),
            [],
        )

    @classmethod
    def slice_file(
        cls,
        raw_str: str,
        templated_str: str,
        config=None,
    ) -> Tuple[List[RawFileSlice], List[TemplatedFileSlice], str]:
        """Slice the file to determine regions where we can fix."""
        templater_logger.info("Slicing File Template")
        templater_logger.debug("    Raw String: %r", raw_str)
        templater_logger.debug("    Templated String: %r", templated_str)
        # Slice the raw file
        raw_sliced = list(cls._slice_template(raw_str))
        templater_logger.debug("    Raw Sliced:")
        for idx, raw_slice in enumerate(raw_sliced):
            templater_logger.debug("        %s: %r", idx, raw_slice)
        # Find the literals
        literals = [
            raw_slice.raw
            for raw_slice in raw_sliced
            if raw_slice.slice_type == "literal"
        ]
        templater_logger.debug("    Literals: %s", literals)
        for loop_idx in range(2):
            templater_logger.debug("    # Slice Loop %s", loop_idx)
            # Calculate occurrences
            raw_occurrences = cls._substring_occurances(raw_str, literals)
            templated_occurances = cls._substring_occurances(templated_str, literals)
            templater_logger.debug(
                "    Occurances: Raw: %s, Templated: %s",
                raw_occurrences,
                templated_occurances,
            )
            # Split on invariants
            split_sliced = list(
                cls._split_invariants(
                    raw_sliced,
                    literals,
                    raw_occurrences,
                    templated_occurances,
                    templated_str,
                )
            )
            templater_logger.debug("    Split Sliced:")
            for idx, split_slice in enumerate(split_sliced):
                templater_logger.debug("        %s: %r", idx, split_slice)
            # Deal with uniques and coalesce the rest
            sliced_file = list(
                cls._split_uniques_coalesce_rest(
                    split_sliced, raw_occurrences, templated_occurances, templated_str
                )
            )
            templater_logger.debug("    Fully Sliced:")
            for idx, templ_slice in enumerate(sliced_file):
                templater_logger.debug("        %s: %r", idx, templ_slice)
            unwrap_wrapped = (
                True
                if config is None
                else config.get(
                    "unwrap_wrapped_queries", section="templater", default=True
                )
            )
            sliced_file, new_templated_str = cls._check_for_wrapped(
                sliced_file, templated_str, unwrap_wrapped=unwrap_wrapped
            )
            if new_templated_str == templated_str:
                # If we didn't change it then we're done.
                break
            else:
                # If it's not equal, loop around
                templated_str = new_templated_str
        return raw_sliced, sliced_file, new_templated_str

    @classmethod
    def _check_for_wrapped(
        cls,
        slices: List[TemplatedFileSlice],
        templated_str: str,
        unwrap_wrapped: bool = True,
    ) -> Tuple[List[TemplatedFileSlice], str]:
        """Identify a wrapped query (e.g. dbt test) and handle it.

        If unwrap_wrapped is true, we trim the wrapping from the templated file.
        If unwrap_wrapped is false, we add a slice at start and end.
        """
        if not slices:
            # If there are no slices, return
            return slices, templated_str
        first_slice = slices[0]
        last_slice = slices[-1]

        if unwrap_wrapped:
            # If we're unwrapping, there is no need to edit the slices, but we do need to trim
            # the templated string. We should expect that the template will need to be re-sliced
            # but we should assume that the function calling this one will deal with that
            # eventuality.
            return (
                slices,
                templated_str[
                    first_slice.templated_slice.start : last_slice.templated_slice.stop
                ],
            )

        if (
            first_slice.source_slice.start == 0
            and first_slice.templated_slice.start != 0
        ):
            # This means that there is text at the start of the templated file which doesn't exist
            # in the raw file. Handle this by adding a templated slice (though it's not really templated)
            # between 0 and 0 in the raw, and 0 and the current first slice start index in the templated.
            slices.insert(
                0,
                TemplatedFileSlice(
                    "templated",
                    slice(0, 0),
                    slice(0, first_slice.templated_slice.start),
                ),
            )
        if last_slice.templated_slice.stop != len(templated_str):
            #  This means that there is text at the end of the templated file which doesn't exist
            #  in the raw file. Handle this by adding a templated slice beginning and ending at the
            #  end of the raw, and the current last slice stop and file end in the templated.
            slices.append(
                TemplatedFileSlice(
                    "templated",
                    slice(last_slice.source_slice.stop, last_slice.source_slice.stop),
                    slice(last_slice.templated_slice.stop, len(templated_str)),
                )
            )
        return slices, templated_str

    @classmethod
    def _substring_occurances(
        cls, in_str: str, substrings: Iterable[str]
    ) -> Dict[str, List[int]]:
        """Find every occurrence of the given substrings."""
        occurances = {}
        for substring in substrings:
            occurances[substring] = list(findall(substring, in_str))
        return occurances

    @staticmethod
    def _sorted_occurance_tuples(
        occurances: Dict[str, List[int]]
    ) -> List[Tuple[str, int]]:
        """Sort a dict of occurrences into a sorted list of tuples."""
        return sorted(
            ((raw, idx) for raw in occurances.keys() for idx in occurances[raw]),
            # Sort first by position, then by lexical (for stability)
            key=lambda x: (x[1], x[0]),
        )

    @classmethod
    def _slice_template(cls, in_str: str) -> Iterator[RawFileSlice]:
        """Slice a templated python string into token tuples.

        This uses Formatter() as per:
        https://docs.python.org/3/library/string.html#string.Formatter
        """
        fmt = Formatter()
        in_idx = 0
        for literal_text, field_name, format_spec, conversion in fmt.parse(in_str):
            if literal_text:
                escape_chars = cls._sorted_occurance_tuples(
                    cls._substring_occurances(literal_text, ["}", "{"])
                )
                idx = 0
                while escape_chars:
                    first_char = escape_chars.pop()
                    # Is there a literal first?
                    if first_char[1] > idx:
                        yield RawFileSlice(
                            literal_text[idx : first_char[1]], "literal", in_idx
                        )
                        in_idx += first_char[1] - idx
                    # Add the escaped
                    idx = first_char[1] + len(first_char[0])
                    # We double them here to make the raw
                    yield RawFileSlice(
                        literal_text[first_char[1] : idx] * 2, "escaped", in_idx
                    )
                    # Will always be 2 in this case.
                    # This is because ALL escape sequences in the python formatter
                    # are two characters which reduce to one.
                    in_idx += 2
                # Deal with last one (if present)
                if literal_text[idx:]:
                    yield RawFileSlice(literal_text[idx:], "literal", in_idx)
                    in_idx += len(literal_text) - idx
            # Deal with fields
            if field_name:
                constructed_token = "{{{field_name}{conv}{spec}}}".format(
                    field_name=field_name,
                    conv=f"!{conversion}" if conversion else "",
                    spec=f":{format_spec}" if format_spec else "",
                )
                yield RawFileSlice(constructed_token, "templated", in_idx)
                in_idx += len(constructed_token)

    @classmethod
    def _split_invariants(
        cls,
        raw_sliced: List[RawFileSlice],
        literals: List[str],
        raw_occurances: Dict[str, List[int]],
        templated_occurances: Dict[str, List[int]],
        templated_str: str,
    ) -> Iterator[IntermediateFileSlice]:
        """Split a sliced file on its invariant literals.

        We prioritise the _longest_ invariants first as they
        are more likely to the the anchors.
        """
        # Calculate invariants
        invariants = [
            literal
            for literal in literals
            if len(raw_occurances[literal]) == 1
            and len(templated_occurances[literal]) == 1
        ]
        # Work through the invariants and make sure they appear
        # in order.
        for linv in sorted(invariants, key=len, reverse=True):
            # Any invariants which have templated positions, relative
            # to source positions, which aren't in order, should be
            # ignored.

            # Is this one still relevant?
            if linv not in invariants:
                continue

            source_pos, templ_pos = raw_occurances[linv], templated_occurances[linv]
            # Copy the list before iterating because we're going to edit it.
            for tinv in invariants.copy():
                if tinv != linv:
                    src_dir = source_pos > raw_occurances[tinv]
                    tmp_dir = templ_pos > templated_occurances[tinv]
                    # If it's not in the same direction in the source and template remove it.
                    if src_dir != tmp_dir:
                        templater_logger.debug(
                            "          Invariant found out of order: %r", tinv
                        )
                        invariants.remove(tinv)

        # Set up some buffers
        buffer: List[RawFileSlice] = []
        idx: Optional[int] = None
        templ_idx = 0
        # Loop through
        for raw, token_type, raw_pos in raw_sliced:
            if raw in invariants:
                if buffer:
                    yield IntermediateFileSlice(
                        "compound",
                        slice(idx, raw_pos),
                        slice(templ_idx, templated_occurances[raw][0]),
                        buffer,
                    )
                buffer = []
                idx = None
                yield IntermediateFileSlice(
                    "invariant",
                    slice(raw_pos, raw_pos + len(raw)),
                    slice(
                        templated_occurances[raw][0],
                        templated_occurances[raw][0] + len(raw),
                    ),
                    [RawFileSlice(raw, token_type, templated_occurances[raw][0])],
                )
                templ_idx = templated_occurances[raw][0] + len(raw)
            else:
                buffer.append(RawFileSlice(raw, token_type, raw_pos))
                if idx is None:
                    idx = raw_pos
        # If we have a final buffer, yield it
        if buffer:
            yield IntermediateFileSlice(
                "compound",
                slice((idx or 0), (idx or 0) + sum(len(slc.raw) for slc in buffer)),
                slice(templ_idx, len(templated_str)),
                buffer,
            )

    @staticmethod
    def _filter_occurances(
        file_slice: slice, occurances: Dict[str, List[int]]
    ) -> Dict[str, List[int]]:
        """Filter a dict of occurrences to just those within a slice."""
        filtered = {
            key: [
                pos
                for pos in occurances[key]
                if pos >= file_slice.start and pos < file_slice.stop
            ]
            for key in occurances.keys()
        }
        return {key: filtered[key] for key in filtered.keys() if filtered[key]}

    @staticmethod
    def _coalesce_types(elems: List[RawFileSlice]) -> str:
        """Coalesce to the priority type."""
        # Make a set of types
        types = {elem.slice_type for elem in elems}
        # Replace block types with templated
        for typ in list(types):
            if typ.startswith("block_"):
                types.remove(typ)
                types.add("templated")
        # Take the easy route if they're all the same type
        if len(types) == 1:
            return types.pop()
        # Then deal with priority
        priority = ["templated", "escaped", "literal"]
        for p in priority:
            if p in types:
                return p
        raise RuntimeError(
            f"Exhausted priorities in _coalesce_types! {types!r}"
        )  # pragma: no cover

    @classmethod
    def _split_uniques_coalesce_rest(
        cls,
        split_file: List[IntermediateFileSlice],
        raw_occurances: Dict[str, List[int]],
        templ_occurances: Dict[str, List[int]],
        templated_str: str,
    ) -> Iterator[TemplatedFileSlice]:
        """Within each of the compound sections split on unique literals.

        For everything else we coalesce to the dominant type.

        Returns:
            Iterable of the type of segment, the slice in the raw file
                and the slice in the templated file.

        """
        # A buffer to capture tail segments
        tail_buffer: List[TemplatedFileSlice] = []

        templater_logger.debug("    _split_uniques_coalesce_rest: %s", split_file)

        for int_file_slice in split_file:
            # Yield anything from the tail buffer
            if tail_buffer:
                templater_logger.debug(
                    "        Yielding Tail Buffer [start]: %s", tail_buffer
                )
                yield from tail_buffer
                tail_buffer = []

            # Check whether we're handling a zero length slice.
            if (
                int_file_slice.templated_slice.stop
                - int_file_slice.templated_slice.start
                == 0
            ):
                point_combo = int_file_slice.coalesce()
                templater_logger.debug(
                    "        Yielding Point Combination: %s", point_combo
                )
                yield point_combo
                continue

            # Yield anything simple
            try:
                simple_elem = int_file_slice.try_simple()
                templater_logger.debug("        Yielding Simple: %s", simple_elem)
                yield simple_elem
                continue
            except ValueError:
                pass

            # Trim ends and overwrite the current working copy.
            head_buffer, int_file_slice, tail_buffer = int_file_slice.trim_ends(
                templated_str=templated_str
            )
            if head_buffer:
                yield from head_buffer
            # Have we consumed the whole thing?
            if not int_file_slice.slice_buffer:
                continue

            # Try to yield simply again (post trim)
            try:
                simple_elem = int_file_slice.try_simple()
                templater_logger.debug("        Yielding Simple: %s", simple_elem)
                yield simple_elem
                continue
            except ValueError:
                pass

            templater_logger.debug("        Intermediate Slice: %s", int_file_slice)
            # Generate the coalesced version in case we need it
            coalesced = int_file_slice.coalesce()

            # Look for anchors
            raw_occs = cls._filter_occurances(
                int_file_slice.source_slice, raw_occurances
            )
            templ_occs = cls._filter_occurances(
                int_file_slice.templated_slice, templ_occurances
            )
            # Do we have any uniques to split on?
            # NB: We use `get` on the templated occurrences, because it's possible
            # that because of an if statement, something is in the source, but
            # not in the templated at all. In that case, we shouldn't use it.
            one_way_uniques = [
                key
                for key in raw_occs.keys()
                if len(raw_occs[key]) == 1 and len(templ_occs.get(key, [])) >= 1
            ]
            two_way_uniques = [
                key for key in one_way_uniques if len(templ_occs[key]) == 1
            ]
            # if we don't have anything to anchor on, then just return (coalescing types)
            if not raw_occs or not templ_occs or not one_way_uniques:
                templater_logger.debug(
                    "        No Anchors or Uniques. Yielding Whole: %s", coalesced
                )
                yield coalesced
                continue

            # Deal with the inner segment itself.
            templater_logger.debug(
                "        Intermediate Slice [post trim]: %s: %r",
                int_file_slice,
                templated_str[int_file_slice.templated_slice],
            )
            templater_logger.debug("        One Way Uniques: %s", one_way_uniques)
            templater_logger.debug("        Two Way Uniques: %s", two_way_uniques)

            # Hang onto the starting position, which we'll advance as we go.
            starts = (
                int_file_slice.source_slice.start,
                int_file_slice.templated_slice.start,
            )

            # Deal with two way uniques first, because they are easier.
            # If we do find any we use recursion, because we'll want to do
            # all of the above checks again.
            if two_way_uniques:
                # Yield the uniques and coalesce anything between.
                bookmark_idx = 0
                for idx, raw_slice in enumerate(int_file_slice.slice_buffer):
                    pos = 0
                    unq: Optional[str] = None
                    # Does this element contain one of our uniques? If so, where?
                    for unique in two_way_uniques:
                        if unique in raw_slice.raw:
                            pos = raw_slice.raw.index(unique)
                            unq = unique

                    if unq:
                        # Yes it does. Handle it.

                        # Get the position of the unique section.
                        unique_position = (
                            raw_occs[unq][0],
                            templ_occs[unq][0],
                        )
                        templater_logger.debug(
                            "            Handling Unique: %r, %s, %s, %r",
                            unq,
                            pos,
                            unique_position,
                            raw_slice,
                        )

                        # Handle full slices up to this one
                        if idx > bookmark_idx:
                            # Recurse to deal with any loops separately
                            yield from cls._split_uniques_coalesce_rest(
                                [
                                    IntermediateFileSlice(
                                        "compound",
                                        # slice up to this unique
                                        slice(starts[0], unique_position[0] - pos),
                                        slice(starts[1], unique_position[1] - pos),
                                        int_file_slice.slice_buffer[bookmark_idx:idx],
                                    )
                                ],
                                raw_occs,
                                templ_occs,
                                templated_str,
                            )

                        # Handle any potential partial slice if we're part way through this one.
                        if pos > 0:
                            yield TemplatedFileSlice(
                                raw_slice.slice_type,
                                slice(unique_position[0] - pos, unique_position[0]),
                                slice(unique_position[1] - pos, unique_position[1]),
                            )

                        # Handle the unique itself and update the bookmark
                        starts = (
                            unique_position[0] + len(unq),
                            unique_position[1] + len(unq),
                        )
                        yield TemplatedFileSlice(
                            raw_slice.slice_type,
                            slice(unique_position[0], starts[0]),
                            slice(unique_position[1], starts[1]),
                        )
                        # Move the bookmark after this position
                        bookmark_idx = idx + 1

                        # Handle any remnant after the unique.
                        if raw_slice.raw[pos + len(unq) :]:
                            remnant_length = len(raw_slice.raw) - (len(unq) + pos)
                            _starts = starts
                            starts = (
                                starts[0] + remnant_length,
                                starts[1] + remnant_length,
                            )
                            yield TemplatedFileSlice(
                                raw_slice.slice_type,
                                slice(_starts[0], starts[0]),
                                slice(_starts[1], starts[1]),
                            )

                if bookmark_idx == 0:  # pragma: no cover
                    # This is a SAFETY VALVE. In Theory we should never be here
                    # and if we are it implies an error elsewhere. This clause
                    # should stop any potential infinite recursion in its tracks
                    # by simply classifying the whole of the current block as
                    # templated and just stopping here.
                    # Bugs triggering this eventuality have been observed in 0.4.0.
                    templater_logger.info(
                        "        Safety Value Info: %s, %r",
                        two_way_uniques,
                        templated_str[int_file_slice.templated_slice],
                    )
                    templater_logger.warning(
                        "        Python templater safety value unexpectedly triggered. "
                        "Please report your raw and compiled query on github for debugging."
                    )
                    # NOTE: If a bug is reported here, this will incorrectly
                    # classify more of the query as "templated" than it should.
                    yield coalesced
                    continue

                # At the end of the loop deal with any remaining slices.
                # The above "Safety Valve"TM should keep us safe from infinite
                # recursion.
                if len(int_file_slice.slice_buffer) > bookmark_idx:
                    # Recurse to deal with any loops separately
                    yield from cls._split_uniques_coalesce_rest(
                        [
                            IntermediateFileSlice(
                                "compound",
                                # Slicing is easy here, we have no choice
                                slice(starts[0], int_file_slice.source_slice.stop),
                                slice(starts[1], int_file_slice.templated_slice.stop),
                                # Calculate the subsection to deal with.
                                int_file_slice.slice_buffer[
                                    bookmark_idx : len(int_file_slice.slice_buffer)
                                ],
                            )
                        ],
                        raw_occs,
                        templ_occs,
                        templated_str,
                    )
                # We continue here because the buffer should be exhausted,
                # and if there's more to do we'll do it in the recursion.
                continue

            # If we get here, then there ARE uniques, but they are only ONE WAY.
            # This means loops. Loops are tricky.
            # We're very unlikely to get here (impossible?) with just python
            # formatting, but this class is also the base for the jinja templater
            # (and others?) so it may be used there.
            # One way uniques give us landmarks to try and estimate what to do with them.
            owu_templ_tuples = cls._sorted_occurance_tuples(
                {key: templ_occs[key] for key in one_way_uniques}
            )

            templater_logger.debug(
                "        Handling One Way Uniques: %s", owu_templ_tuples
            )

            # Hang onto out *ending* position too from here.
            stops = (
                int_file_slice.source_slice.stop,
                int_file_slice.templated_slice.stop,
            )

            # OWU in this context refers to "One Way Unique"
            this_owu_idx: Optional[int] = None
            last_owu_idx: Optional[int] = None
            # Iterate through occurrence tuples of the one-way uniques.
            for raw, template_idx in owu_templ_tuples:
                raw_idx = raw_occs[raw][0]
                raw_len = len(raw)

                # Find the index of this owu in the slice_buffer, store the previous
                last_owu_idx = this_owu_idx
                try:
                    this_owu_idx = next(
                        idx
                        for idx, slc in enumerate(int_file_slice.slice_buffer)
                        if slc.raw == raw
                    )
                except StopIteration:
                    # This can happen if the unique was detected, but was introduced
                    # by a templater step. This is a false positive. Skip and move on.
                    templater_logger.info(
                        "One Way Unique %r not found in slice buffer. Skipping...", raw
                    )
                    continue

                templater_logger.debug(
                    "        Handling OWU: %r @%s (raw @%s) [this_owu_idx: %s, last_owu_dx: %s]",
                    raw,
                    template_idx,
                    raw_idx,
                    this_owu_idx,
                    last_owu_idx,
                )

                if template_idx > starts[1]:
                    # Yield the bit before this literal. We yield it
                    # all as a tuple, because if we could do any better
                    # we would have done it by now.

                    # Can we identify a meaningful portion of the patch
                    # to recurse a split?
                    sub_section: Optional[List[RawFileSlice]] = None
                    # If it's the start, the slicing is easy
                    if (
                        starts[1] == int_file_slice.templated_slice.stop
                    ):  # pragma: no cover TODO?
                        sub_section = int_file_slice.slice_buffer[:this_owu_idx]
                    # If we are AFTER the previous in the template, then it's
                    # also easy. [assuming it's not the same owu]
                    elif raw_idx > starts[0] and last_owu_idx != this_owu_idx:
                        if last_owu_idx:
                            sub_section = int_file_slice.slice_buffer[
                                last_owu_idx + 1 : this_owu_idx
                            ]
                        else:
                            sub_section = int_file_slice.slice_buffer[:this_owu_idx]

                    # If we succeeded in one of the above, we can also recurse
                    # and be more intelligent with the other sections.
                    if sub_section:
                        # This assertion makes MyPy happy. In this case, we
                        # never set source_slice without also setting
                        # subsection.
                        templater_logger.debug(
                            "        Attempting Subsplit [pre]: %s, %r",
                            sub_section,
                            templated_str[slice(starts[1], template_idx)],
                        )
                        yield from cls._split_uniques_coalesce_rest(
                            [
                                IntermediateFileSlice(
                                    "compound",
                                    # Slicing is easy here, we have no choice
                                    slice(starts[0], raw_idx),
                                    slice(starts[1], template_idx),
                                    sub_section,
                                )
                            ],
                            raw_occs,
                            templ_occs,
                            templated_str,
                        )
                    # Otherwise, it's the tricky case.
                    else:
                        # In this case we've found a literal, coming AFTER another
                        # in the templated version, but BEFORE (or the same) in the
                        # raw version. This only happens during loops, but it means
                        # that identifying exactly what the intervening bit refers
                        # to is a bit arbitrary. In this case we're going to OVER
                        # estimate and refer to the whole loop segment.

                        # TODO: Maybe this should make two chunks instead, one
                        # working backward, and one working forward. But that's
                        # a job for another day.

                        # First find where we are starting this remainder
                        # in the template (as an index in the buffer).
                        # Any segments *after* cur_idx are involved.
                        if last_owu_idx is None or last_owu_idx + 1 >= len(
                            int_file_slice.slice_buffer
                        ):
<<<<<<< HEAD
                            cur_idx = 0  # pragma: noqa
=======
                            cur_idx = 0  # pragma: no cover
>>>>>>> 22990990
                        else:
                            cur_idx = last_owu_idx + 1

                        # We need to know how many block_ends are after this.
                        block_ends = sum(
                            slc[1] == "block_end"
                            for slc in int_file_slice.slice_buffer[cur_idx:]
                        )
                        # We can allow up to this number of preceding block starts
                        block_start_indices = [
                            idx
                            for idx, slc in enumerate(
                                int_file_slice.slice_buffer[:cur_idx]
                            )
                            if slc[1] == "block_start"
                        ]

                        # Trim anything which we're not allowed to use.
                        if len(block_start_indices) > block_ends:
                            offset = block_start_indices[-1 - block_ends] + 1
                            elem_sub_buffer = int_file_slice.slice_buffer[offset:]
                            cur_idx -= offset
                        else:
                            elem_sub_buffer = int_file_slice.slice_buffer

                        # We also need to know whether any of the *starting*
                        # segments are involved.
                        # Anything up to start_idx (exclusive) is included.
                        include_start = raw_idx > elem_sub_buffer[0][2]

                        # The ending point of this slice, is already decided.
                        end_point = elem_sub_buffer[-1].end_source_idx()

                        # If start_idx is None, we're in luck. We don't need to include the beginning.
                        if include_start:
                            start_point = elem_sub_buffer[0].source_idx
                        # Otherwise we know it's looped round, we need to include the whole slice.
                        else:
                            start_point = elem_sub_buffer[cur_idx].source_idx

                        tricky = TemplatedFileSlice(
                            "templated",
                            slice(start_point, end_point),
                            slice(starts[1], template_idx),
                        )

                        templater_logger.debug(
                            "        Yielding Tricky Case : %s",
                            tricky,
                        )

                        yield tricky

                # Yield the literal
                owu_literal_slice = TemplatedFileSlice(
                    "literal",
                    slice(raw_idx, raw_idx + raw_len),
                    slice(template_idx, template_idx + raw_len),
                )
                templater_logger.debug(
                    "    Yielding Unique: %r, %s",
                    raw,
                    owu_literal_slice,
                )
                yield owu_literal_slice
                # Update our bookmark
                starts = (
                    raw_idx + raw_len,
                    template_idx + raw_len,
                )

            if starts[1] < stops[1] and last_owu_idx is not None:
                # Yield the end bit
                templater_logger.debug("        Attempting Subsplit [post].")
                yield from cls._split_uniques_coalesce_rest(
                    [
                        IntermediateFileSlice(
                            "compound",
                            # Slicing is easy here, we have no choice
                            slice(raw_idx + raw_len, stops[0]),
                            slice(starts[1], stops[1]),
                            int_file_slice.slice_buffer[last_owu_idx + 1 :],
                        )
                    ],
                    raw_occs,
                    templ_occs,
                    templated_str,
                )

        # Yield anything from the tail buffer
        if tail_buffer:
            templater_logger.debug(
                "        Yielding Tail Buffer [end]: %s", tail_buffer
            )
            yield from tail_buffer<|MERGE_RESOLUTION|>--- conflicted
+++ resolved
@@ -934,11 +934,7 @@
                         if last_owu_idx is None or last_owu_idx + 1 >= len(
                             int_file_slice.slice_buffer
                         ):
-<<<<<<< HEAD
-                            cur_idx = 0  # pragma: noqa
-=======
                             cur_idx = 0  # pragma: no cover
->>>>>>> 22990990
                         else:
                             cur_idx = last_owu_idx + 1
 
