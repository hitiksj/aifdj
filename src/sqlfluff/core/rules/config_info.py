"""Documenting and validating rule configuration.

Provide a mapping with all configuration options, with information
on valid inputs and definitions.

This mapping is used to validate rule config inputs, as well
as document rule configuration.
"""

from sqlfluff.core.plugin.host import get_plugin_manager

STANDARD_CONFIG_INFO_DICT = {
    "tab_space_size": {
        "validation": range(100),
        "definition": (
            "The number of spaces to consider equal to one tab. "
            "Used in the fixing step of this rule."
        ),
    },
    "max_line_length": {
        "validation": range(1000),
        "definition": (
            "The maximum length of a line to allow without raising a violation."
        ),
    },
    "indent_unit": {
        "validation": ["space", "tab"],
        "definition": "Whether to use tabs or spaces to add new indents.",
    },
    "comma_style": {
        "validation": ["leading", "trailing"],
        "definition": "The comma style to enforce.",
    },
    "allow_scalar": {
        "validation": [True, False],
        "definition": (
            "Whether or not to allow a single element in the "
            " select clause to be without an alias."
        ),
    },
    "single_table_references": {
        "validation": ["consistent", "qualified", "unqualified"],
        "definition": "The expectation for references in single-table select.",
    },
    "force_enable": {
        "validation": [True, False],
        "definition": (
            "Run this rule even for dialects where this rule is disabled by default."
        ),
    },
    "unquoted_identifiers_policy": {
        "validation": ["all", "aliases", "column_aliases"],
        "definition": "Types of unquoted identifiers to flag violations for.",
    },
    "quoted_identifiers_policy": {
        "validation": ["all", "aliases", "column_aliases", "none"],
        "definition": "Types of quoted identifiers to flag violations for.",
    },
    "capitalisation_policy": {
        "validation": ["consistent", "upper", "lower", "capitalise"],
        "definition": "The capitalisation policy to enforce.",
    },
    "extended_capitalisation_policy": {
        "validation": ["consistent", "upper", "lower", "pascal", "capitalise"],
        "definition": (
            "The capitalisation policy to enforce, extended with PascalCase. "
            "This is separate from capitalisation_policy as it should not be "
            "applied to keywords."
        ),
    },
    "select_clause_trailing_comma": {
        "validation": ["forbid", "require"],
        "definition": (
            "Should trailing commas within select clauses be required or forbidden?"
        ),
    },
    "ignore_comment_lines": {
        "validation": [True, False],
        "definition": (
            "Should lines that contain only whitespace and comments"
            " be ignored when linting line lengths?"
        ),
    },
    "ignore_words": {
        "definition": ("Comma separated list of words to ignore from rule"),
    },
    "forbid_subquery_in": {
        "validation": ["join", "from", "both"],
        "definition": "Which clauses should be linted for subqueries?",
    },
    "prefer_count_1": {
        "validation": [True, False],
        "definition": ("Should count(1) be preferred over count(*) and count(0)?"),
    },
    "prefer_count_0": {
        "validation": [True, False],
        "definition": ("Should count(0) be preferred over count(*) and count(1)?"),
    },
    "operator_new_lines": {
        "validation": ["before", "after"],
        "definition": ("Should operator be placed before or after newlines?"),
    },
    "aliasing": {
        "validation": ["implicit", "explicit"],
        "definition": (
            "Should alias have an explict AS or is implicit aliasing required?"
        ),
    },
    "multiline_newline": {
        "validation": [True, False],
        "definition": (
            "Should semi-colons be placed on a new line after multi-line statements?"
        ),
    },
    "require_final_semicolon": {
        "validation": [True, False],
        "definition": (
            "Should final semi-colons be required? "
            "(N.B. forcing trailing semi-colons is not recommended for dbt users "
            "as it can cause issues when wrapping the query within other SQL queries)"
        ),
    },
    "group_by_and_order_by_style": {
        "validation": ["consistent", "implicit", "explicit"],
        "definition": (
            "The expectation for using explicit column name references "
            "or implicit positional references."
        ),
    },
    "allow_space_in_identifier": {
        "validation": [True, False],
        "definition": ("Should spaces in identifiers be allowed?"),
    },
    "additional_allowed_characters": {
        "definition": (
            "Optional list of extra allowed characters, "
            "in addition to alphanumerics (A-Z, a-z, 0-9) and underscores."
        ),
    },
<<<<<<< HEAD
    "force_quote_identifier": {
        "validation": [True, False],
        "definition": (
            "If ``True``, forces every identifier to be quoted. "
            "Defaults to ``False``."
        ),
    },
    "preferred_quote_identifier": {
        "definition": (
            "Expected character used to quote identifiers when necessary, "
            "or when ``force_quote_identifier`` is evaluated to ``True``"
=======
    "blocked_words": {
        "definition": (
            "Optional comma-separated list of blocked words which should not be used "
            "in statements."
>>>>>>> b1facf15
        ),
    },
}


def get_config_info() -> dict:
    """Gets the config from core sqlfluff and sqlfluff plugins and merges them."""
    plugin_manager = get_plugin_manager()
    configs_info = plugin_manager.hook.get_configs_info()
    return {
        k: v for config_info_dict in configs_info for k, v in config_info_dict.items()
    }<|MERGE_RESOLUTION|>--- conflicted
+++ resolved
@@ -137,7 +137,6 @@
             "in addition to alphanumerics (A-Z, a-z, 0-9) and underscores."
         ),
     },
-<<<<<<< HEAD
     "force_quote_identifier": {
         "validation": [True, False],
         "definition": (
@@ -149,12 +148,12 @@
         "definition": (
             "Expected character used to quote identifiers when necessary, "
             "or when ``force_quote_identifier`` is evaluated to ``True``"
-=======
+        ),
+    },
     "blocked_words": {
         "definition": (
             "Optional comma-separated list of blocked words which should not be used "
             "in statements."
->>>>>>> b1facf15
         ),
     },
 }
