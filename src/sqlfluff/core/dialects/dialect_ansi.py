"""The core ANSI dialect.

This is the core SQL grammar. We'll probably extend this or make it pluggable
for other dialects. Here we encode the structure of the language.

There shouldn't be any underlying "machinery" here, that should all
be defined elsewhere.

A lot of the inspiration for this sql grammar is taken from the cockroach
labs full sql grammar. In particular their way for dividing up the expression
grammar. Check out their docs, they're awesome.
https://www.cockroachlabs.com/docs/stable/sql-grammar.html#select_stmt
"""

from ..parser import (
    Matchable,
    BaseSegment,
    KeywordSegment,
    SymbolSegment,
    ReSegment,
    NamedSegment,
    Sequence,
    GreedyUntil,
    StartsWith,
    OneOf,
    Delimited,
    Bracketed,
    AnyNumberOf,
    Ref,
    SegmentGenerator,
    Anything,
    Indent,
    Dedent,
    Nothing,
)

from .base import Dialect
from .ansi_keywords import ansi_reserved_keywords, ansi_unreserved_keywords


ansi_dialect = Dialect("ansi", root_segment_name="FileSegment")


ansi_dialect.set_lexer_struct(
    [
        # name, type, pattern, kwargs
        ("whitespace", "regex", r"[\t ]+", dict(type="whitespace")),
        (
            "inline_comment",
            "regex",
            r"(--|#)[^\n]*",
            dict(is_comment=True, type="comment", trim_start=("--", "#")),
        ),
        (
            "block_comment",
            "regex",
            r"\/\*([^\*]|\*(?!\/))*\*\/",
            dict(
                is_comment=True,
                type="comment",
                subdivide=dict(type="newline", name="newline", regex=r"\r\n|\n"),
                trim_post_subdivide=dict(
                    type="whitespace", name="whitespace", regex=r"[\t ]+"
                ),
            ),
        ),
        # Matches 0 or more characters surrounded by quotes that (aren't a quote or backslash) or a sequence of backslash followed by any character, aka an escaped character.
        ("single_quote", "regex", r"'([^'\\]|\\.)*'", dict(is_code=True)),
        ("double_quote", "regex", r'"([^"\\]|\\.)*"', dict(is_code=True)),
        ("back_quote", "regex", r"`[^`]*`", dict(is_code=True)),
        (
            "numeric_literal",
            "regex",
            r"([0-9]+(\.[0-9]+)?)|(\.[0-9]+)",
            dict(is_code=True),
        ),
        ("not_equal", "regex", r"!=|<>", dict(is_code=True)),
        ("greater_than_or_equal", "regex", r">=", dict(is_code=True)),
        ("less_than_or_equal", "regex", r"<=", dict(is_code=True)),
        ("newline", "regex", r"\r\n|\n", dict(type="newline")),
        ("casting_operator", "regex", r"::", dict(is_code=True)),
        ("concat_operator", "regex", r"\|\|", dict(is_code=True)),
        ("equals", "singleton", "=", dict(is_code=True)),
        ("greater_than", "singleton", ">", dict(is_code=True)),
        ("less_than", "singleton", "<", dict(is_code=True)),
        ("dot", "singleton", ".", dict(is_code=True)),
        ("comma", "singleton", ",", dict(is_code=True, type="comma")),
        ("plus", "singleton", "+", dict(is_code=True)),
        ("tilde", "singleton", "~", dict(is_code=True)),
        ("minus", "singleton", "-", dict(is_code=True)),
        ("divide", "singleton", "/", dict(is_code=True)),
        ("percent", "singleton", "%", dict(is_code=True)),
        ("star", "singleton", "*", dict(is_code=True)),
        ("bracket_open", "singleton", "(", dict(is_code=True)),
        ("bracket_close", "singleton", ")", dict(is_code=True)),
        ("sq_bracket_open", "singleton", "[", dict(is_code=True)),
        ("sq_bracket_close", "singleton", "]", dict(is_code=True)),
        ("crly_bracket_open", "singleton", "{", dict(is_code=True)),
        ("crly_bracket_close", "singleton", "}", dict(is_code=True)),
        ("colon", "singleton", ":", dict(is_code=True)),
        ("semicolon", "singleton", ";", dict(is_code=True)),
        ("code", "regex", r"[0-9a-zA-Z_]*", dict(is_code=True)),
    ]
)

# Set the bare functions
ansi_dialect.sets("bare_functions").update(
    ["current_timestamp", "current_time", "current_date"]
)


# Set the datetime units
ansi_dialect.sets("datetime_units").update(
    [
        "DAY",
        "DAYOFYEAR",
        "HOUR",
        "MILLISECOND",
        "MINUTE",
        "MONTH",
        "QUARTER",
        "SECOND",
        "WEEK",
        "WEEKDAY",
        "YEAR",
    ]
)

# Set Keywords
ansi_dialect.sets("unreserved_keywords").update(
    [n.strip().upper() for n in ansi_unreserved_keywords.split("\n")]
)

ansi_dialect.sets("reserved_keywords").update(
    [n.strip().upper() for n in ansi_reserved_keywords.split("\n")]
)

# Bracket pairs (a set of tuples).
# (name, startref, endref, definitely_bracket)
ansi_dialect.sets("bracket_pairs").update(
    [
        ("round", "StartBracketSegment", "EndBracketSegment", True),
        ("square", "StartSquareBracketSegment", "EndSquareBracketSegment", True),
        ("curly", "StartCurlyBracketSegment", "EndCurlyBracketSegment", True),
    ]
)

# Set the value table functions. These are functions that, if they appear as
# an item in "FROM', are treated as returning a COLUMN, not a TABLE. Apparently,
# among dialects supported by SQLFluff, only BigQuery has this concept, but this
# set is defined in the ANSI dialect because:
# - It impacts core linter rules (see L020 and several other rules that subclass
#   from it) and how they interpret the contents of table_expressions
# - At least one other database (DB2) has the same value table function,
#   UNNEST(), as BigQuery. DB2 is not currently supported by SQLFluff.
ansi_dialect.sets("value_table_functions").update([])


ansi_dialect.add(
    # Real segments
    SemicolonSegment=SymbolSegment.make(
        ";", name="semicolon", type="statement_terminator"
    ),
    ColonSegment=SymbolSegment.make(":", name="colon", type="colon"),
    SliceSegment=SymbolSegment.make(":", name="slice", type="slice"),
    StartBracketSegment=SymbolSegment.make(
        "(", name="start_bracket", type="start_bracket"
    ),
    EndBracketSegment=SymbolSegment.make(")", name="end_bracket", type="end_bracket"),
    StartSquareBracketSegment=SymbolSegment.make(
        "[", name="start_square_bracket", type="start_square_bracket"
    ),
    EndSquareBracketSegment=SymbolSegment.make(
        "]", name="end_square_bracket", type="end_square_bracket"
    ),
    StartCurlyBracketSegment=SymbolSegment.make(
        "{", name="start_curly_bracket", type="start_curly_bracket"
    ),
    EndCurlyBracketSegment=SymbolSegment.make(
        "}", name="end_curly_bracket", type="end_curly_bracket"
    ),
    CommaSegment=SymbolSegment.make(",", name="comma", type="comma"),
    DotSegment=SymbolSegment.make(".", name="dot", type="dot"),
    StarSegment=SymbolSegment.make("*", name="star", type="star"),
    TildeSegment=SymbolSegment.make("~", name="tilde", type="tilde"),
    CastOperatorSegment=SymbolSegment.make(
        "::", name="casting_operator", type="casting_operator"
    ),
    PlusSegment=SymbolSegment.make("+", name="plus", type="binary_operator"),
    MinusSegment=SymbolSegment.make("-", name="minus", type="binary_operator"),
    PositiveSegment=SymbolSegment.make("+", name="positive", type="sign_indicator"),
    NegativeSegment=SymbolSegment.make("-", name="negative", type="sign_indicator"),
    DivideSegment=SymbolSegment.make("/", name="divide", type="binary_operator"),
    MultiplySegment=SymbolSegment.make("*", name="multiply", type="binary_operator"),
    ModuloSegment=SymbolSegment.make("%", name="modulo", type="binary_operator"),
    ConcatSegment=SymbolSegment.make("||", name="concatenate", type="binary_operator"),
    EqualsSegment=SymbolSegment.make("=", name="equals", type="comparison_operator"),
    GreaterThanSegment=SymbolSegment.make(
        ">", name="greater_than", type="comparison_operator"
    ),
    LessThanSegment=SymbolSegment.make(
        "<", name="less_than", type="comparison_operator"
    ),
    GreaterThanOrEqualToSegment=SymbolSegment.make(
        ">=", name="greater_than_equal_to", type="comparison_operator"
    ),
    LessThanOrEqualToSegment=SymbolSegment.make(
        "<=", name="less_than_equal_to", type="comparison_operator"
    ),
    NotEqualToSegment_a=SymbolSegment.make(
        "!=", name="not_equal_to", type="comparison_operator"
    ),
    NotEqualToSegment_b=SymbolSegment.make(
        "<>", name="not_equal_to", type="comparison_operator"
    ),
    # The following functions can be called without parentheses per ANSI specification
    BareFunctionSegment=SegmentGenerator(
        lambda dialect: ReSegment.make(
            r"^(" + r"|".join(dialect.sets("bare_functions")) + r")$",
            name="bare_function",
            type="bare_function",
        )
    ),
    # The strange regex here it to make sure we don't accidentally match numeric literals. We
    # also use a regex to explicitly exclude disallowed keywords.
    NakedIdentifierSegment=SegmentGenerator(
        # Generate the anti template from the set of reserved keywords
        lambda dialect: ReSegment.make(
            r"[A-Z0-9_]*[A-Z][A-Z0-9_]*",
            name="naked_identifier",
            type="identifier",
            _anti_template=r"^(" + r"|".join(dialect.sets("reserved_keywords")) + r")$",
        )
    ),
    ParameterNameSegment=ReSegment.make(
        r"[A-Z][A-Z0-9_]*", name="parameter", type="parameter"
    ),
    FunctionNameSegment=ReSegment.make(
        r"[A-Z][A-Z0-9_]*", name="function_name", type="function_name"
    ),
    # Maybe data types should be more restrictive?
    DatatypeIdentifierSegment=ReSegment.make(
        r"[A-Z][A-Z0-9_]*", name="data_type_identifier", type="data_type_identifier"
    ),
    # Ansi Intervals
    DatetimeUnitSegment=SegmentGenerator(
        lambda dialect: ReSegment.make(
            r"^(" + r"|".join(dialect.sets("datetime_units")) + r")$",
            name="date_part",
            type="date_part",
        )
    ),
    QuotedIdentifierSegment=NamedSegment.make(
        "double_quote", name="quoted_identifier", type="identifier"
    ),
    QuotedLiteralSegment=NamedSegment.make(
        "single_quote", name="quoted_literal", type="literal"
    ),
    NumericLiteralSegment=NamedSegment.make(
        "numeric_literal", name="numeric_literal", type="literal"
    ),
    TrueSegment=KeywordSegment.make("true", name="boolean_literal", type="literal"),
    FalseSegment=KeywordSegment.make("false", name="boolean_literal", type="literal"),
    # We use a GRAMMAR here not a Segment. Otherwise we get an unnecessary layer
    SingleIdentifierGrammar=OneOf(
        Ref("NakedIdentifierSegment"), Ref("QuotedIdentifierSegment")
    ),
    BooleanLiteralGrammar=OneOf(Ref("TrueSegment"), Ref("FalseSegment")),
    # We specifically define a group of arithmetic operators to make it easier to override this
    # if some dialects have different available operators
    ArithmeticBinaryOperatorGrammar=OneOf(
        Ref("PlusSegment"),
        Ref("MinusSegment"),
        Ref("DivideSegment"),
        Ref("MultiplySegment"),
        Ref("ModuloSegment"),
    ),
    StringBinaryOperatorGrammar=OneOf(Ref("ConcatSegment")),
    BooleanBinaryOperatorGrammar=OneOf(
        Ref("AndKeywordSegment"), Ref("OrKeywordSegment")
    ),
    ComparisonOperatorGrammar=OneOf(
        Ref("EqualsSegment"),
        Ref("GreaterThanSegment"),
        Ref("LessThanSegment"),
        Ref("GreaterThanOrEqualToSegment"),
        Ref("LessThanOrEqualToSegment"),
        Ref("NotEqualToSegment_a"),
        Ref("NotEqualToSegment_b"),
    ),
    # hookpoint for other dialects
    # e.g. EXASOL str to date cast with DATE '2021-01-01'
    DateTimeLiteralGrammar=Nothing(),
    LiteralGrammar=OneOf(
        Ref("QuotedLiteralSegment"),
        Ref("NumericLiteralSegment"),
        Ref("BooleanLiteralGrammar"),
        Ref("QualifiedNumericLiteralSegment"),
        # NB: Null is included in the literals, because it is a keyword which
        # can otherwise be easily mistaken for an identifier.
        Ref("NullKeywordSegment"),
        Ref("DateTimeLiteralGrammar"),
    ),
    AndKeywordSegment=KeywordSegment.make("and", type="binary_operator"),
    OrKeywordSegment=KeywordSegment.make("or", type="binary_operator"),
    # This is a placeholder for other dialects.
    PreTableFunctionKeywordsGrammar=Nothing(),
    BinaryOperatorGrammar=OneOf(
        Ref("ArithmeticBinaryOperatorGrammar"),
        Ref("StringBinaryOperatorGrammar"),
        Ref("BooleanBinaryOperatorGrammar"),
        Ref("ComparisonOperatorGrammar"),
    ),
    # This pattern is used in a lot of places.
    # Defined here to avoid repetition.
    BracketedColumnReferenceListGrammar=Bracketed(
        Delimited(
            Ref("ColumnReferenceSegment"),
            ephemeral_name="ColumnReferenceList",
        )
    ),
    OrReplaceGrammar=Sequence("OR", "REPLACE"),
    IfExistsGrammar=Sequence("IF", "EXISTS"),
    IfNotExistsGrammar=Sequence("IF", "NOT", "EXISTS"),
    LikeGrammar=OneOf("LIKE", "RLIKE", "ILIKE"),
    IsClauseGrammar=OneOf(
        "NULL",
        "NAN",
        "NOTNULL",
        "ISNULL",
        Ref("BooleanLiteralGrammar"),
    ),
    FromClauseTerminatorGrammar=OneOf(
        "WHERE",
        "LIMIT",
        "GROUP",
        "ORDER",
        "HAVING",
        "QUALIFY",
        Ref("SetOperatorSegment"),
    ),
    WhereClauseTerminatorGrammar=OneOf("LIMIT", "GROUP", "ORDER", "HAVING", "QUALIFY"),
    PrimaryKeyGrammar=Sequence("PRIMARY", "KEY"),
)


@ansi_dialect.segment()
class FileSegment(BaseSegment):
    """A segment representing a whole file or script.

    This is also the default "root" segment of the dialect,
    and so is usually instantiated directly. It therefore
    has no match_grammar.
    """

    type = "file"
    # The file segment is the only one which can start or end with non-code
    can_start_end_non_code = True
    # A file can be empty!
    allow_empty = True

    # NB: We don't need a match_grammar here because we're
    # going straight into instantiating it directly usually.
    parse_grammar = Delimited(
        Ref("StatementSegment"),
        delimiter=Ref("SemicolonSegment"),
        allow_gaps=True,
        allow_trailing=True,
    )


@ansi_dialect.segment()
class IntervalExpressionSegment(BaseSegment):
    """An interval expression segment."""

    type = "interval_expression"
    match_grammar = Sequence(
        "INTERVAL",
        OneOf(
            # The Numeric Version
            Sequence(
                Ref("NumericLiteralSegment"),
                OneOf(Ref("QuotedLiteralSegment"), Ref("DatetimeUnitSegment")),
            ),
            # The String version
            Ref("QuotedLiteralSegment"),
        ),
    )


@ansi_dialect.segment()
class ArrayLiteralSegment(BaseSegment):
    """An array literal segment."""

    type = "array_literal_type"
    match_grammar = Bracketed(
        Delimited(Ref("ExpressionSegment")),
        bracket_type="square",
    )


@ansi_dialect.segment()
class DatatypeSegment(BaseSegment):
    """A data type segment."""

    type = "data_type"
    match_grammar = Sequence(
        Ref("DatatypeIdentifierSegment"),
        Bracketed(
            OneOf(
                Delimited(Ref("ExpressionSegment")),
                # The brackets might be empty for some cases...
                optional=True,
            ),
            # There may be no brackets for some data types
            optional=True,
        ),
        Ref("CharCharacterSetSegment", optional=True),
    )


# hookpoint
ansi_dialect.add(CharCharacterSetSegment=Nothing())


@ansi_dialect.segment()
class ObjectReferenceSegment(BaseSegment):
    """A reference to an object."""

    type = "object_reference"
    # match grammar (don't allow whitespace)
    match_grammar: Matchable = Delimited(
        Ref("SingleIdentifierGrammar"),
        delimiter=OneOf(Ref("DotSegment"), Sequence(Ref("DotSegment"))),
        terminator=OneOf(
            Ref("CommaSegment"),
            Ref("CastOperatorSegment"),
            Ref("StartSquareBracketSegment"),
            Ref("StartBracketSegment"),
            Ref("BinaryOperatorGrammar"),
            Ref("ColonSegment"),
            Ref("SemicolonSegment"),
        ),
        allow_gaps=False,
    )

    @staticmethod
    def _iter_reference_parts(elem):
        """Extract the elements of a reference and yield."""
        # trim on quotes and split out any dots.
        for part in elem.raw_trimmed().split("."):
            yield part, elem

    def iter_raw_references(self):
        """Generate a list of reference strings and elements.

        Each element is a tuple of (str, segment). If some are
        split, then a segment may appear twice, but the substring
        will only appear once.
        """
        # Extract the references from those identifiers (because some may be quoted)
        for elem in self.recursive_crawl("identifier"):
            yield from self._iter_reference_parts(elem)

    def is_qualified(self):
        """Return if there is more than one element to the reference."""
        return len(list(self.iter_raw_references())) > 1

    def qualification(self):
        """Return the qualification type of this reference."""
        return "qualified" if self.is_qualified() else "unqualified"

    def extract_reference(self, level):
        """Extract a reference of a given level.

        e.g. level 1 = the object.
        level 2 = the table
        level 3 = the schema
        etc...
        """
        refs = list(self.iter_raw_references())
        if len(refs) >= level:
            return refs[-level]
        return None


@ansi_dialect.segment()
class TableReferenceSegment(ObjectReferenceSegment):
    """A reference to an table, CTE, subquery or alias."""

    type = "table_reference"


@ansi_dialect.segment()
class ColumnReferenceSegment(ObjectReferenceSegment):
    """A reference to column, field or alias."""

    type = "column_reference"


@ansi_dialect.segment()
class SingleIdentifierListSegment(BaseSegment):
    """A comma delimited list of identifiers."""

    type = "identifier_list"
    match_grammar = Delimited(Ref("SingleIdentifierGrammar"))


@ansi_dialect.segment()
class ArrayAccessorSegment(BaseSegment):
    """An array accessor e.g. [3:4]."""

    type = "array_accessor"
    match_grammar = Bracketed(
        Delimited(
            OneOf(Ref("NumericLiteralSegment"), Ref("ExpressionSegment")),
            delimiter=Ref("SliceSegment"),
            ephemeral_name="ArrayAccessorContent",
        ),
        bracket_type="square",
    )


@ansi_dialect.segment()
class AliasedObjectReferenceSegment(BaseSegment):
    """A reference to an object with an `AS` clause."""

    type = "object_reference"
    match_grammar = Sequence(
        Ref("ObjectReferenceSegment"), Ref("AliasExpressionSegment")
    )


@ansi_dialect.segment()
class AliasedTableReferenceSegment(BaseSegment):
    """A reference to a table with an `AS` clause."""

    type = "table_reference"
    match_grammar = Sequence(
        Ref("TableReferenceSegment"), Ref("AliasExpressionSegment", optional=True)
    )


@ansi_dialect.segment()
class AliasExpressionSegment(BaseSegment):
    """A reference to an object with an `AS` clause.

    The optional AS keyword allows both implicit and explicit aliasing.
    """

    type = "alias_expression"
    match_grammar = Sequence(
        Ref.keyword("AS", optional=True),
        OneOf(
            Sequence(
                Ref("SingleIdentifierGrammar"),
                # Column alias in VALUES clause
                Bracketed(Ref("SingleIdentifierListSegment"), optional=True),
            ),
            Ref("QuotedLiteralSegment"),
        ),
    )


@ansi_dialect.segment()
class ShorthandCastSegment(BaseSegment):
    """A casting operation using '::'."""

    type = "cast_expression"
    match_grammar = Sequence(
        Ref("CastOperatorSegment"), Ref("DatatypeSegment"), allow_gaps=False
    )


@ansi_dialect.segment()
class QualifiedNumericLiteralSegment(BaseSegment):
    """A numeric literal with a + or - sign preceding.

    The qualified numeric literal is a compound of a raw
    literal and a plus/minus sign. We do it this way rather
    than at the lexing step because the lexer doesn't deal
    well with ambiguity.
    """

    type = "numeric_literal"
    match_grammar = Sequence(
        OneOf(Ref("PlusSegment"), Ref("MinusSegment")),
        Ref("NumericLiteralSegment"),
        allow_gaps=False,
    )


ansi_dialect.add(
    # FunctionContentsExpressionGrammar intended as a hook to override
    # in other dialects.
    FunctionContentsExpressionGrammar=Ref("ExpressionSegment"),
    FunctionContentsGrammar=AnyNumberOf(
        # A Cast-like function
        Sequence(Ref("ExpressionSegment"), "AS", Ref("DatatypeSegment")),
        # An extract-like or substring-like function
        Sequence(
            OneOf(Ref("DatetimeUnitSegment"), Ref("ExpressionSegment")),
            "FROM",
            Ref("ExpressionSegment"),
        ),
        Sequence(
            # Allow an optional distinct keyword here.
            Ref.keyword("DISTINCT", optional=True),
            OneOf(
                # Most functions will be using the delimited route
                # but for COUNT(*) or similar we allow the star segment
                # here.
                Ref("StarSegment"),
                Delimited(Ref("FunctionContentsExpressionGrammar")),
            ),
        ),
        Ref(
            "OrderByClauseSegment"
        ),  # used by string_agg (postgres), group_concat (exasol), listagg (snowflake)...
        Sequence(Ref.keyword("SEPARATOR"), Ref("LiteralGrammar")),
        # like a function call: POSITION ( 'QL' IN 'SQL')
        Sequence(
            OneOf(Ref("QuotedLiteralSegment"), Ref("SingleIdentifierGrammar")),
            "IN",
            OneOf(Ref("QuotedLiteralSegment"), Ref("SingleIdentifierGrammar")),
        ),
    ),
    # Optional OVER suffix for window functions.
    # This is supported in biquery & postgres (and its derivatives)
    # and so is included here for now.
    PostFunctionGrammar=Sequence(
        Sequence(OneOf("IGNORE", "RESPECT"), "NULLS", optional=True),
        Ref("OverClauseSegment"),
    ),
)


@ansi_dialect.segment()
class OverClauseSegment(BaseSegment):
    """An OVER clause for window functions."""

    type = "over_clause"
    match_grammar = Sequence(
        "OVER",
        Bracketed(
            Sequence(
                Ref("PartitionClauseSegment", optional=True),
                Ref("OrderByClauseSegment", optional=True),
                Ref("FrameClauseSegment", optional=True),
                optional=True,
                ephemeral_name="OverClauseContent",
            )
        ),
    )


@ansi_dialect.segment()
class FunctionSegment(BaseSegment):
    """A scalar or aggregate function.

    Maybe in the future we should distinguish between
    aggregate functions and other functions. For now
    we treat them the same because they look the same
    for our purposes.
    """

    type = "function"
    match_grammar = Sequence(
        Sequence(
            Sequence(
                # a stored function could be accessed by schema identifier
                Ref("SingleIdentifierGrammar"),
                Ref("DotSegment"),
                optional=True,
            ),
            Ref("FunctionNameSegment"),
            Bracketed(
                Ref(
                    "FunctionContentsGrammar",
                    # The brackets might be empty for some functions...
                    optional=True,
                    ephemeral_name="FunctionContentsGrammar",
                )
            ),
        ),
        Ref("PostFunctionGrammar", optional=True),
    )


@ansi_dialect.segment()
class PartitionClauseSegment(BaseSegment):
    """A `PARTITION BY` for window functions."""

    type = "partitionby_clause"
    match_grammar = StartsWith(
        "PARTITION",
        terminator=OneOf("ORDER", "ROWS"),
        enforce_whitespace_preceeding_terminator=True,
    )
    parse_grammar = Sequence(
        "PARTITION",
        "BY",
        Indent,
        OneOf(
            # Brackets are optional in a partition by statement
            Bracketed(Delimited(Ref("ExpressionSegment"))),
            Delimited(Ref("ExpressionSegment")),
        ),
        Dedent,
    )


@ansi_dialect.segment()
class FrameClauseSegment(BaseSegment):
    """A frame clause for window functions."""

    type = "frame_clause"
    match_grammar = StartsWith("ROWS")
    # TODO: Expand a parse statement here properly to actually
    # parse rather than assuming that it's good.
    # parse_grammar = Sequence(
    #    'ROWS',
    #    ...
    # )


ansi_dialect.add(
    # This is a hook point to allow subclassing for other dialects
    PostTableExpressionGrammar=Nothing()
)


@ansi_dialect.segment()
class TableExpressionSegment(BaseSegment):
    """A table expression."""

    type = "table_expression"
    match_grammar = Sequence(
        Ref("PreTableFunctionKeywordsGrammar", optional=True),
        OneOf(
            Ref("MainTableExpressionGrammar"),
            Bracketed(Ref("MainTableExpressionGrammar")),
        ),
        Ref("AliasExpressionSegment", optional=True),
        Ref("PostTableExpressionGrammar", optional=True),
    )

    def get_eventual_alias(self):
        """Return the eventual table name referred to by this table expression.

        Returns:
            :obj:`tuple` of (:obj:`str`, :obj:`BaseSegment`, :obj:`bool`) containing
                a string representation of the alias, a reference to the
                segment containing it, and whether it's an alias.

        """
        alias_expression = self.get_child("alias_expression")
        if alias_expression:
            # If it has an alias, return that
            segment = alias_expression.get_child("identifier")
            return (segment.raw, segment, True)

        # If not return the object name (or None if there isn't one)
        # ref = self.get_child("object_reference")
        ref = self.get_child("main_table_expression").get_child("object_reference")
        if ref:
            # Return the last element of the reference, which
            # will already be a tuple.
            penultimate_ref = list(ref.iter_raw_references())[-1]
            return (*penultimate_ref, False)
        # No references or alias, return None
        return None


@ansi_dialect.segment()
class MainTableExpressionGrammar(BaseSegment):
    """The main table expression e.g. within a FROM clause."""

    type = "main_table_expression"
    match_grammar = OneOf(
        Ref("BareFunctionSegment"),
        Ref("FunctionSegment"),
        Ref("TableReferenceSegment"),
        # Nested Selects
        Bracketed(Ref("SelectableGrammar")),
        # Values clause?
    )


@ansi_dialect.segment()
class WildcardIdentifierSegment(ObjectReferenceSegment):
    """Any identifier of the form a.b.*.

    This inherits iter_raw_references from the
    ObjectReferenceSegment.
    """

    type = "wildcard_identifier"
    match_grammar = Sequence(
        # *, blah.*, blah.blah.*, etc.
        AnyNumberOf(
            Sequence(Ref("SingleIdentifierGrammar"), Ref("DotSegment"), allow_gaps=True)
        ),
        Ref("StarSegment"),
        allow_gaps=False,
    )

    def iter_raw_references(self):
        """Generate a list of reference strings and elements.

        Each element is a tuple of (str, segment). If some are
        split, then a segment may appear twice, but the substring
        will only appear once.
        """
        # Extract the references from those identifiers (because some may be quoted)
        for elem in self.recursive_crawl("identifier", "star"):
            yield from self._iter_reference_parts(elem)


@ansi_dialect.segment()
class WildcardExpressionSegment(BaseSegment):
    """A star (*) expression for a SELECT clause.

    This is separate from the identifier to allow for
    some dialects which extend this logic to allow
    REPLACE, EXCEPT or similar clauses e.g. BigQuery.
    """

    type = "wildcard_expression"
    match_grammar = Sequence(
        # *, blah.*, blah.blah.*, etc.
        Ref("WildcardIdentifierSegment")
    )


@ansi_dialect.segment()
class SelectTargetElementSegment(BaseSegment):
    """An element in the targets of a select statement."""

    type = "select_target_element"
    # Important to split elements before parsing, otherwise debugging is really hard.
    match_grammar = GreedyUntil(
        "FROM",
        "LIMIT",
        Ref("CommaSegment"),
        Ref("SetOperatorSegment"),
        enforce_whitespace_preceeding_terminator=True,
    )

    parse_grammar = OneOf(
        # *, blah.*, blah.blah.*, etc.
        Ref("WildcardExpressionSegment"),
        Sequence(
            OneOf(
                Ref("LiteralGrammar"),
                Ref("BareFunctionSegment"),
                Ref("FunctionSegment"),
                Ref("IntervalExpressionSegment"),
                Ref("ColumnReferenceSegment"),
                Ref("ExpressionSegment"),
            ),
            Ref("AliasExpressionSegment", optional=True),
        ),
    )


@ansi_dialect.segment()
class SelectClauseModifierSegment(BaseSegment):
    """Things that come after SELECT but before the columns."""

    type = "select_clause_modifier"
    match_grammar = OneOf(
        "DISTINCT",
        "ALL",
    )


@ansi_dialect.segment()
class SelectClauseSegment(BaseSegment):
    """A group of elements in a select target statement."""

    type = "select_clause"
    match_grammar = StartsWith(
        Sequence("SELECT", Ref("WildcardExpressionSegment", optional=True)),
        terminator=OneOf("FROM", "LIMIT", Ref("SetOperatorSegment")),
        enforce_whitespace_preceeding_terminator=True,
    )

    parse_grammar = Sequence(
        "SELECT",
        Ref("SelectClauseModifierSegment", optional=True),
        Indent,
        Delimited(
            Ref("SelectTargetElementSegment"),
            allow_trailing=True,
        ),
        # NB: The Dedent for the indent above lives in the
        # SelectStatementSegment so that it sits in the right
        # place corresponding to the whitespace.
    )


@ansi_dialect.segment()
class JoinClauseSegment(BaseSegment):
    """Any number of join clauses, including the `JOIN` keyword."""

    type = "join_clause"
    match_grammar = Sequence(
        # NB These qualifiers are optional
        # TODO: Allow nested joins like:
        # ....FROM S1.T1 t1 LEFT JOIN ( S2.T2 t2 JOIN S3.T3 t3 ON t2.col1=t3.col1) ON tab1.col1 = tab2.col1
        OneOf(
            "CROSS",
            "INNER",
            Sequence(
                OneOf(
                    "FULL",
                    "LEFT",
                    "RIGHT",
                ),
                Ref.keyword("OUTER", optional=True),
            ),
            optional=True,
        ),
        "JOIN",
        Indent,
        Sequence(
            Ref("TableExpressionSegment"),
            # NB: this is optional
            OneOf(
                # ON clause
                Ref("JoinOnConditionSegment"),
                # USING clause
                Sequence(
                    "USING",
                    Indent,
                    Bracketed(
                        # NB: We don't use BracketedColumnReferenceListGrammar
                        # here because we're just using SingleIdentifierGrammar,
                        # rather than ObjectReferenceSegment or ColumnReferenceSegment.
                        # This is a) so that we don't lint it as a reference and
                        # b) because the column will probably be returned anyway
                        # during parsing.
                        Delimited(
                            Ref("SingleIdentifierGrammar"),
                            ephemeral_name="UsingClauseContents",
                        )
                    ),
                    Dedent,
                ),
                # Unqualified joins *are* allowed. They just might not
                # be a good idea.
                optional=True,
            ),
        ),
        Dedent,
    )

    def get_eventual_alias(self):
        """Return the eventual table name referred to by this join clause."""
        table_expression = self.get_child("table_expression")
        return table_expression.get_eventual_alias()


@ansi_dialect.segment()
class JoinOnConditionSegment(BaseSegment):
    """The `ON` condition within a `JOIN` clause."""

    type = "join_on_condition"
    match_grammar = Sequence(
        "ON",
        Indent,
        OneOf(
            Ref("ExpressionSegment"),
            Bracketed(Ref("ExpressionSegment", ephemeral_name="JoinCondition")),
        ),
        Dedent,
    )


ansi_dialect.add(
    # This is a hook point to allow subclassing for other dialects
    JoinLikeClauseGrammar=Nothing(),
)


@ansi_dialect.segment()
class FromClauseSegment(BaseSegment):
    """A `FROM` clause like in `SELECT`."""

    type = "from_clause"
    match_grammar = StartsWith(
        "FROM",
<<<<<<< HEAD
        terminator=OneOf(
            "WHERE",
            "LIMIT",
            "GROUP",
            "ORDER",
            "HAVING",
            "QUALIFY",
            Ref("SetOperatorSegment"),
            Ref("WithNoSchemaBindingClauseSegment"),
        ),
=======
        terminator=Ref("FromClauseTerminatorGrammar"),
>>>>>>> ca5f5150
        enforce_whitespace_preceeding_terminator=True,
    )
    parse_grammar = Sequence(
        "FROM",
        Indent,
        Delimited(
            OneOf(
                # Optional old school delimited joins
                # check first for MLTableExpression, because of possible FunctionSegment in MainTableExpression
                Ref("MLTableExpressionSegment"),
                Ref("TableExpressionSegment"),
            ),
            terminator=Ref("JoinClauseSegment"),
        ),
        # NB: The JOIN clause is *part of* the FROM clause
        # and so should be on a sub-indent of it. That isn't
        # common practice however, so for now it will be assumed
        # to be on the same level as the FROM clause. To change
        # this behaviour, set the `indented_joins` config value
        # to True.
        Dedent.when(indented_joins=False),
        AnyNumberOf(
            Ref("JoinClauseSegment"), Ref("JoinLikeClauseGrammar"), optional=True
        ),
        Dedent.when(indented_joins=True),
    )

    def get_eventual_aliases(self):
        """List the eventual aliases of this from clause.

        Comes as a list of tuples (table expr, tuple (string, segment, bool)).
        """
        buff = []
        direct_table_children = self.get_children("table_expression")
        join_clauses = self.get_children("join_clause")
        # Iterate through the potential sources of aliases
        for clause in (*direct_table_children, *join_clauses):
            ref = clause.get_eventual_alias()
            # Only append if non null. A None reference, may
            # indicate a generator expression or similar.
            table_expr = (
                clause
                if clause in direct_table_children
                else clause.get_child("table_expression")
            )
            if ref:
                buff.append((table_expr, ref))
        return buff


@ansi_dialect.segment()
class CaseExpressionSegment(BaseSegment):
    """A `CASE WHEN` clause."""

    type = "case_expression"
    match_grammar = OneOf(
        Sequence(
            "CASE",
            Indent,
            AnyNumberOf(
                Sequence(
                    "WHEN",
                    Indent,
                    Ref("ExpressionSegment"),
                    "THEN",
                    Ref("ExpressionSegment"),
                    Dedent,
                )
            ),
            Sequence("ELSE", Indent, Ref("ExpressionSegment"), Dedent, optional=True),
            Dedent,
            "END",
        ),
        Sequence(
            "CASE",
            OneOf(Ref("ExpressionSegment")),
            Indent,
            AnyNumberOf(
                Sequence(
                    "WHEN",
                    Indent,
                    Ref("ExpressionSegment"),
                    "THEN",
                    Ref("ExpressionSegment"),
                    Dedent,
                )
            ),
            Sequence("ELSE", Indent, Ref("ExpressionSegment"), Dedent, optional=True),
            Dedent,
            "END",
        ),
    )


ansi_dialect.add(
    # Expression_A_Grammar https://www.cockroachlabs.com/docs/v20.2/sql-grammar.html#a_expr
    Expression_A_Grammar=Sequence(
        OneOf(
            Ref("Expression_C_Grammar"),
            Sequence(
                OneOf(
                    Ref("PositiveSegment"),
                    Ref("NegativeSegment"),
                    # Ref('TildeSegment'),
                    "NOT",
                    "PRIOR",  # used in CONNECT BY clauses (EXASOL, Snowflake, Postgres...)
                ),
                Ref("Expression_A_Grammar"),
            ),
        ),
        AnyNumberOf(
            OneOf(
                Sequence(
                    OneOf(
                        Ref("BinaryOperatorGrammar"),
                        Sequence(
                            Ref.keyword("NOT", optional=True),
                            Ref("LikeGrammar"),
                        )
                        # We need to add a lot more here...
                    ),
                    Ref("Expression_A_Grammar"),
                    Sequence(
                        Ref.keyword("ESCAPE"),
                        Ref("Expression_A_Grammar"),
                        optional=True,
                    ),
                ),
                Sequence(
                    Ref.keyword("NOT", optional=True),
                    "IN",
                    Bracketed(
                        OneOf(
                            Delimited(
                                Ref("LiteralGrammar"),
                                Ref("IntervalExpressionSegment"),
                            ),
                            Ref("SelectableGrammar"),
                            ephemeral_name="InExpression",
                        )
                    ),
                ),
                Sequence(
                    Ref.keyword("NOT", optional=True),
                    "IN",
                    Ref("FunctionSegment"),  # E.g. UNNEST()
                ),
                Sequence(
                    "IS",
                    Ref.keyword("NOT", optional=True),
                    Ref("IsClauseGrammar"),
                ),
                Sequence(
                    # e.g. NOT EXISTS, but other expressions could be met as
                    # well by inverting the condition with the NOT operator
                    "NOT",
                    Ref("Expression_C_Grammar"),
                ),
                Sequence(
                    Ref.keyword("NOT", optional=True),
                    "BETWEEN",
                    # In a between expression, we're restricted to arithmetic operations
                    # because if we look for all binary operators then we would match AND
                    # as both an operator and also as the delimiter within the BETWEEN
                    # expression.
                    Ref("Expression_C_Grammar"),
                    AnyNumberOf(
                        Sequence(
                            Ref("ArithmeticBinaryOperatorGrammar"),
                            Ref("Expression_C_Grammar"),
                        )
                    ),
                    "AND",
                    Ref("Expression_C_Grammar"),
                    AnyNumberOf(
                        Sequence(
                            Ref("ArithmeticBinaryOperatorGrammar"),
                            Ref("Expression_C_Grammar"),
                        )
                    ),
                ),
            )
        ),
    ),
    # Expression_B_Grammar https://www.cockroachlabs.com/docs/v20.2/sql-grammar.htm#b_expr
    Expression_B_Grammar=None,  # TODO
    # Expression_C_Grammar https://www.cockroachlabs.com/docs/v20.2/sql-grammar.htm#c_expr
    Expression_C_Grammar=OneOf(
        Sequence(
            "EXISTS", Bracketed(Ref("SelectStatementSegment"))
        ),  # should be first priority, otherwise EXISTS() would be matched as a function
        Ref("Expression_D_Grammar"),
        Ref("CaseExpressionSegment"),
    ),
    # Expression_D_Grammar https://www.cockroachlabs.com/docs/v20.2/sql-grammar.htm#d_expr
    Expression_D_Grammar=Sequence(
        OneOf(
            Ref("BareFunctionSegment"),
            Ref("FunctionSegment"),
            Bracketed(
                OneOf(
                    Ref("Expression_A_Grammar"),
                    Ref("SelectableGrammar"),
                    Delimited(
                        Ref(
                            "ColumnReferenceSegment"
                        ),  # WHERE (a,b,c) IN (select a,b,c FROM...)
                        Ref(
                            "FunctionSegment"
                        ),  # WHERE (a, substr(b,1,3)) IN (select c,d FROM...)
                        Ref("LiteralGrammar"),  # WHERE (a, 2) IN (SELECT b, c FROM ...)
                    ),
                    ephemeral_name="BracketedExpression",
                ),
            ),
            # Allow potential select statement without brackets
            Ref("SelectStatementSegment"),
            Ref("LiteralGrammar"),
            Ref("IntervalExpressionSegment"),
            Ref("ColumnReferenceSegment"),
            Ref("ArrayLiteralSegment"),
        ),
        Ref("Accessor_Grammar", optional=True),
        Ref("ShorthandCastSegment", optional=True),
        allow_gaps=True,
    ),
    Accessor_Grammar=AnyNumberOf(Ref("ArrayAccessorSegment")),
)


@ansi_dialect.segment()
class ExpressionSegment(BaseSegment):
    """A expression, either arithmetic or boolean.

    NB: This is potentially VERY recursive and

    mostly uses the grammars above. This version
    also doesn't bound itself first, and so is potentially
    VERY SLOW. I don't really like this solution.

    We rely on elements of the expression to bound
    themselves rather than bounding at the expression
    level. Trying to bound the ExpressionSegment itself
    has been too unstable and not resilient enough to
    other bugs.
    """

    type = "expression"
    match_grammar = Ref("Expression_A_Grammar")


@ansi_dialect.segment()
class WhereClauseSegment(BaseSegment):
    """A `WHERE` clause like in `SELECT` or `INSERT`."""

    type = "where_clause"
    match_grammar = StartsWith(
        "WHERE",
        terminator=Ref("WhereClauseTerminatorGrammar"),
        enforce_whitespace_preceeding_terminator=True,
    )
    parse_grammar = Sequence(
        "WHERE",
        Indent,
        OneOf(
            Bracketed(
                # expression could be in brackets
                Ref("ExpressionSegment"),
            ),
            Ref("ExpressionSegment"),
        ),
        Dedent,
    )


@ansi_dialect.segment()
class OrderByClauseSegment(BaseSegment):
    """A `ORDER BY` clause like in `SELECT`."""

    type = "orderby_clause"
    match_grammar = StartsWith(
        "ORDER",
        terminator=OneOf(
            "LIMIT",
            "HAVING",
            "QUALIFY",
            # For window functions
            "ROWS",
            "SEPARATOR",
        ),
    )
    parse_grammar = Sequence(
        "ORDER",
        "BY",
        Indent,
        Delimited(
            Sequence(
                OneOf(
                    Ref("ColumnReferenceSegment"),
                    # Can `ORDER BY 1`
                    Ref("NumericLiteralSegment"),
                    # Can order by an expression
                    Ref("ExpressionSegment"),
                ),
                OneOf("ASC", "DESC", optional=True),
                # NB: This isn't really ANSI, and isn't supported in Mysql, but
                # is supported in enough other dialects for it to make sense here
                # for now.
                Sequence("NULLS", OneOf("FIRST", "LAST"), optional=True),
            ),
            terminator=Ref.keyword("LIMIT"),
        ),
        Dedent,
    )


@ansi_dialect.segment()
class GroupByClauseSegment(BaseSegment):
    """A `GROUP BY` clause like in `SELECT`."""

    type = "groupby_clause"
    match_grammar = StartsWith(
        Sequence("GROUP", "BY"),
        terminator=OneOf("ORDER", "LIMIT", "HAVING", "QUALIFY"),
        enforce_whitespace_preceeding_terminator=True,
    )
    parse_grammar = Sequence(
        "GROUP",
        "BY",
        Indent,
        Delimited(
            OneOf(
                Ref("ColumnReferenceSegment"),
                # Can `GROUP BY 1`
                Ref("NumericLiteralSegment"),
                # Can `GROUP BY coalesce(col, 1)`
                Ref("ExpressionSegment"),
            ),
            terminator=OneOf("ORDER", "LIMIT", "HAVING", "QUALIFY"),
        ),
        Dedent,
    )


@ansi_dialect.segment()
class HavingClauseSegment(BaseSegment):
    """A `HAVING` clause like in `SELECT`."""

    type = "having_clause"
    match_grammar = StartsWith(
        "HAVING",
        terminator=OneOf("ORDER", "LIMIT", "QUALIFY"),
        enforce_whitespace_preceeding_terminator=True,
    )
    parse_grammar = Sequence(
        "HAVING",
        Indent,
        OneOf(
            Bracketed(
                Ref("ExpressionSegment"),
            ),
            Ref("ExpressionSegment"),
        ),
        Dedent,
    )


@ansi_dialect.segment()
class LimitClauseSegment(BaseSegment):
    """A `LIMIT` clause like in `SELECT`."""

    type = "limit_clause"
    match_grammar = Sequence(
        "LIMIT",
        OneOf(
            Ref("NumericLiteralSegment"),
            Sequence(
                Ref("NumericLiteralSegment"), "OFFSET", Ref("NumericLiteralSegment")
            ),
            Sequence(
                Ref("NumericLiteralSegment"),
                Ref("CommaSegment"),
                Ref("NumericLiteralSegment"),
            ),
        ),
    )


@ansi_dialect.segment()
class ValuesClauseSegment(BaseSegment):
    """A `VALUES` clause like in `INSERT`."""

    type = "values_clause"
    match_grammar = Sequence(
        OneOf("VALUE", "VALUES"),
        Delimited(
            Bracketed(
                Delimited(
                    Ref("LiteralGrammar"),
                    Ref("IntervalExpressionSegment"),
                    Ref("FunctionSegment"),
                    "DEFAULT",  # not in `FROM` clause, rule?
                    ephemeral_name="ValuesClauseElements",
                )
            ),
        ),
        Ref("AliasExpressionSegment", optional=True),
    )


@ansi_dialect.segment()
class SelectStatementSegment(BaseSegment):
    """A `SELECT` statement."""

    type = "select_statement"
    # match grammar. This one makes sense in the context of knowing that it's
    # definitely a statement, we just don't know what type yet.
    match_grammar = StartsWith(
        # NB: In bigquery, the select clause may include an EXCEPT, which
        # will also match the set operator, but by starting with the whole
        # select clause rather than just the SELECT keyword, we mitigate that
        # here.
        Ref("SelectClauseSegment"),
        terminator=OneOf(
            Ref("SetOperatorSegment"), Ref("WithNoSchemaBindingClauseSegment")
        ),
        enforce_whitespace_preceeding_terminator=True,
    )

    parse_grammar = Sequence(
        Ref("SelectClauseSegment"),
        # Dedent for the indent in the select clause.
        # It's here so that it can come AFTER any whitespace.
        Dedent,
        Ref("FromClauseSegment", optional=True),
        Ref("WhereClauseSegment", optional=True),
        Ref("GroupByClauseSegment", optional=True),
        Ref("HavingClauseSegment", optional=True),
        Ref("OrderByClauseSegment", optional=True),
        Ref("LimitClauseSegment", optional=True),
    )


ansi_dialect.add(
    # Things that behave like select statements
    SelectableGrammar=OneOf(
        Ref("WithCompoundStatementSegment"), Ref("NonWithSelectableGrammar")
    ),
    # Things that behave like select statements, which can form part of with expressions.
    NonWithSelectableGrammar=OneOf(
        Ref("SetExpressionSegment"), Ref("NonSetSelectableGrammar")
    ),
    # Things that behave like select statements, which can form part of set expressions.
    NonSetSelectableGrammar=OneOf(
        Ref("SelectStatementSegment"),
        Ref("ValuesClauseSegment"),
        Bracketed(Ref("SelectStatementSegment")),
    ),
)


@ansi_dialect.segment()
class WithCompoundStatementSegment(BaseSegment):
    """A `SELECT` statement preceded by a selection of `WITH` clauses.

    `WITH tab (col1,col2) AS (SELECT a,b FROM x)`
    """

    type = "with_compound_statement"
    # match grammar
    match_grammar = StartsWith("WITH")
    parse_grammar = Sequence(
        "WITH",
        Delimited(
            Sequence(
                Ref("SingleIdentifierGrammar"),
                Bracketed(
                    Ref("SingleIdentifierListSegment"),
                    optional=True,
                ),
                "AS",
                Bracketed(
                    # Checkpoint here to subdivide the query.
                    Ref("SelectableGrammar", ephemeral_name="SelectableGrammar")
                ),
            ),
            terminator=Ref.keyword("SELECT"),
        ),
        Ref("NonWithSelectableGrammar"),
    )


@ansi_dialect.segment()
class SetOperatorSegment(BaseSegment):
    """A set operator such as Union, Minus, Except or Intersect."""

    type = "set_operator"
    match_grammar = OneOf(
        Sequence("UNION", OneOf("DISTINCT", "ALL", optional=True)),
        "INTERSECT",
        "EXCEPT",
        "MINUS",
        exclude=Sequence("EXCEPT", Bracketed(Anything())),
    )


@ansi_dialect.segment()
class SetExpressionSegment(BaseSegment):
    """A set expression with either Union, Minus, Except or Intersect."""

    type = "set_expression"
    # match grammar
    match_grammar = Sequence(
        Ref("NonSetSelectableGrammar"),
        AnyNumberOf(
            Sequence(
                Ref("SetOperatorSegment"),
                Ref("NonSetSelectableGrammar"),
            ),
            min_times=1,
        ),
    )


@ansi_dialect.segment()
class InsertStatementSegment(BaseSegment):
    """A `INSERT` statement."""

    type = "insert_statement"
    match_grammar = StartsWith("INSERT")
    parse_grammar = Sequence(
        "INSERT",
        Ref.keyword("OVERWRITE", optional=True),  # Maybe this is just snowflake?
        Ref.keyword("INTO", optional=True),
        Ref("TableReferenceSegment"),
        Ref("BracketedColumnReferenceListGrammar", optional=True),
        Ref("SelectableGrammar"),
    )


@ansi_dialect.segment()
class TransactionStatementSegment(BaseSegment):
    """A `COMMIT` or `ROLLBACK` statement."""

    type = "transaction_statement"
    match_grammar = OneOf(
        # COMMIT [ WORK ] [ AND [ NO ] CHAIN ]
        Sequence(
            "COMMIT",
            Ref.keyword("WORK", optional=True),
            Sequence("AND", Ref.keyword("NO", optional=True), "CHAIN", optional=True),
        ),
        # NOTE: "TO SAVEPOINT" is not yet supported
        # ROLLBACK [ WORK ] [ AND [ NO ] CHAIN ]
        Sequence(
            "ROLLBACK",
            Ref.keyword("WORK", optional=True),
            Sequence("AND", Ref.keyword("NO", optional=True), "CHAIN", optional=True),
        ),
    )


@ansi_dialect.segment()
class ColumnOptionSegment(BaseSegment):
    """A column option; each CREATE TABLE column can have 0 or more."""

    type = "column_constraint"
    # Column constraint from
    # https://www.postgresql.org/docs/12/sql-createtable.html
    match_grammar = Sequence(
        Sequence(
            "CONSTRAINT",
            Ref("ObjectReferenceSegment"),  # Constraint name
            optional=True,
        ),
        OneOf(
            Sequence(Ref.keyword("NOT", optional=True), "NULL"),  # NOT NULL or NULL
            Sequence(  # DEFAULT <value>
                "DEFAULT",
                Ref("LiteralGrammar"),
                # ?? Ref('IntervalExpressionSegment')
            ),
            Ref("PrimaryKeyGrammar"),
            "UNIQUE",  # UNIQUE
            "AUTO_INCREMENT",  # AUTO_INCREMENT (MySQL)
            Sequence(  # REFERENCES reftable [ ( refcolumn) ]
                "REFERENCES",
                Ref("ColumnReferenceSegment"),
                # Foreign columns making up FOREIGN KEY constraint
                Ref("BracketedColumnReferenceListGrammar", optional=True),
            ),
            Sequence(  # [COMMENT 'string'] (MySQL)
                "COMMENT",
                Ref("QuotedLiteralSegment"),
            ),
        ),
    )


@ansi_dialect.segment()
class ColumnDefinitionSegment(BaseSegment):
    """A column definition, e.g. for CREATE TABLE or ALTER TABLE."""

    type = "column_definition"
    match_grammar = Sequence(
        Ref("SingleIdentifierGrammar"),  # Column name
        Ref("DatatypeSegment"),  # Column type
        Bracketed(Anything(), optional=True),  # For types like VARCHAR(100)
        AnyNumberOf(
            Ref("ColumnOptionSegment", optional=True),
        ),
    )


@ansi_dialect.segment()
class TableConstraintSegment(BaseSegment):
    """A table constraint, e.g. for CREATE TABLE."""

    type = "table_constraint_definition"
    # Later add support for CHECK constraint, others?
    # e.g. CONSTRAINT constraint_1 PRIMARY KEY(column_1)
    match_grammar = Sequence(
        Sequence(  # [ CONSTRAINT <Constraint name> ]
            "CONSTRAINT", Ref("ObjectReferenceSegment"), optional=True
        ),
        OneOf(
            Sequence(  # UNIQUE ( column_name [, ... ] )
                "UNIQUE",
                Ref("BracketedColumnReferenceListGrammar"),
                # Later add support for index_parameters?
            ),
            Sequence(  # PRIMARY KEY ( column_name [, ... ] ) index_parameters
                Ref("PrimaryKeyGrammar"),
                # Columns making up PRIMARY KEY constraint
                Ref("BracketedColumnReferenceListGrammar"),
                # Later add support for index_parameters?
            ),
            Sequence(  # FOREIGN KEY ( column_name [, ... ] )
                # REFERENCES reftable [ ( refcolumn [, ... ] ) ]
                "FOREIGN",
                "KEY",
                # Local columns making up FOREIGN KEY constraint
                Ref("BracketedColumnReferenceListGrammar"),
                "REFERENCES",
                Ref("ColumnReferenceSegment"),
                # Foreign columns making up FOREIGN KEY constraint
                Ref("BracketedColumnReferenceListGrammar"),
                # Later add support for [MATCH FULL/PARTIAL/SIMPLE] ?
                # Later add support for [ ON DELETE/UPDATE action ] ?
            ),
        ),
    )


@ansi_dialect.segment()
class CreateTableStatementSegment(BaseSegment):
    """A `CREATE TABLE` statement."""

    type = "create_table_statement"
    # https://crate.io/docs/sql-99/en/latest/chapters/18.html
    # https://www.postgresql.org/docs/12/sql-createtable.html
    match_grammar = Sequence(
        "CREATE",
        Ref("OrReplaceGrammar", optional=True),
        "TABLE",
        Ref("IfNotExistsGrammar", optional=True),
        Ref("TableReferenceSegment"),
        OneOf(
            # Columns and comment syntax:
            Sequence(
                Bracketed(
                    Delimited(
                        OneOf(
                            Ref("TableConstraintSegment"),
                            Ref("ColumnDefinitionSegment"),
                        ),
                    )
                ),
                Sequence(  # [COMMENT 'string'] (MySQL)
                    "COMMENT", Ref("QuotedLiteralSegment"), optional=True
                ),
            ),
            # Create AS syntax:
            Sequence(
                "AS",
                Ref("SelectableGrammar"),
            ),
            # Create like syntax
            Sequence("LIKE", Ref("TableReferenceSegment")),
        ),
    )


@ansi_dialect.segment()
class AlterTableStatementSegment(BaseSegment):
    """An `ALTER TABLE` statement."""

    type = "alter_table_statement"
    # Based loosely on:
    # https://dev.mysql.com/doc/refman/8.0/en/alter-table.html
    # TODO: Flesh this out with more detail.
    match_grammar = Sequence(
        "ALTER",
        "TABLE",
        Ref("TableReferenceSegment"),
        Delimited(
            OneOf(
                # Table options
                Sequence(
                    Ref("ParameterNameSegment"),
                    Ref("EqualsSegment", optional=True),
                    OneOf(Ref("LiteralGrammar"), Ref("NakedIdentifierSegment")),
                ),
                # Add things
                Sequence(
                    OneOf("ADD", "MODIFY"),
                    Ref.keyword("COLUMN", optional=True),
                    Ref("ColumnDefinitionSegment"),
                    OneOf(
                        Sequence(
                            OneOf("FIRST", "AFTER"), Ref("ColumnReferenceSegment")
                        ),
                        # Bracketed Version of the same
                        Ref("BracketedColumnReferenceListGrammar"),
                        optional=True,
                    ),
                ),
            ),
        ),
    )


@ansi_dialect.segment()
class CreateViewStatementSegment(BaseSegment):
    """A `CREATE VIEW` statement."""

    type = "create_view_statement"
    # https://crate.io/docs/sql-99/en/latest/chapters/18.html#create-view-statement
    # https://dev.mysql.com/doc/refman/8.0/en/create-view.html
    # https://www.postgresql.org/docs/12/sql-createview.html
    match_grammar = Sequence(
        "CREATE",
        Ref("OrReplaceGrammar", optional=True),
        "VIEW",
        Ref("TableReferenceSegment"),
        # Optional list of column names
        Ref("BracketedColumnReferenceListGrammar", optional=True),
        "AS",
        Ref("SelectableGrammar"),
        Ref("WithNoSchemaBindingClauseSegment", optional=True),
    )


@ansi_dialect.segment()
class DropStatementSegment(BaseSegment):
    """A `DROP` statement."""

    type = "drop_statement"
    # DROP {TABLE | VIEW} <Table name> [IF EXISTS} {RESTRICT | CASCADE}
    match_grammar = Sequence(
        "DROP",
        OneOf(
            "TABLE",
            "VIEW",
        ),
        Ref("IfExistsGrammar", optional=True),
        Ref("TableReferenceSegment"),
        OneOf("RESTRICT", Ref.keyword("CASCADE", optional=True), optional=True),
    )


@ansi_dialect.segment()
class AccessStatementSegment(BaseSegment):
    """A `GRANT` or `REVOKE` statement.

    In order to help reduce code duplication we decided to implement other dialect specific grants (like snowflake)
    here too which will help with maintainability. We also note that this causes the grammar to be less "correct",
    but the benefits outweigh the con in our opinion.


    Grant specific information:
     * https://www.postgresql.org/docs/9.0/sql-grant.html
     * https://docs.snowflake.com/en/sql-reference/sql/grant-privilege.html
    """

    type = "access_statement"

    # Privileges that can be set on the account (specific to snowflake)
    _global_permissions = OneOf(
        Sequence(
            "CREATE",
            OneOf(
                "ROLE",
                "USER",
                "WAREHOUSE",
                "DATABASE",
                "INTEGRATION",
            ),
        ),
        Sequence("APPLY", "MASKING", "POLICY"),
        Sequence("EXECUTE", "TASK"),
        Sequence("MANAGE", "GRANTS"),
        Sequence("MONITOR", OneOf("EXECUTION", "USAGE")),
    )

    _schema_object_names = [
        "TABLE",
        "VIEW",
        "STAGE",
        "FUNCTION",
        "PROCEDURE",
        "SEQUENCE",
        "STREAM",
        "TASK",
    ]

    _schema_object_types = OneOf(
        *_schema_object_names,
        Sequence("MATERIALIZED", "VIEW"),
        Sequence("EXTERNAL", "TABLE"),
        Sequence("FILE", "FORMAT"),
    )

    # We reuse the object names above and simply append an `S` to the end of them to get plurals
    _schema_object_types_plural = OneOf(
        *[f"{object_name}S" for object_name in _schema_object_names]
    )

    _permissions = Sequence(
        OneOf(
            Sequence(
                "CREATE",
                OneOf(
                    "SCHEMA",
                    Sequence("MASKING", "POLICY"),
                    "PIPE",
                    _schema_object_types,
                ),
            ),
            Sequence("IMPORTED", "PRIVILEGES"),
            "MODIFY",
            "USE_ANY_ROLE",
            "USAGE",
            "SELECT",
            "INSERT",
            "UPDATE",
            "DELETE",
            "TRUNCATE",
            "REFERENCES",
            "READ",
            "WRITE",
            "MONITOR",
            "OPERATE",
            "APPLY",
            "OWNERSHIP",
            Sequence("ALL", Ref.keyword("PRIVILEGES", optional=True)),
        ),
        Ref("BracketedColumnReferenceListGrammar", optional=True),
    )

    # All of the object types that we can grant permissions on.
    # This list will contain ansi sql objects as well as dialect specific ones.
    _objects = OneOf(
        "ACCOUNT",
        Sequence(
            OneOf(
                Sequence("RESOURCE", "MONITOR"),
                "WAREHOUSE",
                "DATABASE",
                "INTEGRATION",
                "SCHEMA",
                Sequence("ALL", "SCHEMAS", "IN", "DATABASE"),
                Sequence("FUTURE", "SCHEMAS", "IN", "DATABASE"),
                _schema_object_types,
                Sequence("ALL", _schema_object_types_plural, "IN", "SCHEMA"),
                Sequence(
                    "FUTURE",
                    _schema_object_types_plural,
                    "IN",
                    OneOf("DATABASE", "SCHEMA"),
                ),
                optional=True,
            ),
            Ref("ObjectReferenceSegment"),
        ),
    )

    match_grammar = OneOf(
        # Based on https://www.postgresql.org/docs/12/sql-grant.html
        # and https://docs.snowflake.com/en/sql-reference/sql/grant-privilege.html
        Sequence(
            "GRANT",
            OneOf(
                Sequence(
                    Delimited(
                        OneOf(_global_permissions, _permissions),
                        delimiter=Ref("CommaSegment"),
                    ),
                    "ON",
                    _objects,
                ),
                Sequence("ROLE", Ref("ObjectReferenceSegment")),
            ),
            "TO",
            OneOf("GROUP", "USER", "ROLE", optional=True),
            OneOf(
                Ref("ObjectReferenceSegment"),
                "PUBLIC",
            ),
            OneOf(
                Sequence("WITH", "GRANT", "OPTION"),
                Sequence("COPY", "CURRENT", "GRANTS"),
                optional=True,
            ),
        ),
        # Based on https://www.postgresql.org/docs/12/sql-revoke.html
        Sequence(
            "REVOKE",
            Delimited(  # List of permission types
                Sequence(
                    Sequence("GRANT", "OPTION", "FOR", optional=True),
                    OneOf(  # Permission type
                        Sequence("ALL", Ref.keyword("PRIVILEGES", optional=True)),
                        "SELECT",
                        "UPDATE",
                        "INSERT",
                    ),
                    # Optional list of column names
                    Ref("BracketedColumnReferenceListGrammar", optional=True),
                ),
            ),
            "ON",
            OneOf(
                Sequence(
                    Ref.keyword("TABLE", optional=True),
                    Ref("TableReferenceSegment"),
                ),
                Sequence(
                    "ALL",
                    "TABLES",
                    "IN",
                    "SCHEMA",
                    Ref("ObjectReferenceSegment"),
                ),
            ),
            "FROM",
            OneOf("GROUP", "USER", "ROLE", optional=True),
            Ref("ObjectReferenceSegment"),
            OneOf("RESTRICT", Ref.keyword("CASCADE", optional=True), optional=True),
        ),
    )


@ansi_dialect.segment()
class DeleteStatementSegment(BaseSegment):
    """A `DELETE` statement.

    DELETE FROM <table name> [ WHERE <search condition> ]
    """

    type = "delete_statement"
    # match grammar. This one makes sense in the context of knowing that it's
    # definitely a statement, we just don't know what type yet.
    match_grammar = StartsWith("DELETE")
    parse_grammar = Sequence(
        "DELETE",
        Ref("FromClauseSegment"),
        Ref("WhereClauseSegment", optional=True),
    )


@ansi_dialect.segment()
class UpdateStatementSegment(BaseSegment):
    """A `Update` statement.

    UPDATE <table name> SET <set clause list> [ WHERE <search condition> ]
    """

    type = "update_statement"
    match_grammar = StartsWith("UPDATE")
    parse_grammar = Sequence(
        "UPDATE",
        Ref("TableReferenceSegment"),
        Ref("SetClauseListSegment"),
        Ref("WhereClauseSegment", optional=True),
    )


@ansi_dialect.segment()
class SetClauseListSegment(BaseSegment):
    """SQL 1992 set clause list.

    <set clause list> ::=
              <set clause> [ { <comma> <set clause> }... ]

         <set clause> ::=
              <object column> <equals operator> <update source>

         <update source> ::=
                <value expression>
              | <null specification>
              | DEFAULT

         <object column> ::= <column name>
    """

    type = "set_clause_list"
    match_grammar = Sequence(
        "SET",
        Indent,
        OneOf(
            Ref("SetClauseSegment"),
            # set clause
            AnyNumberOf(
                Delimited(Ref("SetClauseSegment")),
            ),
        ),
        Dedent,
    )


@ansi_dialect.segment()
class SetClauseSegment(BaseSegment):
    """SQL 1992 set clause.

    <set clause> ::=
              <object column> <equals operator> <update source>

         <update source> ::=
                <value expression>
              | <null specification>
              | DEFAULT

         <object column> ::= <column name>
    """

    type = "set_clause"

    match_grammar = Sequence(
        Ref("ColumnReferenceSegment"),
        Ref("EqualsSegment"),
        OneOf(
            Ref("LiteralGrammar"),
            Ref("BareFunctionSegment"),
            Ref("FunctionSegment"),
            Ref("ColumnReferenceSegment"),
            "NULL",
            "DEFAULT",
        ),
    )


@ansi_dialect.segment()
class FunctionDefinitionGrammar(BaseSegment):
    """This is the body of a `CREATE FUNCTION AS` statement."""

    match_grammar = Sequence(
        "AS",
        Ref("QuotedLiteralSegment"),
        Sequence(
            "LANGUAGE",
            # Not really a parameter, but best fit for now.
            Ref("ParameterNameSegment"),
            optional=True,
        ),
    )


@ansi_dialect.segment()
class CreateFunctionStatementSegment(BaseSegment):
    """A `CREATE FUNCTION` statement.

    This version in the ANSI dialect should be a "common subset" of the
    structure of the code for those dialects.
    postgres: https://www.postgresql.org/docs/9.1/sql-createfunction.html
    snowflake: https://docs.snowflake.com/en/sql-reference/sql/create-function.html
    bigquery: https://cloud.google.com/bigquery/docs/reference/standard-sql/user-defined-functions
    """

    type = "create_function_statement"

    match_grammar = Sequence(
        "CREATE",
        Sequence("OR", "REPLACE", optional=True),
        OneOf("TEMPORARY", "TEMP", optional=True),
        "FUNCTION",
        Anything(),
    )

    parse_grammar = Sequence(
        "CREATE",
        Sequence("OR", "REPLACE", optional=True),
        OneOf("TEMPORARY", "TEMP", optional=True),
        "FUNCTION",
        Sequence("IF", "NOT", "EXISTS", optional=True),
        Ref("FunctionNameSegment"),
        # Function parameter list
        Bracketed(
            Delimited(
                # Odd syntax, but prevents eager parameters being confused for data types
                OneOf(
                    Sequence(
                        Ref("ParameterNameSegment", optional=True),
                        OneOf(Sequence("ANY", "TYPE"), Ref("DatatypeSegment")),
                    ),
                    OneOf(Sequence("ANY", "TYPE"), Ref("DatatypeSegment")),
                ),
            )
        ),
        Sequence(  # Optional function return type
            "RETURNS",
            Ref("DatatypeSegment"),
            optional=True,
        ),
        Ref("FunctionDefinitionGrammar"),
    )


@ansi_dialect.segment()
class CreateModelStatementSegment(BaseSegment):
    """A BigQuery `CREATE MODEL` statement."""

    type = "create_model_statement"
    # https://cloud.google.com/bigquery-ml/docs/reference/standard-sql/bigqueryml-syntax-create
    match_grammar = Sequence(
        "CREATE",
        Ref("OrReplaceGrammar", optional=True),
        "MODEL",
        Ref("IfNotExistsGrammar", optional=True),
        Ref("ObjectReferenceSegment"),
        Sequence(
            "OPTIONS",
            Bracketed(
                Delimited(
                    Sequence(
                        Ref("ParameterNameSegment"),
                        Ref("EqualsSegment"),
                        OneOf(
                            # This covers many but not all the extensive list of
                            # possible 'CREATE MODEL' options.
                            Ref("LiteralGrammar"),  # Single value
                            Bracketed(
                                # E.g. input_label_cols: list of column names
                                Delimited(Ref("QuotedLiteralSegment")),
                                bracket_type="square",
                                optional=True,
                            ),
                        ),
                    ),
                )
            ),
            optional=True,
        ),
        "AS",
        Ref("SelectableGrammar"),
    )


@ansi_dialect.segment()
class DropModelStatementSegment(BaseSegment):
    """A `DROP MODEL` statement."""

    type = "drop_MODELstatement"
    # DROP MODEL <Model name> [IF EXISTS}
    # https://cloud.google.com/bigquery-ml/docs/reference/standard-sql/bigqueryml-syntax-drop-model
    match_grammar = Sequence(
        "DROP",
        "MODEL",
        Ref("IfExistsGrammar", optional=True),
        Ref("ObjectReferenceSegment"),
    )


@ansi_dialect.segment()
class MLTableExpressionSegment(BaseSegment):
    """An ML table expression."""

    type = "ml_table_expression"
    # E.g. ML.WEIGHTS(MODEL `project.dataset.model`)
    match_grammar = Sequence(
        "ML",
        Ref("DotSegment"),
        Ref("SingleIdentifierGrammar"),
        Bracketed(
            Sequence("MODEL", Ref("ObjectReferenceSegment")),
            OneOf(
                Sequence(
                    Ref("CommaSegment"),
                    Bracketed(
                        Ref("SelectableGrammar"),
                    ),
                ),
                optional=True,
            ),
        ),
    )


@ansi_dialect.segment()
class StatementSegment(BaseSegment):
    """A generic segment, to any of its child subsegments."""

    type = "statement"
    match_grammar = GreedyUntil(Ref("SemicolonSegment"))

    parse_grammar = OneOf(
        Ref("SelectableGrammar"),
        Ref("InsertStatementSegment"),
        Ref("TransactionStatementSegment"),
        Ref("DropStatementSegment"),
        Ref("AccessStatementSegment"),
        Ref("CreateTableStatementSegment"),
        Ref("AlterTableStatementSegment"),
        Ref("CreateViewStatementSegment"),
        Ref("DeleteStatementSegment"),
        Ref("UpdateStatementSegment"),
        Ref("CreateFunctionStatementSegment"),
        Ref("CreateModelStatementSegment"),
        Ref("DropModelStatementSegment"),
    )


@ansi_dialect.segment()
class WithNoSchemaBindingClauseSegment(BaseSegment):
    """WITH NO SCHEMA BINDING clause for Redshift's Late Binding Views.

    https://docs.aws.amazon.com/redshift/latest/dg/r_CREATE_VIEW.html
    """

    type = "with_no_schema_binding_clause"
    match_grammar = Sequence(
        "WITH",
        "NO",
        "SCHEMA",
        "BINDING",
    )<|MERGE_RESOLUTION|>--- conflicted
+++ resolved
@@ -338,6 +338,7 @@
         "HAVING",
         "QUALIFY",
         Ref("SetOperatorSegment"),
+        Ref("WithNoSchemaBindingClauseSegment"),
     ),
     WhereClauseTerminatorGrammar=OneOf("LIMIT", "GROUP", "ORDER", "HAVING", "QUALIFY"),
     PrimaryKeyGrammar=Sequence("PRIMARY", "KEY"),
@@ -991,20 +992,7 @@
     type = "from_clause"
     match_grammar = StartsWith(
         "FROM",
-<<<<<<< HEAD
-        terminator=OneOf(
-            "WHERE",
-            "LIMIT",
-            "GROUP",
-            "ORDER",
-            "HAVING",
-            "QUALIFY",
-            Ref("SetOperatorSegment"),
-            Ref("WithNoSchemaBindingClauseSegment"),
-        ),
-=======
         terminator=Ref("FromClauseTerminatorGrammar"),
->>>>>>> ca5f5150
         enforce_whitespace_preceeding_terminator=True,
     )
     parse_grammar = Sequence(
