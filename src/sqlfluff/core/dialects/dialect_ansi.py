--- conflicted
+++ resolved
@@ -1624,15 +1624,12 @@
     Grant specific information:
      * https://www.postgresql.org/docs/9.0/sql-grant.html
      * https://docs.snowflake.com/en/sql-reference/sql/grant-privilege.html
-<<<<<<< HEAD
 
     Revoke specific information:
      * https://www.postgresql.org/docs/9.0/sql-revoke.html
      * https://docs.snowflake.com/en/sql-reference/sql/revoke-role.html
      * https://docs.snowflake.com/en/sql-reference/sql/revoke-privilege.html
      * https://docs.snowflake.com/en/sql-reference/sql/revoke-privilege-share.html
-=======
->>>>>>> 528aadfa
     """
 
     type = "access_statement"
@@ -1688,6 +1685,7 @@
                     "PIPE",
                     _schema_object_types,
                 ),
+                delimiter=Ref("CommaSegment"),
             ),
             Sequence("IMPORTED", "PRIVILEGES"),
             "MODIFY",
@@ -1705,10 +1703,7 @@
             "OPERATE",
             "APPLY",
             "OWNERSHIP",
-<<<<<<< HEAD
             "REFERENCE_USAGE",
-=======
->>>>>>> 528aadfa
             Sequence("ALL", Ref.keyword("PRIVILEGES", optional=True)),
         ),
         Ref("BracketedColumnReferenceListGrammar", optional=True),
@@ -1738,10 +1733,7 @@
                 optional=True,
             ),
             Ref("ObjectReferenceSegment"),
-<<<<<<< HEAD
             Ref("FunctionParameterGrammar", optional=True),
-=======
->>>>>>> 528aadfa
         ),
     )
 
@@ -1939,33 +1931,26 @@
         "FUNCTION",
         Sequence("IF", "NOT", "EXISTS", optional=True),
         Ref("FunctionNameSegment"),
-        Ref("FunctionParameterGrammar"),
+        # Function parameter list
+        Bracketed(
+            Delimited(
+                # Odd syntax, but prevents eager parameters being confused for data types
+                OneOf(
+                    Sequence(
+                        Ref("ParameterNameSegment", optional=True),
+                        OneOf(Sequence("ANY", "TYPE"), Ref("DatatypeSegment")),
+                    ),
+                    OneOf(Sequence("ANY", "TYPE"), Ref("DatatypeSegment")),
+                ),
+                delimiter=Ref("CommaSegment"),
+            )
+        ),
         Sequence(  # Optional function return type
             "RETURNS",
             Ref("DatatypeSegment"),
             optional=True,
         ),
         Ref("FunctionDefinitionGrammar"),
-    )
-
-
-@ansi_dialect.segment()
-class FunctionParameterGrammar(BaseSegment):
-    """The parameters for a function ie. `(string, number)`"""
-
-    # Function parameter list
-    match_grammar = Bracketed(
-        Delimited(
-            # Odd syntax, but prevents eager parameters being confused for data types
-            OneOf(
-                Sequence(
-                    Ref("ParameterNameSegment", optional=True),
-                    OneOf(Sequence("ANY", "TYPE"), Ref("DatatypeSegment")),
-                ),
-                OneOf(Sequence("ANY", "TYPE"), Ref("DatatypeSegment")),
-            ),
-            delimiter=Ref("CommaSegment"),
-        )
     )
 
 
