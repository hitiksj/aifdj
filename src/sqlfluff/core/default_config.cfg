--- conflicted
+++ resolved
@@ -90,11 +90,9 @@
 prefer_count_1 = False
 prefer_count_0 = False
 
-<<<<<<< HEAD
-[sqlfluff:rules:L054]  # GROUP BY/ORDER BY column references.
-group_by_and_order_by_style = consistent
-=======
 [sqlfluff:rules:L052]  # Semi-colon formatting approach.
 semicolon_newline = False
 require_final_semicolon = False
->>>>>>> 4d628b3d
+
+[sqlfluff:rules:L054]  # GROUP BY/ORDER BY column references.
+group_by_and_order_by_style = consistent