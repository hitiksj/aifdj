"""Implementation of Rule L025."""

from dataclasses import dataclass, field
from typing import cast, List, Set

from sqlfluff.core.dialects.base import Dialect
from sqlfluff.core.rules.analysis.select import get_select_statement_info
from sqlfluff.core.rules.analysis.select_crawler import (
    Query as SelectCrawlerQuery,
    SelectCrawler,
)
from sqlfluff.core.rules.base import (
    BaseRule,
    LintFix,
    LintResult,
    RuleContext,
    EvalResultType,
)
from sqlfluff.core.rules.doc_decorators import document_fix_compatible
from sqlfluff.core.rules.functional import Segments, sp
from sqlfluff.core.dialects.common import AliasInfo


@dataclass
class L025Query(SelectCrawlerQuery):
    """SelectCrawler Query with custom L025 info."""

    aliases: List[AliasInfo] = field(default_factory=list)
    tbl_refs: Set[str] = field(default_factory=set)


@document_fix_compatible
class Rule_L025(BaseRule):
    """Tables should not be aliased if that alias is not used.

    | **Anti-pattern**

    .. code-block:: sql

        SELECT
            a
        FROM foo AS zoo

    | **Best practice**
    | Use the alias or remove it. An unused alias makes code
    | harder to read without changing any functionality.

    .. code-block:: sql

        SELECT
            zoo.a
        FROM foo AS zoo

        -- Alternatively...

        SELECT
            a
        FROM foo

    """

<<<<<<< HEAD
    def _lint_references_and_aliases(
        self,
        table_aliases,
        standalone_aliases,
        references,
        col_aliases,
        using_cols,
        parent_select,
    ):
        """Check all aliased references against tables referenced in the query."""
        # A buffer to keep any violations.
        violation_buff = []
        # Check all the references that we have, keep track of which aliases we refer
        # to.
        tbl_refs = set()
        for r in references:
            tbl_refs.update(
                tr.part
                for tr in r.extract_possible_references(
                    level=r.ObjectReferenceLevel.TABLE
                )
=======
    def _eval(self, context: RuleContext) -> EvalResultType:
        violations: List[LintResult] = []
        if context.segment.is_type("select_statement"):
            # Exit early if the SELECT does not define any aliases.
            select_info = get_select_statement_info(context.segment, context.dialect)
            if not select_info or not select_info.table_aliases:
                return None

            # Analyze the SELECT.
            crawler = SelectCrawler(
                context.segment, context.dialect, query_class=L025Query
>>>>>>> bcf49689
            )
            query: L025Query = cast(L025Query, crawler.query_tree)
            self._analyze_table_aliases(query, context.dialect)

            alias: AliasInfo
            for alias in query.aliases:
                if alias.aliased and alias.ref_str not in query.tbl_refs:
                    # Unused alias. Report and fix.
                    violations.append(self._report_unused_alias(alias))
        return violations or None

<<<<<<< HEAD
        alias: AliasInfo
        for alias in table_aliases:
            if alias.aliased and alias.ref_str not in tbl_refs:
                fixes = [LintFix.delete(alias.alias_expression)]
                # Walk back to remove indents/whitespaces
                to_delete = (
                    Segments(*alias.from_expression_element.segments)
                    .reversed()
                    .select(
                        start_seg=alias.alias_expression,
                        # Stop once we reach an other, "regular" segment.
                        loop_while=sp.or_(sp.is_whitespace(), sp.is_meta()),
                    )
                )
                fixes += [LintFix.delete(seg) for seg in to_delete]
                violation_buff.append(
                    LintResult(
                        anchor=alias.segment,
                        description="Alias {!r} is never used in SELECT "
                        "statement.".format(alias.ref_str),
                        fixes=fixes,
                    )
                )
        return violation_buff or None
=======
    @classmethod
    def _analyze_table_aliases(cls, query: L025Query, dialect: Dialect):
        # Get table aliases defined in query.
        for selectable in query.selectables:
            select_info = selectable.select_info
            if select_info:
                # Record the aliases.
                query.aliases += select_info.table_aliases

                # Look at each table reference; if it's an alias reference,
                # resolve the alias: could be an alias defined in "query"
                # itself or an "ancestor" query.
                for r in select_info.reference_buffer:
                    for tr in r.extract_possible_references(
                        level=r.ObjectReferenceLevel.TABLE
                    ):
                        # This function walks up the query's parent stack if necessary.
                        cls._resolve_and_mark_reference(query, tr.part)

        # Visit children.
        for child in query.children:
            cls._analyze_table_aliases(cast(L025Query, child), dialect)

    @classmethod
    def _resolve_and_mark_reference(cls, query: L025Query, ref: str):
        # Does this query define the referenced alias?
        if any(ref == a.ref_str for a in query.aliases):
            # Yes. Record the reference.
            query.tbl_refs.add(ref)
        elif query.parent:
            # No. Recursively check the query's parent hierarchy.
            cls._resolve_and_mark_reference(cast(L025Query, query.parent), ref)

    @classmethod
    def _report_unused_alias(cls, alias: AliasInfo) -> LintResult:
        fixes = [LintFix.delete(alias.alias_expression)]  # type: ignore
        # Walk back to remove indents/whitespaces
        to_delete = (
            Segments(*alias.from_expression_element.segments)
            .reversed()
            .select(
                start_seg=alias.alias_expression,
                # Stop once we reach an other, "regular" segment.
                loop_while=sp.or_(sp.is_whitespace(), sp.is_meta()),
            )
        )
        fixes += [LintFix.delete(seg) for seg in to_delete]
        return LintResult(
            anchor=alias.segment,
            description="Alias {!r} is never used in SELECT statement.".format(
                alias.ref_str
            ),
            fixes=fixes,
        )
>>>>>>> bcf49689
<|MERGE_RESOLUTION|>--- conflicted
+++ resolved
@@ -59,29 +59,6 @@
 
     """
 
-<<<<<<< HEAD
-    def _lint_references_and_aliases(
-        self,
-        table_aliases,
-        standalone_aliases,
-        references,
-        col_aliases,
-        using_cols,
-        parent_select,
-    ):
-        """Check all aliased references against tables referenced in the query."""
-        # A buffer to keep any violations.
-        violation_buff = []
-        # Check all the references that we have, keep track of which aliases we refer
-        # to.
-        tbl_refs = set()
-        for r in references:
-            tbl_refs.update(
-                tr.part
-                for tr in r.extract_possible_references(
-                    level=r.ObjectReferenceLevel.TABLE
-                )
-=======
     def _eval(self, context: RuleContext) -> EvalResultType:
         violations: List[LintResult] = []
         if context.segment.is_type("select_statement"):
@@ -93,7 +70,6 @@
             # Analyze the SELECT.
             crawler = SelectCrawler(
                 context.segment, context.dialect, query_class=L025Query
->>>>>>> bcf49689
             )
             query: L025Query = cast(L025Query, crawler.query_tree)
             self._analyze_table_aliases(query, context.dialect)
@@ -105,32 +81,6 @@
                     violations.append(self._report_unused_alias(alias))
         return violations or None
 
-<<<<<<< HEAD
-        alias: AliasInfo
-        for alias in table_aliases:
-            if alias.aliased and alias.ref_str not in tbl_refs:
-                fixes = [LintFix.delete(alias.alias_expression)]
-                # Walk back to remove indents/whitespaces
-                to_delete = (
-                    Segments(*alias.from_expression_element.segments)
-                    .reversed()
-                    .select(
-                        start_seg=alias.alias_expression,
-                        # Stop once we reach an other, "regular" segment.
-                        loop_while=sp.or_(sp.is_whitespace(), sp.is_meta()),
-                    )
-                )
-                fixes += [LintFix.delete(seg) for seg in to_delete]
-                violation_buff.append(
-                    LintResult(
-                        anchor=alias.segment,
-                        description="Alias {!r} is never used in SELECT "
-                        "statement.".format(alias.ref_str),
-                        fixes=fixes,
-                    )
-                )
-        return violation_buff or None
-=======
     @classmethod
     def _analyze_table_aliases(cls, query: L025Query, dialect: Dialect):
         # Get table aliases defined in query.
@@ -184,5 +134,4 @@
                 alias.ref_str
             ),
             fixes=fixes,
-        )
->>>>>>> bcf49689
+        )