"""The tsql rules plugin bundle.

This plugin bundles linting rules which apply exclusively to TSQL. At some
point in the future it might be useful to spin this off into a separate
installable python package, but so long as the number of rules remain
low, it makes sense to keep it bundled with SQLFluff core.
"""

from sqlfluff.core.plugin import hookimpl
<<<<<<< HEAD
from sqlfluff.core.rules import BaseRule
from sqlfluff.rules.tsql.TQ01 import Rule_TQ01
from typing import List, Type


@hookimpl
def get_rules() -> List[Type[BaseRule]]:
    """Get plugin rules."""
=======


@hookimpl
def get_rules():
    """Get plugin rules.

    NOTE: Rules are imported only on fetch to manage import times
    when rules aren't used.
    """
    from sqlfluff.rules.tsql.TQ01 import Rule_TQ01

>>>>>>> 2166221a
    return [Rule_TQ01]<|MERGE_RESOLUTION|>--- conflicted
+++ resolved
@@ -7,20 +7,12 @@
 """
 
 from sqlfluff.core.plugin import hookimpl
-<<<<<<< HEAD
 from sqlfluff.core.rules import BaseRule
-from sqlfluff.rules.tsql.TQ01 import Rule_TQ01
 from typing import List, Type
 
 
 @hookimpl
 def get_rules() -> List[Type[BaseRule]]:
-    """Get plugin rules."""
-=======
-
-
-@hookimpl
-def get_rules():
     """Get plugin rules.
 
     NOTE: Rules are imported only on fetch to manage import times
@@ -28,5 +20,4 @@
     """
     from sqlfluff.rules.tsql.TQ01 import Rule_TQ01
 
->>>>>>> 2166221a
     return [Rule_TQ01]