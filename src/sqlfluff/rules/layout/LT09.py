"""Implementation of Rule LT09."""

from typing import List, NamedTuple, Optional, Sequence

from sqlfluff.core.parser import BaseSegment, NewlineSegment, WhitespaceSegment
from sqlfluff.core.rules import BaseRule, LintFix, LintResult, RuleContext
from sqlfluff.core.rules.crawlers import SegmentSeekerCrawler
from sqlfluff.utils.functional import FunctionalContext, Segments, sp


class SelectTargetsInfo(NamedTuple):
    """Info about select targets and nearby whitespace."""

    select_idx: int
    first_new_line_idx: int
    first_select_target_idx: int
    first_whitespace_idx: int
    comment_after_select_idx: int
    select_targets: Sequence[BaseSegment]
    from_segment: Optional[BaseSegment]
    pre_from_whitespace: List[BaseSegment]


def add_fixes_for_move_after_select_clause(
    existing_fixes: List[LintFix],
    start_seg: BaseSegment,
    stop_seg: BaseSegment,
    select_clause,
    select_children,
    delete_segments: Sequence[BaseSegment] = (),
    add_newline: bool = True,
) -> None:
    """Cleans up by moving leftover select_clause segments.

    Context: Some of the other fixes we make in
    _eval_single_select_target_element() leave leftover
    child segments that need to be moved to become
    *siblings* of the select_clause.

    NOTE: This method mutates `existing_fixes`. This is so
    that we can check for duplicate fixes.
    """
    move_after_select_clause = select_children.select(
        start_seg=start_seg,
        stop_seg=stop_seg,
    )
    # :TRICKY: Below, we have a couple places where we
    # filter to guard against deleting the same segment
    # multiple times -- this is illegal.
    all_deletes = set(fix.anchor for fix in existing_fixes if fix.edit_type == "delete")
    for seg in (*delete_segments, *move_after_select_clause):
        if seg not in all_deletes:
            existing_fixes.append(LintFix.delete(seg))
            all_deletes.add(seg)

    if move_after_select_clause or add_newline:
        existing_fixes.append(
            LintFix.create_after(
                select_clause[0],
                ([NewlineSegment()] if add_newline else [])
                + list(move_after_select_clause),
            )
        )


class Rule_LT09(BaseRule):
    """Select targets should be on a new line unless there is only one select target.

    .. note::
       By default, a wildcard (e.g. ``SELECT *``) is considered a single select target.
       If you want it to be treated as multiple select targets, configure
       ``wildcard_policy = multiple``.

    **Anti-pattern**

    Multiple select targets on the same line.

    .. code-block:: sql

        select a, b
        from foo;

        -- Single select target on its own line.

        SELECT
            a
        FROM foo;


    **Best practice**

    Multiple select targets each on their own line.

    .. code-block:: sql

        select
            a,
            b
        from foo;

        -- Single select target on the same line as the ``SELECT``
        -- keyword.

        SELECT a
        FROM foo;

        -- When select targets span multiple lines, however they
        -- can still be on a new line.

        SELECT
            SUM(
                1 + SUM(
                    2 + 3
                )
            ) AS col
        FROM test_table;

    """

    name = "layout.select_targets"
    aliases = ("L036",)
    groups = ("all", "layout")
    config_keywords = ["wildcard_policy"]
    crawl_behaviour = SegmentSeekerCrawler({"select_clause"})
    is_fix_compatible = True

    def _eval(self, context: RuleContext) -> Optional[LintResult]:
        self.wildcard_policy: str
        assert context.segment.is_type("select_clause")
        select_targets_info = self._get_indexes(context)
        select_clause = FunctionalContext(context).segment
        wildcards = select_clause.children(
            sp.is_type("select_clause_element")
        ).children(sp.is_type("wildcard_expression"))
        has_wildcard = bool(wildcards)
        if len(select_targets_info.select_targets) == 1 and (
            not has_wildcard or self.wildcard_policy == "single"
        ):
            return self._eval_single_select_target_element(
                select_targets_info,
                context,
            )
        elif len(select_targets_info.select_targets):
            return self._eval_multiple_select_target_elements(
                select_targets_info, context.segment
            )
        return None

    @staticmethod
    def _get_indexes(context: RuleContext) -> SelectTargetsInfo:
        children = FunctionalContext(context).segment.children()
        select_targets = children.select(sp.is_type("select_clause_element"))
        first_select_target_idx = children.find(select_targets.get())
        selects = children.select(sp.is_keyword("select"))
        select_idx = children.find(selects.get()) if selects else -1
        newlines = children.select(sp.is_type("newline"))
        first_new_line_idx = children.find(newlines.get()) if newlines else -1
        comment_after_select_idx = -1
        if newlines:
            comment_after_select = children.select(
                sp.is_type("comment"),
                start_seg=selects.get(),
                stop_seg=newlines.get(),
                loop_while=sp.or_(
                    sp.is_type("comment"), sp.is_type("whitespace"), sp.is_meta()
                ),
            )
            if comment_after_select:
                comment_after_select_idx = (
                    children.find(comment_after_select.get())
                    if comment_after_select
                    else -1
                )
        first_whitespace_idx = -1
        if first_new_line_idx != -1:
            # TRICKY: Ignore whitespace prior to the first newline, e.g. if
            # the line with "SELECT" (before any select targets) has trailing
            # whitespace.
            segments_after_first_line = children.select(
                sp.is_type("whitespace"), start_seg=children[first_new_line_idx]
            )
            first_whitespace_idx = children.find(segments_after_first_line.get())

        siblings_post = FunctionalContext(context).siblings_post
        from_segment = siblings_post.first(sp.is_type("from_clause")).first().get()
        pre_from_whitespace = siblings_post.select(
            sp.is_type("whitespace"), stop_seg=from_segment
        )
        return SelectTargetsInfo(
            select_idx,
            first_new_line_idx,
            first_select_target_idx,
            first_whitespace_idx,
            comment_after_select_idx,
            select_targets,
            from_segment,
            list(pre_from_whitespace),
        )

    def _eval_multiple_select_target_elements(
        self, select_targets_info, segment
    ) -> Optional[LintResult]:
        """Multiple select targets. Ensure each is on a separate line."""
        # Insert newline before every select target.
        fixes = []
        for i, select_target in enumerate(select_targets_info.select_targets):
            base_segment = (
                segment if not i else select_targets_info.select_targets[i - 1]
            )
            if (
                base_segment.pos_marker.working_line_no
                == select_target.pos_marker.working_line_no
            ):
                # Find and delete any whitespace before the select target.
                start_seg = select_targets_info.select_idx
                # If any select modifier (e.g. distinct ) is present, start
                # there rather than at the beginning.
                modifier = segment.get_child("select_clause_modifier")
                if modifier:
                    start_seg = segment.segments.index(modifier)

                ws_to_delete = segment.select_children(
                    start_seg=segment.segments[start_seg]
                    if not i
                    else select_targets_info.select_targets[i - 1],
                    select_if=lambda s: s.is_type("whitespace"),
                    loop_while=lambda s: s.is_type("whitespace", "comma") or s.is_meta,
                )
                fixes += [LintFix.delete(ws) for ws in ws_to_delete]
                fixes.append(LintFix.create_before(select_target, [NewlineSegment()]))

            # If we are at the last select target check if the FROM clause
            # is on the same line, and if so move it to its own line.
            if select_targets_info.from_segment:
                if (i + 1 == len(select_targets_info.select_targets)) and (
                    select_target.pos_marker.working_line_no
                    == select_targets_info.from_segment.pos_marker.working_line_no
                ):
                    fixes.extend(
                        [
                            LintFix.delete(ws)
                            for ws in select_targets_info.pre_from_whitespace
                        ]
                    )
                    fixes.append(
                        LintFix.create_before(
                            select_targets_info.from_segment,
                            [NewlineSegment()],
                        )
                    )

        if fixes:
            return LintResult(anchor=segment, fixes=fixes)

        return None

    def _eval_single_select_target_element(
        self, select_targets_info, context: RuleContext
    ):
        select_clause = FunctionalContext(context).segment
        parent_stack = context.parent_stack
        target_idx = select_targets_info.first_select_target_idx
        select_children = select_clause.children()
        target_seg = select_children[target_idx]

        # If it's all on one line, then there's no issue.
        if not (
            select_targets_info.select_idx
            < select_targets_info.first_new_line_idx
            < target_idx
        ):
            self.logger.info(
                "Target at index %s is already on a single line.",
                target_idx,
            )
            return None

        # Does the target contain a newline?
        # i.e. even if it's a single element, does it already span more than
        # one line?
        if "newline" in target_seg.descendant_type_set:
            self.logger.info(
                "Target at index %s spans multiple lines so ignoring.",
                target_idx,
            )
            return None

        if select_targets_info.comment_after_select_idx != -1:
            # The SELECT is followed by a comment on the same line. In order
            # to autofix this, we'd need to move the select target between
            # SELECT and the comment and potentially delete the entire line
            # where the select target was (if it is now empty). This is
            # *fairly tricky and complex*, in part because the newline on
            # the select target's line is several levels higher in the
            # parser tree. Hence, we currently don't autofix this. Could be
            # autofixed in the future if/when we have the time.
            return LintResult(anchor=select_clause.get())

        # Prepare the select clause which will be inserted
        insert_buff = [WhitespaceSegment(), target_seg]
<<<<<<< HEAD
        fixes = [
            # Delete the first select target from its original location.
            # We'll add it to the right section at the end, once we know
            # what to add.
            LintFix.delete(target_seg),
        ]
        # If there's whitespace before it, delete that too.
        if select_children[target_idx - 1].is_type("whitespace"):
            fixes += [
                LintFix.delete(
                    select_children[target_idx - 1],
                )
            ]
=======
        # Delete the first select target from its original location.
        # We'll add it to the right section at the end, once we know
        # what to add.
        initial_deletes = [target_seg]
>>>>>>> faefb69e

        # Do we have a modifier?
        modifier: Optional[Segments]
        modifier = select_children.first(sp.is_type("select_clause_modifier"))
<<<<<<< HEAD
        # Check if the modifier is one we care about
        if modifier:
            # If it's already on the first line, ignore it.
            if (
                select_children.index(modifier.get())
                < select_targets_info.first_new_line_idx
            ):
                modifier = None

        # If we have a modifier to move:
        if modifier:
=======

        if (
            # Check if the modifier is one we care about
            modifier
            # We only care if it's not already on the first line.
            and select_children.index(modifier.get())
            >= select_targets_info.first_new_line_idx
        ):
>>>>>>> faefb69e
            # Prepend it to the insert buffer
            insert_buff = [WhitespaceSegment(), modifier[0]] + insert_buff

            modifier_idx = select_children.index(modifier.get())
            # Delete the whitespace after it (which is two after, thanks to indent)
            if (
                len(select_children) > modifier_idx + 1
                and select_children[modifier_idx + 2].is_whitespace
            ):
                initial_deletes.append(select_children[modifier_idx + 2])

            # Delete the modifier itself
            initial_deletes.append(modifier[0])

            # Set the position marker for removing the preceding
            # whitespace and newline, which we'll use below.
            start_idx = modifier_idx
            start_seg = modifier[0]
        else:
            # Set the position marker for removing the preceding
            # whitespace and newline, which we'll use below.
            start_idx = target_idx
            start_seg = select_children[select_targets_info.first_new_line_idx]
<<<<<<< HEAD
=======

        fixes = [
            # Insert the select_clause in place of the first newline in the
            # Select statement
            LintFix.replace(
                select_children[select_targets_info.first_new_line_idx],
                insert_buff,
            ),
            # Materialise any deletes so far...
            *(LintFix.delete(seg) for seg in initial_deletes),
        ]
>>>>>>> faefb69e

        if parent_stack and parent_stack[-1].is_type("select_statement"):
            select_stmt = parent_stack[-1]
            select_clause_idx = select_stmt.segments.index(select_clause.get())
            after_select_clause_idx = select_clause_idx + 1
<<<<<<< HEAD

            if len(select_stmt.segments) > after_select_clause_idx:
                if select_stmt.segments[after_select_clause_idx].is_type("newline"):
=======

            if len(select_stmt.segments) > after_select_clause_idx:
                add_newline = True
                to_delete: Sequence[BaseSegment] = [target_seg]
                next_segment = select_stmt.segments[after_select_clause_idx]

                if next_segment.is_type("newline"):
>>>>>>> faefb69e
                    # Since we're deleting the newline, we should also delete all
                    # whitespace before it or it will add random whitespace to
                    # following statements. So walk back through the segment
                    # deleting whitespace until you get the previous newline, or
                    # something else.
                    to_delete = select_children.reversed().select(
                        loop_while=sp.is_type("whitespace"),
                        start_seg=select_children[start_idx],
                    )
                    if to_delete:
                        # The select_clause is immediately followed by a
                        # newline. Delete the newline in order to avoid leaving
                        # behind an empty line after fix, *unless* we stopped
                        # due to something other than a newline.
                        delete_last_newline = select_children[
                            start_idx - len(to_delete) - 1
                        ].is_type("newline")

                        # Delete the newline if we decided to.
                        if delete_last_newline:
                            fixes.append(LintFix.delete(next_segment))

<<<<<<< HEAD
                        add_fixes_for_move_after_select_clause(
                            fixes,
                            start_seg,
                            to_delete[-1],
                            select_clause=select_clause,
                            select_children=select_children,
                            delete_segments=to_delete,
                        )
                elif select_stmt.segments[after_select_clause_idx].is_type(
                    "whitespace"
                ):
                    # The select_clause has stuff after (most likely a comment)
                    # Delete the whitespace immediately after the select clause
                    # so the other stuff aligns nicely based on where the select
                    # clause started.
                    fixes += [
                        LintFix.delete(
                            select_stmt.segments[after_select_clause_idx],
                        ),
                    ]
                    add_fixes_for_move_after_select_clause(
                        fixes,
                        start_seg,
                        target_seg,
                        select_clause=select_clause,
                        select_children=select_children,
                    )
                elif select_stmt.segments[after_select_clause_idx].is_type("dedent"):
=======
                elif next_segment.is_type("dedent"):
>>>>>>> faefb69e
                    # Again let's strip back the whitespace, but simpler
                    # as don't need to worry about new line so just break
                    # if see non-whitespace
                    to_delete = select_children.reversed().select(
                        loop_while=sp.is_type("whitespace"),
                        start_seg=select_children[select_clause_idx - 1],
                    )
                    if to_delete:
<<<<<<< HEAD
                        add_fixes_for_move_after_select_clause(
                            fixes,
                            start_seg,
                            to_delete[-1],
                            select_clause=select_clause,
                            select_children=select_children,
                            delete_segments=to_delete,
                            # If we deleted a newline, create a newline.
                            add_newline=any(
                                seg for seg in to_delete if seg.is_type("newline")
                            ),
                        )
                else:
                    add_fixes_for_move_after_select_clause(
                        fixes,
                        start_seg,
                        target_seg,
                        select_clause=select_clause,
                        select_children=select_children,
=======
                        # If we deleted a newline, create a newline.
                        add_newline = any(
                            seg for seg in to_delete if seg.is_type("newline")
                        )

                elif next_segment.is_type("whitespace"):
                    # The select_clause has stuff after (most likely a comment)
                    # Delete the whitespace immediately after the select clause
                    # so the other stuff aligns nicely based on where the select
                    # clause started.
                    fixes.append(LintFix.delete(next_segment))

                if to_delete:
                    # Clean up by moving leftover select_clause segments.

                    # Context: Some of the other fixes we make in
                    # _eval_single_select_target_element() leave leftover
                    # child segments that need to be moved to become
                    # *siblings* of the select_clause.
                    move_after_select_clause = select_children.select(
                        start_seg=start_seg,
                        stop_seg=to_delete[-1],
>>>>>>> faefb69e
                    )
                    # :TRICKY: Below, we have a couple places where we
                    # filter to guard against deleting the same segment
                    # multiple times -- this is illegal.
                    all_deletes = set(
                        fix.anchor for fix in fixes if fix.edit_type == "delete"
                    )
                    for seg in (*to_delete, *move_after_select_clause):
                        if seg not in all_deletes:
                            fixes.append(LintFix.delete(seg))
                            all_deletes.add(seg)

                    if move_after_select_clause or add_newline:
                        fixes.append(
                            LintFix.create_after(
                                select_clause[0],
                                ([NewlineSegment()] if add_newline else [])
                                + list(move_after_select_clause),
                            )
                        )

        return LintResult(
            anchor=select_clause.get(),
            fixes=fixes,
        )<|MERGE_RESOLUTION|>--- conflicted
+++ resolved
@@ -298,43 +298,17 @@
 
         # Prepare the select clause which will be inserted
         insert_buff = [WhitespaceSegment(), target_seg]
-<<<<<<< HEAD
-        fixes = [
-            # Delete the first select target from its original location.
-            # We'll add it to the right section at the end, once we know
-            # what to add.
-            LintFix.delete(target_seg),
-        ]
-        # If there's whitespace before it, delete that too.
-        if select_children[target_idx - 1].is_type("whitespace"):
-            fixes += [
-                LintFix.delete(
-                    select_children[target_idx - 1],
-                )
-            ]
-=======
         # Delete the first select target from its original location.
         # We'll add it to the right section at the end, once we know
         # what to add.
         initial_deletes = [target_seg]
->>>>>>> faefb69e
+        # If there's whitespace before it, delete that too.
+        if select_children[target_idx - 1].is_type("whitespace"):
+            initial_deletes.append(select_children[target_idx - 1])
 
         # Do we have a modifier?
         modifier: Optional[Segments]
         modifier = select_children.first(sp.is_type("select_clause_modifier"))
-<<<<<<< HEAD
-        # Check if the modifier is one we care about
-        if modifier:
-            # If it's already on the first line, ignore it.
-            if (
-                select_children.index(modifier.get())
-                < select_targets_info.first_new_line_idx
-            ):
-                modifier = None
-
-        # If we have a modifier to move:
-        if modifier:
-=======
 
         if (
             # Check if the modifier is one we care about
@@ -343,7 +317,6 @@
             and select_children.index(modifier.get())
             >= select_targets_info.first_new_line_idx
         ):
->>>>>>> faefb69e
             # Prepend it to the insert buffer
             insert_buff = [WhitespaceSegment(), modifier[0]] + insert_buff
 
@@ -367,8 +340,6 @@
             # whitespace and newline, which we'll use below.
             start_idx = target_idx
             start_seg = select_children[select_targets_info.first_new_line_idx]
-<<<<<<< HEAD
-=======
 
         fixes = [
             # Insert the select_clause in place of the first newline in the
@@ -380,17 +351,11 @@
             # Materialise any deletes so far...
             *(LintFix.delete(seg) for seg in initial_deletes),
         ]
->>>>>>> faefb69e
 
         if parent_stack and parent_stack[-1].is_type("select_statement"):
             select_stmt = parent_stack[-1]
             select_clause_idx = select_stmt.segments.index(select_clause.get())
             after_select_clause_idx = select_clause_idx + 1
-<<<<<<< HEAD
-
-            if len(select_stmt.segments) > after_select_clause_idx:
-                if select_stmt.segments[after_select_clause_idx].is_type("newline"):
-=======
 
             if len(select_stmt.segments) > after_select_clause_idx:
                 add_newline = True
@@ -398,7 +363,6 @@
                 next_segment = select_stmt.segments[after_select_clause_idx]
 
                 if next_segment.is_type("newline"):
->>>>>>> faefb69e
                     # Since we're deleting the newline, we should also delete all
                     # whitespace before it or it will add random whitespace to
                     # following statements. So walk back through the segment
@@ -421,38 +385,7 @@
                         if delete_last_newline:
                             fixes.append(LintFix.delete(next_segment))
 
-<<<<<<< HEAD
-                        add_fixes_for_move_after_select_clause(
-                            fixes,
-                            start_seg,
-                            to_delete[-1],
-                            select_clause=select_clause,
-                            select_children=select_children,
-                            delete_segments=to_delete,
-                        )
-                elif select_stmt.segments[after_select_clause_idx].is_type(
-                    "whitespace"
-                ):
-                    # The select_clause has stuff after (most likely a comment)
-                    # Delete the whitespace immediately after the select clause
-                    # so the other stuff aligns nicely based on where the select
-                    # clause started.
-                    fixes += [
-                        LintFix.delete(
-                            select_stmt.segments[after_select_clause_idx],
-                        ),
-                    ]
-                    add_fixes_for_move_after_select_clause(
-                        fixes,
-                        start_seg,
-                        target_seg,
-                        select_clause=select_clause,
-                        select_children=select_children,
-                    )
-                elif select_stmt.segments[after_select_clause_idx].is_type("dedent"):
-=======
                 elif next_segment.is_type("dedent"):
->>>>>>> faefb69e
                     # Again let's strip back the whitespace, but simpler
                     # as don't need to worry about new line so just break
                     # if see non-whitespace
@@ -461,27 +394,6 @@
                         start_seg=select_children[select_clause_idx - 1],
                     )
                     if to_delete:
-<<<<<<< HEAD
-                        add_fixes_for_move_after_select_clause(
-                            fixes,
-                            start_seg,
-                            to_delete[-1],
-                            select_clause=select_clause,
-                            select_children=select_children,
-                            delete_segments=to_delete,
-                            # If we deleted a newline, create a newline.
-                            add_newline=any(
-                                seg for seg in to_delete if seg.is_type("newline")
-                            ),
-                        )
-                else:
-                    add_fixes_for_move_after_select_clause(
-                        fixes,
-                        start_seg,
-                        target_seg,
-                        select_clause=select_clause,
-                        select_children=select_children,
-=======
                         # If we deleted a newline, create a newline.
                         add_newline = any(
                             seg for seg in to_delete if seg.is_type("newline")
@@ -504,7 +416,6 @@
                     move_after_select_clause = select_children.select(
                         start_seg=start_seg,
                         stop_seg=to_delete[-1],
->>>>>>> faefb69e
                     )
                     # :TRICKY: Below, we have a couple places where we
                     # filter to guard against deleting the same segment
