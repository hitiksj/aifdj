"""Implementation of Rule L017."""

from apm import match, Check, Some

from sqlfluff.core.rules.base import BaseRule, LintFix, LintResult, RuleContext
from sqlfluff.core.rules.doc_decorators import document_fix_compatible
<<<<<<< HEAD
from sqlfluff.core.rules.functional import sp
=======
import sqlfluff.core.rules.functional.segment_predicates as sp
>>>>>>> 043011fd


@document_fix_compatible
class Rule_L017(BaseRule):
    """Function name not immediately followed by bracket.

    | **Anti-pattern**
    | In this example, there is a space between the function and the parenthesis.

    .. code-block:: sql

        SELECT
            sum (a)
        FROM foo

    | **Best practice**
    | Remove the space between the function and the parenthesis.

    .. code-block:: sql

        SELECT
            sum(a)
        FROM foo

    """

    def _eval(self, context: RuleContext) -> LintResult:
        """Function name not immediately followed by bracket.

        Look for Function Segment with anything other than the
        function name before brackets
        """
        segment = context.functional.segment
        # We only trigger on start_bracket (open parenthesis)
        if segment.all(sp.is_type("function")):
<<<<<<< HEAD
            matched = match(
                segment.children(),
                [
                    "fn_name" @ Check(sp.is_type("function_name")),
                    "between"
                    @ Some(Check(sp.not_(sp.is_type("bracketed"))), at_least=1),
                    "bracket" @ Check(sp.is_type("bracketed")),
                ],
            )
            if matched:
                fixes = None
                if all(
                    seg.is_type("whitespace", "newline") for seg in matched["between"]
                ):
                    # Fix if there is only whitespace or newlines between.
                    fixes = [LintFix.delete(seg) for seg in matched["between"]]
=======
            children = segment.children()

            function_name = children.first(sp.is_type("function_name"))[0]
            start_bracket = children.first(sp.is_type("bracketed"))[0]

            intermediate_segments = children.select(
                start_seg=function_name, stop_seg=start_bracket
            )
            if intermediate_segments:
                # It's only safe to fix if there is only whitespace
                # or newlines in the intervening section.
                if intermediate_segments.all(sp.is_type("whitespace", "newline")):
                    return LintResult(
                        anchor=intermediate_segments[0],
                        fixes=[LintFix.delete(seg) for seg in intermediate_segments],
                    )
                else:
                    # It's not all whitespace, just report the error.
                    return LintResult(
                        anchor=intermediate_segments[0],
                    )
>>>>>>> 043011fd

                return LintResult(
                    anchor=matched["between"][0],
                    fixes=fixes,
                )
        return LintResult()<|MERGE_RESOLUTION|>--- conflicted
+++ resolved
@@ -1,14 +1,8 @@
 """Implementation of Rule L017."""
-
-from apm import match, Check, Some
 
 from sqlfluff.core.rules.base import BaseRule, LintFix, LintResult, RuleContext
 from sqlfluff.core.rules.doc_decorators import document_fix_compatible
-<<<<<<< HEAD
-from sqlfluff.core.rules.functional import sp
-=======
 import sqlfluff.core.rules.functional.segment_predicates as sp
->>>>>>> 043011fd
 
 
 @document_fix_compatible
@@ -44,24 +38,6 @@
         segment = context.functional.segment
         # We only trigger on start_bracket (open parenthesis)
         if segment.all(sp.is_type("function")):
-<<<<<<< HEAD
-            matched = match(
-                segment.children(),
-                [
-                    "fn_name" @ Check(sp.is_type("function_name")),
-                    "between"
-                    @ Some(Check(sp.not_(sp.is_type("bracketed"))), at_least=1),
-                    "bracket" @ Check(sp.is_type("bracketed")),
-                ],
-            )
-            if matched:
-                fixes = None
-                if all(
-                    seg.is_type("whitespace", "newline") for seg in matched["between"]
-                ):
-                    # Fix if there is only whitespace or newlines between.
-                    fixes = [LintFix.delete(seg) for seg in matched["between"]]
-=======
             children = segment.children()
 
             function_name = children.first(sp.is_type("function_name"))[0]
@@ -83,10 +59,5 @@
                     return LintResult(
                         anchor=intermediate_segments[0],
                     )
->>>>>>> 043011fd
 
-                return LintResult(
-                    anchor=matched["between"][0],
-                    fixes=fixes,
-                )
         return LintResult()