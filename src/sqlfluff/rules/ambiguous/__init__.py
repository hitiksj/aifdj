--- conflicted
+++ resolved
@@ -4,26 +4,12 @@
 """
 
 from sqlfluff.core.plugin import hookimpl
-<<<<<<< HEAD
 from sqlfluff.core.rules import BaseRule
-from sqlfluff.rules.ambiguous.AM01 import Rule_AM01
-from sqlfluff.rules.ambiguous.AM02 import Rule_AM02
-from sqlfluff.rules.ambiguous.AM03 import Rule_AM03
-from sqlfluff.rules.ambiguous.AM04 import Rule_AM04
-from sqlfluff.rules.ambiguous.AM05 import Rule_AM05
-from sqlfluff.rules.ambiguous.AM06 import Rule_AM06
-from sqlfluff.rules.ambiguous.AM07 import Rule_AM07
 from typing import List, Type
 
 
 @hookimpl
 def get_rules() -> List[Type[BaseRule]]:
-    """Get plugin rules."""
-=======
-
-
-@hookimpl
-def get_rules():
     """Get plugin rules.
 
     NOTE: Rules are imported only on fetch to manage import times
@@ -37,5 +23,4 @@
     from sqlfluff.rules.ambiguous.AM06 import Rule_AM06
     from sqlfluff.rules.ambiguous.AM07 import Rule_AM07
 
->>>>>>> 2166221a
     return [Rule_AM01, Rule_AM02, Rule_AM03, Rule_AM04, Rule_AM05, Rule_AM06, Rule_AM07]