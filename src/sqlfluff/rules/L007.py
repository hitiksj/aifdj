--- conflicted
+++ resolved
@@ -67,55 +67,6 @@
         We only trigger if we have an operator FOLLOWED BY a newline
         before the next meaningful code segment.
         """
-<<<<<<< HEAD
-        relevant_types = ["binary_operator", "comparison_operator"]
-        segment = FunctionalContext(context).segment
-        # bring var to this scope so as to only have one type ignore
-        operator_new_lines: str = self.operator_new_lines  # type: ignore
-        expr = segment.children()
-        operator_segments = segment.children(sp.is_type(*relevant_types))
-        results: List[LintResult] = []
-        # If len(operator_segments) == 0 this will essentially not run
-        for operator in operator_segments:
-            start = expr.reversed().select(start_seg=operator).first(sp.is_code())
-            end = expr.select(start_seg=operator).first(sp.is_code())
-            res = [
-                expr.select(start_seg=start.get(), stop_seg=operator),
-                expr.select(start_seg=operator, stop_seg=end.get()),
-            ]
-            # anchor and change els are reversed in the before case
-            if operator_new_lines == "before":
-                res = [els.reversed() for els in reversed(res)]
-
-            change_list, anchor_list = res
-            # If the anchor side of the list has no newline
-            # then everything is ok already
-            if not anchor_list.any(
-                sp.and_(sp.is_type("newline"), sp.not_(sp.is_templated()))
-            ):
-                continue
-
-            # If the operator is on a line by itself, that's okay regardless of
-            # the 'operator_new_lines' setting.
-            newline_after_operator = expr.select(
-                sp.or_(sp.is_code(), sp.is_type("newline")), start_seg=operator
-            ).first(sp.is_type("newline"))
-            newline_before_operator = (
-                expr.reversed()
-                .select(sp.or_(sp.is_code(), sp.is_type("newline")), start_seg=operator)
-                .first(sp.is_type("newline"))
-            )
-            if newline_after_operator and newline_before_operator:
-                continue
-
-            insert_anchor = anchor_list.last().get()
-            assert insert_anchor, "Insert Anchor must be present"
-            lint_res = _generate_fixes(
-                operator_new_lines,
-                change_list,
-                operator,
-                insert_anchor,
-=======
         # The way we apply this is to create reflow sequences around each operator.
         # If there isn't a newline on either side, then ignore it for now.
         # Going any further than that is probably deeper reflow than we want
@@ -126,7 +77,6 @@
                 context.segment,
                 root_segment=context.parent_stack[0],
                 config=context.config,
->>>>>>> 56ebcd4e
             )
             .rebreak()
             .get_fixes()
