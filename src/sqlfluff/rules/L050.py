--- conflicted
+++ resolved
@@ -95,10 +95,6 @@
         ):
             return LintResult(
                 anchor=context.parent_stack[0],
-<<<<<<< HEAD
-                fixes=[LintFix("delete", d) for d in raw_stack],
-=======
-                fixes=[LintFix.delete(d) for d in context.raw_stack],
->>>>>>> 95a38aed
+                fixes=[LintFix.delete(d) for d in raw_stack],
             )
         return None