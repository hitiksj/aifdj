"""Implementation of Rule L065."""
from typing import List

from sqlfluff.core.rules import BaseRule, LintResult, RuleContext
from sqlfluff.core.rules.crawlers import SegmentSeekerCrawler
from sqlfluff.core.rules.doc_decorators import document_fix_compatible, document_groups
from sqlfluff.utils.reflow.sequence import ReflowSequence


@document_groups
@document_fix_compatible
class Rule_L065(BaseRule):
    """Set operators should be surrounded by newlines.

    **Anti-pattern**

    In this example, `UNION ALL` is not on a line itself.

    .. code-block:: sql

        SELECT 'a' AS col UNION ALL
        SELECT 'b' AS col

    **Best practice**

    .. code-block:: sql

        SELECT 'a' AS col
        UNION ALL
        SELECT 'b' AS col

    """

    groups = ("all",)

    crawl_behaviour = SegmentSeekerCrawler({"set_operator"})

    def _eval(self, context: RuleContext) -> List[LintResult]:
        """Set operators should be surrounded by newlines.

        For any set operator we check if there is any NewLineSegment in the non-code
        segments preceding or following it.

        In particular, as part of this rule we allow multiple NewLineSegments.
        """
<<<<<<< HEAD
        segment = FunctionalContext(context).segment

        expression = segment.children()
        set_operator_segments = segment.children(sp.is_type(*self._target_elems))
        # We should always find some as children because of the ParentOfSegmentCrawler
        assert set_operator_segments
        results: List[LintResult] = []

        # If len(set_operator) == 0 this will essentially not run
        for set_operator in set_operator_segments:
            preceding_code = (
                expression.reversed().select(start_seg=set_operator).first(sp.is_code())
            )
            following_code = expression.select(start_seg=set_operator).first(
                sp.is_code()
            )
            res = {
                "before": expression.select(
                    start_seg=preceding_code.get(), stop_seg=set_operator
                ),
                "after": expression.select(
                    start_seg=set_operator, stop_seg=following_code.get()
                ),
            }

            newline_before_set_operator = res["before"].first(sp.is_type("newline"))
            newline_after_set_operator = res["after"].first(sp.is_type("newline"))

            # If there is a whitespace directly preceding/following the set operator we
            # are replacing it with a newline later.
            preceding_whitespace = res["before"].first(sp.is_type("whitespace")).get()
            following_whitespace = res["after"].first(sp.is_type("whitespace")).get()

            if newline_before_set_operator and newline_after_set_operator:
                continue
            elif not newline_before_set_operator and newline_after_set_operator:
                results.append(
                    LintResult(
                        anchor=set_operator,
                        description=(
                            "Set operators should be surrounded by newlines. "
                            f"Missing newline before set operator {set_operator.raw}."
                        ),
                        fixes=_generate_fixes(whitespace_segment=preceding_whitespace),
                    )
                )
            elif newline_before_set_operator and not newline_after_set_operator:
                results.append(
                    LintResult(
                        anchor=set_operator,
                        description=(
                            "Set operators should be surrounded by newlines. "
                            f"Missing newline after set operator {set_operator.raw}."
                        ),
                        fixes=_generate_fixes(whitespace_segment=following_whitespace),
                    )
                )
            else:
                preceding_whitespace_fixes = _generate_fixes(
                    whitespace_segment=preceding_whitespace
                )
                following_whitespace_fixes = _generate_fixes(
                    whitespace_segment=following_whitespace
                )

                # make mypy happy
                assert isinstance(preceding_whitespace_fixes, Iterable)
                assert isinstance(following_whitespace_fixes, Iterable)

                fixes = []
                fixes.extend(preceding_whitespace_fixes)
                fixes.extend(following_whitespace_fixes)

                results.append(
                    LintResult(
                        anchor=set_operator,
                        description=(
                            "Set operators should be surrounded by newlines. "
                            "Missing newline before and after set operator "
                            f"{set_operator.raw}."
                        ),
                        fixes=fixes,
                    )
=======
        pre_fixes, _, post_fixes = (
            ReflowSequence.from_around_target(
                context.segment,
                root_segment=context.parent_stack[0],
                config=context.config,
            )
            .rebreak()
            .get_partitioned_fixes(context.segment)
        )

        results = []
        if pre_fixes:
            results.append(
                LintResult(
                    anchor=context.segment,
                    description=(
                        "Set operators should be surrounded by newlines. "
                        f"Missing newline before set operator {context.segment.raw}."
                    ),
                    fixes=pre_fixes,
                )
            )
        if post_fixes:
            results.append(
                LintResult(
                    anchor=context.segment,
                    description=(
                        "Set operators should be surrounded by newlines. "
                        f"Missing newline after set operator {context.segment.raw}."
                    ),
                    fixes=post_fixes,
>>>>>>> 56ebcd4e
                )
            )
<<<<<<< HEAD
        ]
    else:
        # We should rarely reach here as set operators are always surrounded by either
        # WhitespaceSegment or NewlineSegment.
        # However, in exceptional cases the WhitespaceSegment might be enclosed in the
        # surrounding segment hierarchy and not accessible by the rule logic.
        # At the time of writing this is true for `tsql` as covered in the test
        # `test_fail_autofix_in_tsql_disabled`. If we encounter such case, we skip
        # fixing.
        return []
=======

        return results
>>>>>>> 56ebcd4e
<|MERGE_RESOLUTION|>--- conflicted
+++ resolved
@@ -43,91 +43,6 @@
 
         In particular, as part of this rule we allow multiple NewLineSegments.
         """
-<<<<<<< HEAD
-        segment = FunctionalContext(context).segment
-
-        expression = segment.children()
-        set_operator_segments = segment.children(sp.is_type(*self._target_elems))
-        # We should always find some as children because of the ParentOfSegmentCrawler
-        assert set_operator_segments
-        results: List[LintResult] = []
-
-        # If len(set_operator) == 0 this will essentially not run
-        for set_operator in set_operator_segments:
-            preceding_code = (
-                expression.reversed().select(start_seg=set_operator).first(sp.is_code())
-            )
-            following_code = expression.select(start_seg=set_operator).first(
-                sp.is_code()
-            )
-            res = {
-                "before": expression.select(
-                    start_seg=preceding_code.get(), stop_seg=set_operator
-                ),
-                "after": expression.select(
-                    start_seg=set_operator, stop_seg=following_code.get()
-                ),
-            }
-
-            newline_before_set_operator = res["before"].first(sp.is_type("newline"))
-            newline_after_set_operator = res["after"].first(sp.is_type("newline"))
-
-            # If there is a whitespace directly preceding/following the set operator we
-            # are replacing it with a newline later.
-            preceding_whitespace = res["before"].first(sp.is_type("whitespace")).get()
-            following_whitespace = res["after"].first(sp.is_type("whitespace")).get()
-
-            if newline_before_set_operator and newline_after_set_operator:
-                continue
-            elif not newline_before_set_operator and newline_after_set_operator:
-                results.append(
-                    LintResult(
-                        anchor=set_operator,
-                        description=(
-                            "Set operators should be surrounded by newlines. "
-                            f"Missing newline before set operator {set_operator.raw}."
-                        ),
-                        fixes=_generate_fixes(whitespace_segment=preceding_whitespace),
-                    )
-                )
-            elif newline_before_set_operator and not newline_after_set_operator:
-                results.append(
-                    LintResult(
-                        anchor=set_operator,
-                        description=(
-                            "Set operators should be surrounded by newlines. "
-                            f"Missing newline after set operator {set_operator.raw}."
-                        ),
-                        fixes=_generate_fixes(whitespace_segment=following_whitespace),
-                    )
-                )
-            else:
-                preceding_whitespace_fixes = _generate_fixes(
-                    whitespace_segment=preceding_whitespace
-                )
-                following_whitespace_fixes = _generate_fixes(
-                    whitespace_segment=following_whitespace
-                )
-
-                # make mypy happy
-                assert isinstance(preceding_whitespace_fixes, Iterable)
-                assert isinstance(following_whitespace_fixes, Iterable)
-
-                fixes = []
-                fixes.extend(preceding_whitespace_fixes)
-                fixes.extend(following_whitespace_fixes)
-
-                results.append(
-                    LintResult(
-                        anchor=set_operator,
-                        description=(
-                            "Set operators should be surrounded by newlines. "
-                            "Missing newline before and after set operator "
-                            f"{set_operator.raw}."
-                        ),
-                        fixes=fixes,
-                    )
-=======
         pre_fixes, _, post_fixes = (
             ReflowSequence.from_around_target(
                 context.segment,
@@ -159,21 +74,7 @@
                         f"Missing newline after set operator {context.segment.raw}."
                     ),
                     fixes=post_fixes,
->>>>>>> 56ebcd4e
                 )
             )
-<<<<<<< HEAD
-        ]
-    else:
-        # We should rarely reach here as set operators are always surrounded by either
-        # WhitespaceSegment or NewlineSegment.
-        # However, in exceptional cases the WhitespaceSegment might be enclosed in the
-        # surrounding segment hierarchy and not accessible by the rule logic.
-        # At the time of writing this is true for `tsql` as covered in the test
-        # `test_fail_autofix_in_tsql_disabled`. If we encounter such case, we skip
-        # fixing.
-        return []
-=======
 
-        return results
->>>>>>> 56ebcd4e
+        return results