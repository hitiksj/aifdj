--- conflicted
+++ resolved
@@ -2,19 +2,6 @@
 
 from sqlfluff.core.plugin import hookimpl
 
-<<<<<<< HEAD
-from sqlfluff.rules.structure.ST01 import Rule_ST01
-from sqlfluff.rules.structure.ST02 import Rule_ST02
-from sqlfluff.rules.structure.ST03 import Rule_ST03
-from sqlfluff.rules.structure.ST04 import Rule_ST04
-from sqlfluff.rules.structure.ST05 import Rule_ST05
-from sqlfluff.rules.structure.ST06 import Rule_ST06
-from sqlfluff.rules.structure.ST07 import Rule_ST07
-from sqlfluff.rules.structure.ST08 import Rule_ST08
-from sqlfluff.rules.structure.ST09 import Rule_ST09
-
-=======
->>>>>>> fc535b19
 
 @hookimpl
 def get_rules():
@@ -31,6 +18,7 @@
     from sqlfluff.rules.structure.ST06 import Rule_ST06
     from sqlfluff.rules.structure.ST07 import Rule_ST07
     from sqlfluff.rules.structure.ST08 import Rule_ST08
+    from sqlfluff.rules.structure.ST09 import Rule_ST09
 
     return [
         Rule_ST01,
