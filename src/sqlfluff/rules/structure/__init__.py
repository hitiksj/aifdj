--- conflicted
+++ resolved
@@ -51,11 +51,8 @@
     from sqlfluff.rules.structure.ST07 import Rule_ST07
     from sqlfluff.rules.structure.ST08 import Rule_ST08
     from sqlfluff.rules.structure.ST09 import Rule_ST09
-<<<<<<< HEAD
+    from sqlfluff.rules.structure.ST10 import Rule_ST10
     from sqlfluff.rules.structure.ST11 import Rule_ST11
-=======
-    from sqlfluff.rules.structure.ST10 import Rule_ST10
->>>>>>> 090768a5
 
     return [
         Rule_ST01,
@@ -67,9 +64,6 @@
         Rule_ST07,
         Rule_ST08,
         Rule_ST09,
-<<<<<<< HEAD
+        Rule_ST10,
         Rule_ST11,
-=======
-        Rule_ST10,
->>>>>>> 090768a5
     ]