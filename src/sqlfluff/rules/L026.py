--- conflicted
+++ resolved
@@ -55,15 +55,9 @@
                     LintResult(
                         # Return the first segment rather than the string
                         anchor=tbl_ref.segments[0],
-<<<<<<< HEAD
-                        description="Reference {!r} refers to table/view {!r} not found in the FROM clause or found in parent subquery.".format(
-                            r.raw, tbl_ref.part
-                        ),
-=======
-                        description="Reference {0!r} refers to table/view "
-                        "{1!r} not found in the FROM clause or "
-                        "found in parent subquery.".format(r.raw, tbl_ref.part),
->>>>>>> 35673a95
+                        description=f"Reference {r.raw!r} refers to table/view "
+                        f"{tbl_ref.part!r} not found in the FROM clause or "
+                        "found in parent subquery.",
                     )
                 )
         return violation_buff or None