"""Implementation of Rule L042."""
import copy
import json
from functools import partial
from typing import (
    List,
    NamedTuple,
    Optional,
    Set,
    Tuple,
    Type,
    TypeVar,
    cast,
)

from sqlfluff.core.dialects.base import Dialect
from sqlfluff.core.dialects.common import AliasInfo
from sqlfluff.core.parser.segments.base import BaseSegment
from sqlfluff.core.parser.segments.raw import (
    CodeSegment,
    KeywordSegment,
    NewlineSegment,
    SymbolSegment,
    WhitespaceSegment,
)
from sqlfluff.core.rules import BaseRule, LintFix, LintResult, RuleContext
from sqlfluff.utils.analysis.select import get_select_statement_info
from sqlfluff.utils.analysis.select_crawler import Query, SelectCrawler
from sqlfluff.core.rules.crawlers import SegmentSeekerCrawler
from sqlfluff.core.rules.doc_decorators import (
    document_configuration,
    document_fix_compatible,
    document_groups,
)
from sqlfluff.utils.functional.segment_predicates import (
    is_keyword,
    is_type,
    is_whitespace,
)
from sqlfluff.utils.functional import Segments, FunctionalContext
from sqlfluff.dialects.dialect_ansi import (
    CTEDefinitionSegment,
    TableExpressionSegment,
    TableReferenceSegment,
    WithCompoundStatementSegment,
)


_SELECT_TYPES = [
    "with_compound_statement",
    "set_expression",
    "select_statement",
]


class _NestedSubQuerySummary(NamedTuple):
    parent_clause_type: str
    parent_select_segments: Segments
    clause_segments: Segments
    subquery: BaseSegment


@document_groups
@document_fix_compatible
@document_configuration
class Rule_L042(BaseRule):
    """Join/From clauses should not contain subqueries. Use CTEs instead.

    By default this rule is configured to allow subqueries within ``FROM``
    clauses but not within ``JOIN`` clauses. If you prefer a stricter lint
    then this is configurable.

    .. note::
       Some dialects don't allow CTEs, and for those dialects
       this rule makes no sense and should be disabled.

    **Anti-pattern**

    .. code-block:: sql

        select
            a.x, a.y, b.z
        from a
        join (
            select x, z from b
        ) using(x)


    **Best practice**

    .. code-block:: sql

        with c as (
            select x, z from b
        )
        select
            a.x, a.y, c.z
        from a
        join c using(x)

    """

    groups = ("all",)
    config_keywords = ["forbid_subquery_in"]
    crawl_behaviour = SegmentSeekerCrawler(set(_SELECT_TYPES))

    _config_mapping = {
        "join": ["join_clause"],
        "from": ["from_expression_element"],
        "both": ["join_clause", "from_expression_element"],
    }

    def _eval(self, context: RuleContext) -> Optional[List[LintResult]]:
        """Join/From clauses should not contain subqueries. Use CTEs instead."""
        self.forbid_subquery_in: str
        # parent_types = self._config_mapping[self.forbid_subquery_in]
        functional_context = FunctionalContext(context)
        segment = functional_context.segment
        parent_stack = functional_context.parent_stack
        is_select = segment.all(is_type(*_SELECT_TYPES))
        is_select_child = parent_stack.any(is_type(*_SELECT_TYPES))
        if not is_select or is_select_child:
            # Nothing to do.
            return None

        crawler = SelectCrawler(context.segment, context.dialect)

        assert crawler.query_tree

        # generate an instance which will track and shape our output CTE
        ctes = _CTEBuilder()
        # Init the output/final select &
        # populate existing CTEs
        for cte in crawler.query_tree.ctes.values():
            ctes.insert_cte(cte.cte_definition_segment)  # type: ignore

        is_with = segment.all(is_type("with_compound_statement"))
        # TODO: consider if we can fix recursive CTEs
        is_recursive = is_with and len(segment.children(is_name("recursive"))) > 0
        case_preference = _get_case_preference(segment)
        output_select = segment
        if is_with:
            output_select = segment.children(
                is_type(
                    "set_expression",
                    "select_statement",
                )
            )

        # If there are offending elements calculate fixes
        clone_map = SegmentCloneMap(segment[0])
        result = _calculate_fixes(
            dialect=context.dialect,
            query=crawler.query_tree,
            ctes=ctes,
            case_preference=case_preference,
            clone_map=clone_map,
        )

        if result:
            _, from_expression, alias_name, subquery_parent = result[-1]
            assert any(
                from_expression is seg for seg in subquery_parent.recursive_crawl_all()
            )
            this_seg_clone = clone_map[from_expression]
            new_table_ref = _create_table_ref(alias_name, context.dialect)
            this_seg_clone.segments = [new_table_ref]
            ctes.replace_with_clone(subquery_parent, clone_map)

            # Issue 3617: In T-SQL (and possibly other dialects) the automated fix
            # leaves parentheses in a location that causes a syntax error. This is an
            # unusual corner case. For simplicity, we still generate the lint warning
            # but don't try to generate a fix. Someone could look at this later (a
            # correct fix would involve removing the parentheses.)
            bracketed_ctas = [seg.type for seg in parent_stack[-2:]] == [
                "create_table_statement",
                "bracketed",
            ]
            if bracketed_ctas or ctes.has_duplicate_aliases() or is_recursive:
                # If we have duplicate CTE names just don't fix anything
                # Return the lint warnings anyway
                return [result[0] for result in result]

            # Add fixes to the last result only
            edit = [
                ctes.compose_select(
                    clone_map[output_select[0]],
                    case_preference=case_preference,
                ),
            ]
            result[-1][0].fixes = [
                LintFix.replace(
                    segment[0],
                    edit_segments=edit,
                )
            ]
            result = [result[0] for result in result]
        return result


def _calculate_fixes(
    dialect: Dialect, query: Query, ctes: "_CTEBuilder", case_preference, clone_map
):  # -> List[LintResult]:
    """Given the Root select and the offending subqueries calculate fixes."""
<<<<<<< HEAD
    print(f"Query: {json.dumps(query.as_json(), indent=4)}")
    lint_results = []
    for idx, selectable in enumerate(query.selectables):
        print(f"query selectable #{idx+1}: {selectable.as_str()}")
        for idx2, table_alias in enumerate(selectable.select_info.table_aliases):
            sc = SelectCrawler(table_alias.from_expression_element, dialect)
            if sc.query_tree:
                child = sc.query_tree
                print(f"selectable child query #{idx2+1}: {child.as_json()}")
                alias_name, is_new_name = ctes.create_cte_alias(table_alias)
                selectable = child.selectables[0]
                assert selectable.parent
                new_cte = _create_cte_seg(
                    alias_name=alias_name,
                    subquery=clone_map[selectable.parent],
                    case_preference=case_preference,
                    dialect=dialect,
                )
                print(f"Creating new CTE: {new_cte.raw}")
                insert_position = ctes.insert_cte(new_cte)
                print(f"Inserted new CTE: {ctes.ctes[insert_position].raw}")
                from_expression = _find_from_expression(query, selectable.selectable)

                # this_seg_clone = clone_map[from_expression]
                # new_table_ref = _create_table_ref(alias_name, dialect)
                # this_seg_clone.segments = [new_table_ref]
                anchor = from_expression.get_child("table_expression")
                # Grab the first keyword or symbol in the subquery to use as the
                # anchor. This makes the lint warning less likely to be filtered out
                # if a bit of the subquery happens to be templated.
                for seg in anchor.recursive_crawl("keyword", "symbol"):
                    anchor = seg
                    break
                res = LintResult(
                    anchor=anchor,
                    description=f"{query.selectables[0].selectable.type} clauses "
                    "should not contain subqueries. Use CTEs instead",
                    fixes=[],
                )
                assert len(query.selectables) == 1
                lint_results.append(
                    (
                        res,
                        from_expression,
                        alias_name,
                        query.selectables[0].selectable,
                    )
                )
=======
    is_with = root_select.all(is_type("with_compound_statement"))
    # TODO: consider if we can fix recursive CTEs
    is_recursive = is_with and len(root_select.children(is_keyword("recursive"))) > 0
    case_preference = _get_case_preference(root_select)
    # generate an instance which will track and shape our output CTE
    ctes = _CTEBuilder()
    # Init the output/final select &
    # populate existing CTEs
    for cte in root_select.children(is_type("common_table_expression")):
        assert isinstance(cte, CTEDefinitionSegment), "TypeGuard"
        ctes.insert_cte(cte)

    output_select = root_select
    if is_with:
        output_select = root_select.children(
            is_type(
                "set_expression",
                "select_statement",
            )
        )

    lint_results: List[LintResult] = []
    clone_map = SegmentCloneMap(root_select[0])
    is_new_name = False
    new_table_ref = None
    for parent_type, _, this_seg, subquery in nested_subqueries:
        alias_name, is_new_name = ctes.create_cte_alias(
            this_seg.children(is_type("alias_expression"))
        )
        new_cte = _create_cte_seg(
            alias_name=alias_name,
            subquery=clone_map[subquery],
            case_preference=case_preference,
            dialect=dialect,
        )
        ctes.insert_cte(new_cte)
        this_seg_clone = clone_map[this_seg[0]]
        assert this_seg_clone.pos_marker, "TypeGuard"
        new_table_ref = _create_table_ref(alias_name, dialect)
        this_seg_clone.segments = (new_table_ref,)
        anchor = subquery
        # Grab the first keyword or symbol in the subquery to use as the
        # anchor. This makes the lint warning less likely to be filtered out
        # if a bit of the subquery happens to be templated.
        for seg in subquery.recursive_crawl("keyword", "symbol"):
            anchor = seg
            break
        res = LintResult(
            anchor=anchor,
            description=f"{parent_type} clauses should not contain "
            "subqueries. Use CTEs instead",
            fixes=[],
        )
        lint_results.append(res)

    # Issue 3617: In T-SQL (and possibly other dialects) the automated fix
    # leaves parentheses in a location that causes a syntax error. This is an
    # unusual corner case. For simplicity, we still generate the lint warning
    # but don't try to generate a fix. Someone could look at this later (a
    # correct fix would involve removing the parentheses.)
    bracketed_ctas = [seg.type for seg in parent_stack[-2:]] == [
        "create_table_statement",
        "bracketed",
    ]
    if bracketed_ctas or ctes.has_duplicate_aliases() or is_recursive:
        # If we have duplicate CTE names just don't fix anything
        # Return the lint warnings anyway
        return lint_results

    # Add fixes to the last result only
    edit = [
        ctes.compose_select(
            clone_map[output_select[0]],
            case_preference=case_preference,
        ),
    ]
    lint_results[-1].fixes = [
        LintFix.replace(
            root_select[0],
            edit_segments=edit,
        )
    ]
    if is_new_name:
        assert lint_results[0].fixes[0].edit
        assert new_table_ref
        # If we're creating a new CTE name but the CTE name does not appear in
        # the fix, discard the lint error. This prevents the rule from looping,
        # i.e. making the same fix repeatedly.
        if not any(
            seg.uuid == new_table_ref.uuid for seg in edit[0].recursive_crawl_all()
        ):
            lint_results[-1].fixes = []
>>>>>>> 1ed4d846
    return lint_results


def _find_from_expression(query: Query, subquery: BaseSegment):
    """Given parent and child, find 'from expression' containing the child."""
    for s in query.selectables:
        for a in s.select_info.table_aliases:
            if any(
                subquery is s2 for s2 in a.from_expression_element.recursive_crawl_all()
            ):
                return a.from_expression_element
    assert False


def _get_first_select_statement_descendant(
    segment: BaseSegment,
) -> Optional[BaseSegment]:
    """Find first SELECT statement segment (if any) in descendants of 'segment'."""
    for select_statement in segment.recursive_crawl(
        "select_statement", recurse_into=False
    ):
        # We only want the first one.
        return select_statement
    return None  # pragma: no cover


def _is_correlated_subquery(
    nested_select: Segments, select_source_names: Set[str], dialect: Dialect
):
    """Given nested select and the sources of its parent, determine if correlated.

    https://en.wikipedia.org/wiki/Correlated_subquery
    """
    if not nested_select:
        return False  # pragma: no cover
    select_statement = _get_first_select_statement_descendant(nested_select[0])
    if not select_statement:
        return False  # pragma: no cover
    nested_select_info = get_select_statement_info(select_statement, dialect)
    if nested_select_info:
        for r in nested_select_info.reference_buffer:
            for tr in r.extract_possible_references(  # type: ignore
                level=r.ObjectReferenceLevel.TABLE  # type: ignore
            ):
                # Check for correlated subquery, as indicated by use of a
                # parent reference.
                if tr.part in select_source_names:
                    return True
    return False


class _CTEBuilder:
    """Gather CTE parts, maintain order and track naming/aliasing."""

    def __init__(self) -> None:
        self.ctes: List[CTEDefinitionSegment] = []
        self.name_idx = 0

    def list_used_names(self) -> List[str]:
        """Check CTEs and return used aliases."""
        used_names: List[str] = []
        for cte in self.ctes:
            id_seg = cte.get_identifier()
            cte_name = id_seg.raw
            if id_seg.is_type("quoted_identifier"):
                cte_name = cte_name[1:-1]

            used_names.append(cte_name)
        return used_names

    def has_duplicate_aliases(self) -> bool:
        used_names = self.list_used_names()
        return len(set(used_names)) != len(used_names)

    def insert_cte(self, cte: CTEDefinitionSegment) -> int:
        """Add a new CTE to the list as late as possible but before all its parents."""
        # This should still have the position markers of its true position
        inbound_subquery = (
            Segments(cte).children().last(lambda seg: bool(seg.pos_marker))
        )
        insert_position = next(
            (
                i
                for i, el in enumerate(self.ctes)
                if _is_child(Segments(el).children().last(), inbound_subquery)
            ),
            len(self.ctes),
        )

        self.ctes.insert(insert_position, cte)
        print("CTEs:")
        print("==========")
        print("\n\n".join(cte.raw for cte in self.ctes))
        return insert_position

    def create_cte_alias(self, alias: Optional[AliasInfo]) -> Tuple[str, bool]:
        """Find or create the name for the next CTE."""
        if alias and alias.aliased and alias.ref_str:
            # If we know the name use it
            return alias.ref_str, False

        self.name_idx = self.name_idx + 1
        name = f"prep_{self.name_idx}"
        if name in self.list_used_names():
            # corner case where prep_x exists in origin query
            return self.create_cte_alias(None)
        return name, True

    def get_cte_segments(self) -> List[BaseSegment]:
        """Return a valid list of CTES with required padding Segments."""
        cte_segments: List[BaseSegment] = []
        for cte in self.ctes:
            cte_segments = cte_segments + [
                cte,
                SymbolSegment(",", type="comma"),
                NewlineSegment(),
            ]
        return cte_segments[:-2]

    def compose_select(self, output_select: BaseSegment, case_preference: str):
        """Compose our final new CTE."""
        # Ensure there's whitespace between "FROM" and the CTE table name.
        from_clause = output_select.get_child("from_clause")
        from_clause_children = Segments(*from_clause.segments)
        from_segment = from_clause_children.first(is_keyword("from"))
        if from_segment and not from_clause_children.select(
            start_seg=from_segment[0], loop_while=is_whitespace()
        ):
            idx_from = from_clause_children.index(from_segment[0])
            # Insert whitespace between "FROM" and the CTE table name.
            from_clause.segments = list(
                from_clause_children[: idx_from + 1]
                + (WhitespaceSegment(),)
                + from_clause_children[idx_from + 1 :]
            )

        # Compose the CTE.
        new_select = WithCompoundStatementSegment(
            segments=tuple(
                [
                    _segmentify("WITH", case_preference),
                    WhitespaceSegment(),
                    *self.get_cte_segments(),
                    NewlineSegment(),
                    output_select,
                ]
            )
        )
        return new_select

    def replace_with_clone(self, segment, clone_map):
        for idx, cte in enumerate(self.ctes):
            if any(segment is seg for seg in cte.recursive_crawl_all()):
                self.ctes[idx] = clone_map[self.ctes[idx]]
                return
        # else:
        #     import pdb; pdb.set_trace()
        #     assert False


def _is_child(maybe_parent: Segments, maybe_child: Segments) -> bool:
    """Is the child actually between the start and end markers of the parent."""
    assert len(maybe_child) == 1, "Cannot assess Childness of multiple Segments"
    assert len(maybe_parent) == 1, "Cannot assess Childness of multiple Parents"
    child_markers = maybe_child[0].pos_marker
    parent_pos = maybe_parent[0].pos_marker
    if not parent_pos or not child_markers:
        return False  # pragma: no cover

    if child_markers < parent_pos.start_point_marker():
        return False  # pragma: no cover

    if child_markers > parent_pos.end_point_marker():
        return False

    return True


S = TypeVar("S", bound=Type[BaseSegment])


def _get_seg(class_def: S, dialect: Dialect) -> S:
    return cast(S, dialect.get_segment(class_def.__name__))


def _create_cte_seg(
    alias_name: str, subquery: BaseSegment, case_preference: str, dialect: Dialect
) -> CTEDefinitionSegment:
    CTESegment = _get_seg(CTEDefinitionSegment, dialect)
    IdentifierSegment = cast(
        Type[CodeSegment], dialect.get_segment("IdentifierSegment")
    )
    element: CTEDefinitionSegment = CTESegment(
        segments=(
            IdentifierSegment(
                raw=alias_name,
                type="naked_identifier",
            ),
            WhitespaceSegment(),
            _segmentify("AS", casing=case_preference),
            WhitespaceSegment(),
            # SymbolSegment("(", name="start_bracket", type="start_bracket"),
            subquery,
            # SymbolSegment(")", name="end_bracket", type="end_bracket"),
        )
    )
    return element


def _create_table_ref(table_name: str, dialect: Dialect) -> TableExpressionSegment:
    Seg = partial(_get_seg, dialect=dialect)
    TableExpressionSeg = Seg(TableExpressionSegment)
    TableReferenceSeg = Seg(TableReferenceSegment)
    IdentifierSegment = cast(
        Type[CodeSegment], dialect.get_segment("IdentifierSegment")
    )
    table_seg = TableExpressionSeg(
        segments=(
            TableReferenceSeg(
                segments=(
                    IdentifierSegment(
                        raw=table_name,
                        type="naked_identifier",
                    ),
                ),
            ),
        ),
    )
    return table_seg  # type: ignore


def _get_case_preference(root_select: Segments):
    first_keyword = root_select.recursive_crawl(
        "keyword",
        recurse_into=False,
    ).first()[0]
    if first_keyword.raw[0].islower():
        return "LOWER"

    return "UPPER"


def _segmentify(input_el: str, casing: str) -> BaseSegment:
    """Apply casing and convert strings to Keywords."""
    input_el = input_el.lower()
    if casing == "UPPER":
        input_el = input_el.upper()

    return KeywordSegment(raw=input_el)


class SegmentCloneMap:
    """Clones a segment tree, maps from original segments to their clones."""

    def __init__(self, segment: BaseSegment):
        segment_copy = copy.deepcopy(segment)
        self.segment_map = {}
        for old_segment, new_segment in zip(
            segment.recursive_crawl_all(),
            segment_copy.recursive_crawl_all(),
        ):
            new_segment.pos_marker = old_segment.pos_marker
            self.segment_map[id(old_segment)] = new_segment

    def __getitem__(self, old_segment: BaseSegment) -> BaseSegment:
        return self.segment_map[id(old_segment)]<|MERGE_RESOLUTION|>--- conflicted
+++ resolved
@@ -136,7 +136,7 @@
 
         is_with = segment.all(is_type("with_compound_statement"))
         # TODO: consider if we can fix recursive CTEs
-        is_recursive = is_with and len(segment.children(is_name("recursive"))) > 0
+        is_recursive = is_with and len(segment.children(is_keyword("recursive"))) > 0
         case_preference = _get_case_preference(segment)
         output_select = segment
         if is_with:
@@ -202,7 +202,6 @@
     dialect: Dialect, query: Query, ctes: "_CTEBuilder", case_preference, clone_map
 ):  # -> List[LintResult]:
     """Given the Root select and the offending subqueries calculate fixes."""
-<<<<<<< HEAD
     print(f"Query: {json.dumps(query.as_json(), indent=4)}")
     lint_results = []
     for idx, selectable in enumerate(query.selectables):
@@ -251,100 +250,6 @@
                         query.selectables[0].selectable,
                     )
                 )
-=======
-    is_with = root_select.all(is_type("with_compound_statement"))
-    # TODO: consider if we can fix recursive CTEs
-    is_recursive = is_with and len(root_select.children(is_keyword("recursive"))) > 0
-    case_preference = _get_case_preference(root_select)
-    # generate an instance which will track and shape our output CTE
-    ctes = _CTEBuilder()
-    # Init the output/final select &
-    # populate existing CTEs
-    for cte in root_select.children(is_type("common_table_expression")):
-        assert isinstance(cte, CTEDefinitionSegment), "TypeGuard"
-        ctes.insert_cte(cte)
-
-    output_select = root_select
-    if is_with:
-        output_select = root_select.children(
-            is_type(
-                "set_expression",
-                "select_statement",
-            )
-        )
-
-    lint_results: List[LintResult] = []
-    clone_map = SegmentCloneMap(root_select[0])
-    is_new_name = False
-    new_table_ref = None
-    for parent_type, _, this_seg, subquery in nested_subqueries:
-        alias_name, is_new_name = ctes.create_cte_alias(
-            this_seg.children(is_type("alias_expression"))
-        )
-        new_cte = _create_cte_seg(
-            alias_name=alias_name,
-            subquery=clone_map[subquery],
-            case_preference=case_preference,
-            dialect=dialect,
-        )
-        ctes.insert_cte(new_cte)
-        this_seg_clone = clone_map[this_seg[0]]
-        assert this_seg_clone.pos_marker, "TypeGuard"
-        new_table_ref = _create_table_ref(alias_name, dialect)
-        this_seg_clone.segments = (new_table_ref,)
-        anchor = subquery
-        # Grab the first keyword or symbol in the subquery to use as the
-        # anchor. This makes the lint warning less likely to be filtered out
-        # if a bit of the subquery happens to be templated.
-        for seg in subquery.recursive_crawl("keyword", "symbol"):
-            anchor = seg
-            break
-        res = LintResult(
-            anchor=anchor,
-            description=f"{parent_type} clauses should not contain "
-            "subqueries. Use CTEs instead",
-            fixes=[],
-        )
-        lint_results.append(res)
-
-    # Issue 3617: In T-SQL (and possibly other dialects) the automated fix
-    # leaves parentheses in a location that causes a syntax error. This is an
-    # unusual corner case. For simplicity, we still generate the lint warning
-    # but don't try to generate a fix. Someone could look at this later (a
-    # correct fix would involve removing the parentheses.)
-    bracketed_ctas = [seg.type for seg in parent_stack[-2:]] == [
-        "create_table_statement",
-        "bracketed",
-    ]
-    if bracketed_ctas or ctes.has_duplicate_aliases() or is_recursive:
-        # If we have duplicate CTE names just don't fix anything
-        # Return the lint warnings anyway
-        return lint_results
-
-    # Add fixes to the last result only
-    edit = [
-        ctes.compose_select(
-            clone_map[output_select[0]],
-            case_preference=case_preference,
-        ),
-    ]
-    lint_results[-1].fixes = [
-        LintFix.replace(
-            root_select[0],
-            edit_segments=edit,
-        )
-    ]
-    if is_new_name:
-        assert lint_results[0].fixes[0].edit
-        assert new_table_ref
-        # If we're creating a new CTE name but the CTE name does not appear in
-        # the fix, discard the lint error. This prevents the rule from looping,
-        # i.e. making the same fix repeatedly.
-        if not any(
-            seg.uuid == new_table_ref.uuid for seg in edit[0].recursive_crawl_all()
-        ):
-            lint_results[-1].fixes = []
->>>>>>> 1ed4d846
     return lint_results
 
 
