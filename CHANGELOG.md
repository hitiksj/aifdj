--- conflicted
+++ resolved
@@ -18,15 +18,9 @@
 
 Major changes include:
 
-<<<<<<< HEAD
-* Initial Oracle support (note: SQL but PL/SQL)
-* Fix more dbt 1.0.0 connection issue
-* Improved configureation documentation
-=======
 * Initial Oracle support (note: SQL, but not PL/SQL)
 * Fix more dbt 1.0.0 connection issues
 * Improved configuration documentation
->>>>>>> 43d7c2c4
 * New rule (L059) to flag unnecessary quoted identifiers
 * New rule (L060) to prefer `COALESCE` instead of `IFNULL` or `NVL`
 * New rule (L061) to prefer `!=` over `<>`
@@ -34,10 +28,7 @@
 * Many dialect improvements
 
 ## What's Changed
-<<<<<<< HEAD
 * Support CREATE UNIQUE INDEX [#2440](https://github.com/sqlfluff/sqlfluff/pull/2440) [@tunetheweb](https://github.com/tunetheweb)
-=======
->>>>>>> 43d7c2c4
 * Make BigQuery typeless STRUCTs Expressions [#2435](https://github.com/sqlfluff/sqlfluff/pull/2435) [@tunetheweb](https://github.com/tunetheweb)
 * T-SQL support default params and no RETURN value [#2434](https://github.com/sqlfluff/sqlfluff/pull/2434) [@tunetheweb](https://github.com/tunetheweb)
 * "sqlfluff fix" should report any parse errors found [#2423](https://github.com/sqlfluff/sqlfluff/pull/2423) [@barrywhart](https://github.com/barrywhart)
