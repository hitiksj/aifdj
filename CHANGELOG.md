# Changelog

All notable changes to this project will be documented in this file.

The format is based on [Keep a Changelog](https://keepachangelog.com/en/1.0.0/),
and this project adheres to [Semantic Versioning](https://semver.org/spec/v2.0.0.html).

## [Unreleased]
### Added
### Changed

### Contributors
- [@GitHub-Username](Link to GitHub profile) ([#PR-Number](Link to PR))

## [0.6.0] - 2021-06-06
### Added
- Respect XDG base dirs on Mac OS ([#889](https://github.com/sqlfluff/sqlfluff/issues/889)).
- Added support for additional delimiters by creating a new DelimiterSegment in the
  ANSI dialect which defaults to the semicolon, but allows it to be more intuitive
  when overriden in a specific child dialect (mysql) [#901](https://github.com/sqlfluff/sqlfluff/issues/901))
<<<<<<< HEAD
- Support for the DELIMITER statement in the mysql dialect [#901](https://github.com/sqlfluff/sqlfluff/issues/901))
- Support for additional delimiters by creating a new DelimiterSegment in the
  ANSI dialect which defaults to the semicolon, but allows it to be more intuitive.
- Support for function as a default column value [#849](https://github.com/sqlfluff/sqlfluff/issues/849).
- Support for the CREATE/DROP PROCEDURE statement for the mysql dialect [#901](https://github.com/sqlfluff/sqlfluff/issues/901))
- Specific allowed/required syntaxes for CREATE/DROP FUNCTION within the mysql dialect [#901](https://github.com/sqlfluff/sqlfluff/issues/901))
- Support for DECLARE statement for the mysql dialect [#1140](https://github.com/sqlfluff/sqlfluff/issues/1140))
- Support for the IF-THEN-ELSEIF-ELSE syntax for the mysql dialect [#1140](https://github.com/sqlfluff/sqlfluff/issues/1140))
- Support for the DEFINER syntax for the mysql dialect [#1131](https://github.com/sqlfluff/sqlfluff/issues/1131))
=======
- Added support for the DELIMITER statement in the mysql dialect [#901](https://github.com/sqlfluff/sqlfluff/issues/901))
- Added support for additional delimiters by creating a new DelimiterSegment in the
  ANSI dialect which defaults to the semicolon, but allows it to be more intuitive
  when overriden in a specific child dialect (mysql) [#901](https://github.com/sqlfluff/sqlfluff/issues/901))
- Added support for function as a default column value [#849](https://github.com/sqlfluff/sqlfluff/issues/849).
- Add an `--include-metas` option for parse output to show the meta
  segments in the parse tree.
- Allow CREATE FUNCTION syntax without arguments [@bolajiwahab](https://github.com/bolajiwahab) [#1063](https://github.com/sqlfluff/sqlfluff/pull/1063).
- Added support for the CREATE/DROP PROCEDURE statement for the mysql dialect [#901](https://github.com/sqlfluff/sqlfluff/issues/901))
- Added specific allowed/required syntaxes for CREATE/DROP FUNCTION within the mysql dialect [#901](https://github.com/sqlfluff/sqlfluff/issues/901))
- Now possible to run sqlfluff commands outside the project root when using the dbt templater.
>>>>>>> 879fd6fa

### Changed

- Renamed --parallel CLI argument to --processes to be more accurate.
- L034 now ignores select statements which contain macros.
- L034 now ignores select statements part of a set expression, most commonly a union.
- Fix bug [#1082](https://github.com/sqlfluff/sqlfluff/issues/1082), adding
  support for BigQuery `select as struct '1' as bb, 2 as aa` syntax.
- Rationalisation of the placement of meta segments within templated
  queries to support more reliable indentation. This includes prioritising
  _longer_ invariant sections first and then dropping any shorter ones
  which then are relatively out of place.
- Additional logging within the lexer and templater engines.
- Allow meta segments to parse within `Delimited` grammars which otherwise
  don't allow gaps. This is facilitated through an optional agrument to
  `trim_non_code_segments`.
- Fix bug [#1079](https://github.com/sqlfluff/sqlfluff/issues/1079), addressing
  issues with L025 and L026 with BigQuery column references involving `STRUCT`.
- [#1080](https://github.com/sqlfluff/sqlfluff/issues/1080) Add
  SET SCHEMA and DROP SCHEMA support to ANSI dialect.

Contributors:

- [@bolajiwahab](https://github.com/bolajiwahab) ([#1063])(https://github.com/sqlfluff/sqlfluff/pull/1063)
- [@silverbullettruck2001](https://github.com/silverbullettruck2001) ([#1126](https://github.com/sqlfluff/sqlfluff/pull/1126)), ([#1099](https://github.com/sqlfluff/sqlfluff/pull/1099)), ([#1141](https://github.com/sqlfluff/sqlfluff/pull/1141))

## [0.6.0a2] - 2021-05-27

### Changed

- Better exception handling for the simple parsing API (`sqlfluff.parse`)
  which now raises an exception which holds all potential parsing issues
  and prints nicely with more than one issue.
- Fix bug [#1037](https://github.com/sqlfluff/sqlfluff/issues/1037), in which fix
  logging had been sent to stdout when reading data from stdin.
- Add a little bit of fun on CLI exit 🎉!
- Disabled models in the dbt templater are now skipped entirely rather than
  returning an untemplated file.
- Add a changelog check to SQLFluff continuous integration.
- Fix bug [#1083](https://github.com/sqlfluff/sqlfluff/issues/1083), adding
  support for BigQuery named function arguments, used with functions such as
  [ST_GEOGFROMGEOJSON()](https://cloud.google.com/bigquery/docs/reference/standard-sql/geography_functions#st_geogfromgeojson)
- Update documentation links to sqlfluff-online.

## [0.6.0a1] - 2021-05-15

### Added

- Lint and fix parallelism using `--parallel` CLI argument
- Fix [1051](https://github.com/sqlfluff/sqlfluff/issues/1051), adding support
  for bitwise operators `&`, `|`, `^`, `<<`, `>>`

## [0.5.6] - 2021-05-14

- Bugfix release for an issue in `L016` introduced in `0.5.4`.
- Fix for `L016` issue where `DISTINCT` keywords were mangled during
  fixing [#1024](https://github.com/sqlfluff/sqlfluff/issues/1024).

## [0.5.5] - 2021-05-13

- Bugfix release for an off-by-one error introduced in L016 as part of `0.5.4`.

## [0.5.4] - 2021-05-12

### Added

- Parsing of Postgres dollar quoted literals.
- Parsing of Postgres filter grammar.
- Parsing of "ALTER DEFAULT PRIVILEGES" Postgres statement.
- Parsing of Postgres non-explicit role granting and function execution.
- Early failing on fatal dbt templater fails.

### Changed

- Big rewrite of the lexer, segments and position markers for simplicity
  and to support future parallelism work.
- Fix to L036 which previously mangled whitespace.

## [0.5.3] - 2021-05-04

### Added

- [`L009`](https://docs.sqlfluff.com/en/stable/rules.html#sqlfluff.core.rules.Rule_L009) can now be enforced when `templater = dbt`.
- Parsing of `EXPLAIN`, `USE` statements.
- Parsing of `ALTER TABLE x RENAME TO y` syntax.
- Parsing of `ALTER SESSION` in snowflake.
- Parsing of numeric literals with exponents.
- Added rule codes to diff_cover output.

### Changed

- Fix `templater = dbt` L009 bug [#861](https://github.com/sqlfluff/sqlfluff/issues/861) where:
  - `sqlfluff lint` would incorrectly always return `L009 | Files must end with a trailing newline.`
  - `sqlfluff fix` would remove trailing newlines when `exclude_rules = L009`.
- Fix bug with BigQuery comparison operators.
- Fix recursion bug with L045.
- Fix tuple index bug with L016.
- Fix mange coalecse bug with L043.
- Fix Jinja templating error with _UnboundLocalError_.
- Improve array parsing.
- Simplify bracket parsing.
- Speed up L010 with caching capitalisation policy.
- Output of `sqlfluff dialects` is now sorted.
- Handle disabled `dbt` models.

## [0.5.2] - 2021-04-11

### Changed

- Fix false positive in L045 when CTE used in WHERE clause ([#944](https://github.com/sqlfluff/sqlfluff/issues/944))
- Logging and readout now includes more detail and a notification of dbt compilation.
- Fix bug in L048 which flagged adjoining commas as failures.
- Fix bug in L019 with inline comments.
- Fix bug in L036 with multiple newlines.
- Skip disabled dbt models. ([#931](https://github.com/sqlfluff/sqlfluff/issues/931)).
- Support "USE" statement in ANSI ([#902](https://github.com/sqlfluff/sqlfluff/issues/902)).
- Parse explain statement ([#893](https://github.com/sqlfluff/sqlfluff/issues/893)).

## [0.5.1] - 2021-04-09

### Changed

- Parsing improvements around optional brackets.
- Better parsing of set operators (like `UNION`) and how they interact with
  `ORDER BY` clauses.
- Support for comparison operators like `~`.
- Fix parsing of snowflake `SAMPLE` syntax.
- Fix recursion issues in L044.
- `SPACE` keyword now has no special meaning in the postgres dialect.

## [0.5.0] - 2021-04-05

### Added

- `pascal` (PascalCase) `capitalisation_policy` option for L014 (unquoted identifiers)
- `only_aliases` configuration option for L014 (unquoted identifiers)
- Dialects now have more advanced dependency options to allow less repetition
  between related dialects. The methods `get_segment` and `get_grammar` can be
  used on unexpanded grammars to access elements of the parent grammars.
  The `copy` method on grammars can be used to copy with alterations.
- Rule L046 to line whitespace within jinja tags.
- Enable and Disable syntax for [ignoring violations from ranges of lines](https://docs.sqlfluff.com/en/latest/configuration.html#ignoring-line-ranges).

### Changed

- Renamed the BaseCrawler class to BaseRule. This is the base class for all
  rules. This is a breaking change for any custom rules that have been added
  via plugins or by forking the SQLFluff repo.
- Renamed `sqlfluff.rules()` to `sqlfluff.list_rules()` and `sqlfluff.dialects()`
  to `sqlfluff.list_dialects()` due to naming conflicts with the now separate
  `sqlfluff.dialects` module.
- Extracted dialect definitions from the `sqlfluff.core` module so that each
  dialect is better isolated from each other. This also allows more focused
  testing and the potential for dialect plugins in future. Dialects are now
  only imported as needed at runtime. All dialects should now be accessed
  using the selector methods in `sqlfluff.core.dialects` rather than importing
  from `sqlfluff.dialects` directly.
- Add support for `ALTER USER` commands in Snowflake dialect.
- Added describe statement to ANSI dialect
- Renamed `capitalisation_policy` to `extended_capitalisation_policy` for L014
  to reflect the fact that it now accepts more options (`pascal`) than regular
  `capitalisation_policy` still used by L010 and others.
- Replaced `only_aliases` config with `unquoted_identifiers_policy` and added
  it to rule L014 in addition to L029.
- Parse structure of `FROM` clauses to better represent nested joins and table
  functions.
- Parse structure of expressions to avoid unnecessary nesting and overly
  recursive method calls.

## [0.4.1] - 2021-02-25

### Added

- Initial architecture for rule plugins to allow custom rules. This
  initial release should be considered _beta_ until the release of
  0.5.0.
- Add tests for dbt 0.19.0.
- General increased parsing coverage.
- Added some missing Postgres syntax elements.
- Added some basic introspection API elements to output what dialects
  and rules are available for use within the API.

### Changed

- Fix several Snowflake parsing bugs.
- Refactor from clause to handle flattens after joins.
- Fix .get_table_references() in Snowflake dialect.
- Macros defined within the .sqlfluff config will take precedence over the macros defined in the
  path that is defined with config value `sqlfluff:templater:jinja:load_macros_from_path`.
- Fix Snowflake indent parsing.
- Fixed incorrect parsing of syntax-like elements in comments.
- Altered parsing of `NULL` keywords, so parse as Literals where
  appropriate.
- Fixed bug in expression parsing leading to recursion errors.

## [0.4.0] - 2021-02-14

### Added

- Public API to enable people to import `sqlfluff` as a python module
  and call `parse`, `lint` and `fix` within their own projects. See
  [the docs](https://docs.sqlfluff.com/en/latest/api.html) for more
  information. ([#501](https://github.com/sqlfluff/sqlfluff/pull/501))
- The ability to use `dbt` as a templating engine directly allowing
  richer and more accurate linting around `dbt` macros (and packages
  related to `dbt`). For more info see [the docs](https://docs.sqlfluff.com/en/latest/configuration.html#dbt-project-configuration). ([#508](https://github.com/sqlfluff/sqlfluff/pull/508))
- Support for modulo (`%`) operator. ([#447](https://github.com/sqlfluff/sqlfluff/pull/447))
- A limit in the internal fix routines to catch any infinite loops. ([#494](https://github.com/sqlfluff/sqlfluff/pull/494))
- Added the `.is_type()` method on segments to more intelligently
  deal with type matching in rules when inheritance is at play.
- Added the ability for the user to add their own rules when interacting
  with the `Linter` directly using `user_rules`.
- Added L034 'Fields should be stated before aggregates / window functions' per
  [dbt coding convenventions](https://github.com/fishtown-analytics/corp/blob/master/dbt_coding_conventions.md#sql-style-guide.) ([#495](https://github.com/sqlfluff/sqlfluff/pull/495))
- Templating tags, such as `{{ variables }}`, `{# comments #}` and
  `{% loops %}` (in jinja) now have placeholders in the parsed
  structure. Rule L003 (indentation), also now respects these
  placeholders so that their indentation is linted accordingly.
  For loop or block tags, they also generate an `Indent` and
  `Dedent` tag accordingly (which can be enabled or disabled)
  with a configuration value so that indentation around these
  functions can be linted accordingly. ([#541](https://github.com/sqlfluff/sqlfluff/pull/541))
- MyPy type linting into a large proportion of the core library. ([#526](https://github.com/sqlfluff/sqlfluff/pull/526), [#580](https://github.com/sqlfluff/sqlfluff/pull/580))
- Config values specific to a file can now be defined using a comment
  line starting with `-- sqlfluff:`. ([#541](https://github.com/sqlfluff/sqlfluff/pull/541))
- Added documentation for `--noqa:` use in rules. ([#552](https://github.com/sqlfluff/sqlfluff/pull/552))
- Added `pre-commit` hooks for `lint` and `fix`. ([#576](https://github.com/sqlfluff/sqlfluff/pull/576))
- Added a fix routine for Rule L019 (comma placement). ([#575](https://github.com/sqlfluff/sqlfluff/pull/575))
- Added Rule L031 to enforce "avoid using alias in the `FROM`/`JOIN` clauses" from the `dbt` coding conventions. ([#473](https://github.com/sqlfluff/sqlfluff/pull/473), [#479](https://github.com/sqlfluff/sqlfluff/pull/479))
- Added Rule L032 to enforce "do not use `USING`" from the `dbt` coding conventions. ([#487](https://github.com/sqlfluff/sqlfluff/pull/487))
- Added Rule L033 to enforce "prefer `UNION ALL` to `UNION *`" from the `dbt` coding conventions. ([#489](https://github.com/sqlfluff/sqlfluff/pull/489))
- Added Rule L034 to enforce "fields should be stated before aggregate/window functions" from the `dbt` coding conventions. ([#495](https://github.com/sqlfluff/sqlfluff/pull/495))
- Added Rule L038 to forbid (or require) trailing commas in select clauses. ([#362](https://github.com/sqlfluff/sqlfluff/pull/752))
- Added Rule L039 to lint unnecessary whitespace between elements. ([#502](https://github.com/sqlfluff/sqlfluff/pull/753))
- Added a fix routine for L015. ([#732](https://github.com/sqlfluff/sqlfluff/pull/732))
- Added a fix routine for L025. ([#404](https://github.com/sqlfluff/sqlfluff/pull/741))
- Adopted the `black` coding style. ([#485](https://github.com/sqlfluff/sqlfluff/pull/485))
- Added validation and documentation for rule configuration options. ([#462](https://github.com/sqlfluff/sqlfluff/pull/462))
- Added documentation for which rules are fixable. ([#594](https://github.com/sqlfluff/sqlfluff/pull/594))
- Added `EPOCH` keyword for postgres dialect. ([#522](https://github.com/sqlfluff/sqlfluff/pull/522))
- Added column index identifier in snowflake dialect. ([#458](https://github.com/sqlfluff/sqlfluff/pull/458))
- Added `USE` statement to the snowflake dialect. ([#537](https://github.com/sqlfluff/sqlfluff/pull/537))
- Added `CODE_OF_CONDUCT` to the project. ([#471](https://github.com/sqlfluff/sqlfluff/pull/471))
- Added `ISNULL` and `NOTNULL` keywords to ansi dialect. ([#441](https://github.com/sqlfluff/sqlfluff/pull/441))
- Added support for python 3.9. ([#482](https://github.com/sqlfluff/sqlfluff/pull/482))
- Added `requirements_dev.txt` for local testing/linting. ([#500](https://github.com/sqlfluff/sqlfluff/pull/500))
- Added CLI option `--disregard-sqlfluffignores` to allow direct linting of files in the `.sqlfluffignore`. ([#486](https://github.com/sqlfluff/sqlfluff/pull/486))
- Added `dbt` `incremental` macro. ([#363](https://github.com/sqlfluff/sqlfluff/pull/363))
- Added links to cockroachlabs expression grammars in ansi dialect. ([#592](https://github.com/sqlfluff/sqlfluff/pull/592))
- Added favicon to the docs website. ([#589](https://github.com/sqlfluff/sqlfluff/pull/589))
- Added `CREATE FUNCTION` syntax for postgres and for bigquery. ([#325](https://github.com/sqlfluff/sqlfluff/pull/325))
- Added `CREATE INDEX` and `DROP INDEX` for mysql. ([#740](https://github.com/sqlfluff/sqlfluff/pull/748))
- Added `IGNORE NULLS`, `RESPECT NULLS`, `GENERATE_DATE_ARRAY` and
  `GENERATE_TIMESTAMP_ARRAY` for bigquery. (
  [#667](https://github.com/sqlfluff/sqlfluff/pull/727),
  [#527](https://github.com/sqlfluff/sqlfluff/pull/726))
- Added `CREATE` and `CREATE ... CLONE` for snowflake. ([#539](https://github.com/sqlfluff/sqlfluff/pull/670))
- Added support for EXASOL. ([#684](https://github.com/sqlfluff/sqlfluff/pull/684))

### Changed

- Fixed parsing of semi-structured objects in the snowflake of dialects
  with whitespace gaps. [#634](https://github.com/sqlfluff/sqlfluff/issues/635)
- Handle internal errors elegantly, reporting the stacktrace and the
  error-surfacing file. [#632](https://github.com/sqlfluff/sqlfluff/pull/632)
- Improve message for when an automatic fix is not available for L004. [#633](https://github.com/sqlfluff/sqlfluff/issues/633)
- Linting errors raised on templated sections are now ignored by default
  and added a configuration value to show them. ([#713](https://github.com/sqlfluff/sqlfluff/pull/745))
- Big refactor of logging internally. `Linter` is now decoupled from
  logging so that it can be imported directly by subprojects without
  needing to worry about weird output or without the log handing getting
  in the way of your project. ([#460](https://github.com/sqlfluff/sqlfluff/pull/460))
- Linting errors in the final file are now reported with their position
  in the source file rather than in the templated file. This means
  when using sqlfluff as a plugabble library within an IDE, the
  references match the file which is being edited. ([#541](https://github.com/sqlfluff/sqlfluff/pull/541))
- Created new Github Organisation (https://github.com/sqlfluff) and
  migrated from https://github.com/alanmcruickshank/sqlfluff to
  https://github.com/sqlfluff/sqlfluff. ([#444](https://github.com/sqlfluff/sqlfluff/issues/444))
- Changed the handling of `*` and `a.b.*` expressions to have their
  own expressions. Any dependencies on this structure downstream
  will be broken. This also fixes the linting of both kinds of expressions
  with regard to L013 and L025. ([#454](https://github.com/sqlfluff/sqlfluff/pull/454))
- Refactor of L022 to handle poorly formatted CTEs better. ([#494](https://github.com/sqlfluff/sqlfluff/pull/494))
- Restriction of L017 to only fix when it would delete whitespace or
  newlines. ([#598](https://github.com/sqlfluff/sqlfluff/pull/756))
- Added a configuration value to L016 to optionally ignore lines
  containing only comments. ([#299](https://github.com/sqlfluff/sqlfluff/pull/751))
- Internally added an `EphemeralSegment` to aid with parsing efficiency
  without altering the end structure of the query. ([#491](https://github.com/sqlfluff/sqlfluff/pull/491))
- Split `ObjectReference` into `ColumnReference` and `TableReference`
  for more useful API access to the underlying structure. ([#504](https://github.com/sqlfluff/sqlfluff/pull/504))
- `KeywordSegment` and the new `SymbolSegment` both now inherit
  from `_ProtoKeywordSegment` which allows symbols to match in a very
  similar way to keywords without later appearing with the `type` of
  `keyword`. ([#504](https://github.com/sqlfluff/sqlfluff/pull/504))
- Introduced the `Parser` class to parse a lexed query rather than
  relying on users to instantiate a `FileSegment` directly. As a result
  the `FileSegment` has been moved from the core parser directly into
  the dialects. Users can refer to it via the `get_root_segment()`
  method of a dialect. ([#510](https://github.com/sqlfluff/sqlfluff/pull/510))
- Several performance improvements through removing unused functionality,
  sensible caching and optimising loops within functions. ([#526](https://github.com/sqlfluff/sqlfluff/pull/526))
- Split up rule tests into separate `yml` files. ([#553](https://github.com/sqlfluff/sqlfluff/pull/553))
- Allow escaped quotes in strings. ([#557](https://github.com/sqlfluff/sqlfluff/pull/557))
- Fixed `ESCAPE` parsing in `LIKE` clause. ([#566](https://github.com/sqlfluff/sqlfluff/pull/566))
- Fixed parsing of complex `BETWEEN` statements. ([#498](https://github.com/sqlfluff/sqlfluff/pull/498))
- Fixed BigQuery `EXCEPT` clause parsing. ([#472](https://github.com/sqlfluff/sqlfluff/pull/472))
- Fixed Rule L022 to respect leading comma configuration. ([#455](https://github.com/sqlfluff/sqlfluff/pull/455))
- Improved instructions on adding a virtual environment in the `README`. ([#457](https://github.com/sqlfluff/sqlfluff/pull/457))
- Improved documentation for passing CLI defaults in `.sqlfluff`. ([#452](https://github.com/sqlfluff/sqlfluff/pull/452))
- Fix bug with templated blocks + `capitalisation_policy = lower`. ([#477](https://github.com/sqlfluff/sqlfluff/pull/477))
- Fix array accessors in snowflake dialect. ([#442](https://github.com/sqlfluff/sqlfluff/pull/442))
- Color `logging` warnings red. ([#497](https://github.com/sqlfluff/sqlfluff/pull/497))
- Allow whitespace before a shorthand cast. ([#544](https://github.com/sqlfluff/sqlfluff/pull/544))
- Silenced warnings when fixing from stdin. ([#522](https://github.com/sqlfluff/sqlfluff/pull/522))
- Allow an underscore as the first char in a semi structured element key. ([#596](https://github.com/sqlfluff/sqlfluff/pull/596))
- Fix PostFunctionGrammar in the Snowflake dialect which was causing strange behaviour in L012. ([#619](https://github.com/sqlfluff/sqlfluff/pull/619/files))
- `Bracketed` segment now obtains its brackets directly from the dialect
  using a set named `bracket_pairs`. This now enables better configuration
  of brackets between dialects. ([#325](https://github.com/sqlfluff/sqlfluff/pull/325))

### Removed

- Dropped support for python 3.5. ([#482](https://github.com/sqlfluff/sqlfluff/pull/482))
- From the CLI, the `--no-safety` option has been removed, the default
  is now that all enabled rules will be fixed. ([#583](https://github.com/sqlfluff/sqlfluff/pull/583))
- Removed `BaseSegment.grammar`, `BaseSegment._match_grammar()` and
  `BaseSegment._parse_grammar()` instead preferring references directly
  to `BaseSegment.match_grammar` and `BaseSegment.parse_grammar`. ([#509](https://github.com/sqlfluff/sqlfluff/pull/509))
- Removed `EmptySegmentGrammar` and replaced with better non-code handling
  in the `FileSegment` itself. ([#509](https://github.com/sqlfluff/sqlfluff/pull/509))
- Remove the `ContainsOnly` grammar as it remained only as an anti-pattern. ([#509](https://github.com/sqlfluff/sqlfluff/pull/509))
- Removed the `expected_string()` functionality from grammars and segments ([#509](https://github.com/sqlfluff/sqlfluff/pull/509))
  as it was poorly supported.
- Removed `BaseSegment.as_optional()` as now this functionality happens
  mostly in grammars (including `Ref`). ([#509](https://github.com/sqlfluff/sqlfluff/pull/509))
- Removed `ColumnExpressionSegment` in favour of `ColumnReference`. ([#512](https://github.com/sqlfluff/sqlfluff/pull/512))
- Removed the `LambdaSegment` feature, instead replacing with an internal
  to the grammar module called `NonCodeMatcher`. ([#512](https://github.com/sqlfluff/sqlfluff/pull/512))
- Case sensitivity as a feature for segment matching has been removed as
  not required for existing dialects. ([#517](https://github.com/sqlfluff/sqlfluff/pull/517))
- Dependency on `difflib` or `cdifflib`, by relying on source mapping
  instead to apply fixes. ([#541](https://github.com/sqlfluff/sqlfluff/pull/541))

## [0.3.6] - 2020-09-24

### Added

- `sqlfluff dialects` command to get a readout of available
  dialects [+ associated docs].
- More helpful error messages when trying to run in Python2.
- Window functions now parse with `IGNORE`/`RESPECT` `NULLS`.
- Parsing of `current_timestamp` and similar functions. Thanks [@dmateusp](https://github.com/dmateusp).
- Snowflake `QUALIFY` clause.

### Changed

- Respect user config directories. Thanks [@sethwoodworth](https://github.com/sethwoodworth).
- Fix incorrect reporting of L013 with `*`. Thanks [@dmateusp](https://github.com/dmateusp).
- Fix incorrect reporting of L027 with column aliases. Thanks [@pwildenhain](https://github.com/pwildenhain).
- Simplification of application of fixes and correction of
  a case where fixes could be depleted. Thanks [@NiallRees](https://github.com/NiallRees).
- Fix functions with a similar structure to `SUBSTRING`.
- Refactor BigQuery `REPLACE` and `EXCEPT` clauses.
- Bigquery date parts corrected.
- Snowflake array accessors.
- Psotgres `NOTNULL` and `ISNULL`.
- Bugfix in snowflake for keywords used in semistructured
  queries.
- Nested `WITH` statements now parse.
- Performance improvements in the `fix` command.
- Numeric literals starting with a decimal now parse.
- Refactor the jinja templater.

## [0.3.5] - 2020-08-03

### Added

- Patterns and Anti-patterns in documentation. Thanks [@flpezet](https://github.com/flpezet).
- Functions in `GROUP BY`. Thanks [@flpezet](https://github.com/flpezet).

### Changed

- Deep bugfixes in the parser to handle simple matching better for a few
  edge cases. Also added some logging deeper in the parser.
- Added in the `SelectableGrammar` and some related segments to make it
  easier to refer to _select-like_ things in other grammars.
- Fixes to `CASE` statement parsing. Thanks [@azhard](https://github.com/azhard).
- Fix to snowflake `SAMPLE` implementation. Thanks [@rkm3](https://github.com/rkm3).
- Numerous docs fixes. Thanks [@SimonStJG](https://github.com/SimonStJG),
  [@flpezet](https://github.com/flpezet), [@s-pace](https://github.com/s-pace),
  [@nolanbconaway](https://github.com/nolanbconaway).

## [0.3.4] - 2020-05-13

### Changed

- Implementation of the bigquery `CREATE MODEL` syntax. Thanks [@barrywhart](https://github.com/barrywhart).
- Bugfixes for:
  - Edge cases for L006
  - False alarms on L025
  - `ORDER BY x NULLS FIRST|LAST`
  - `FOR` keyword in bigquery `SYSTEM_TIME` syntax.

## [0.3.3] - 2020-05-11

### Added

- Added the `--nofail` option to `parse` and `lint` commands to assist
  rollout.
- Added the `--version` option to complement the `version` option already
  available on the cli.
- Parsing for `ALTER TABLE`.
- Warning for unset dialects when getting parsing errors.
- Configurable line lengths for output.

## [0.3.2] - 2020-05-08

### Added

- Support for the Teradata dialect. Thanks [@Katzmann1983](https://github.com/Katzmann1983)!
- A much more detailed getting started guide in the docs.
- For the `parse` command, added the `--profiler` and `--bench` options
  to help debugging performance issues.
- Support for the `do` command in the jinja templater.
- Proper parsing of the concatenate operator (`||`).
- Proper indent handling of closing brackets.
- Logging and benchmarking of parse performance as part of the CI pipeline.
- Parsing of object references with defaults like `my_db..my_table`.
- Support for the `INTERVAL '4 days'` style interval expression.
- Configurable trailing or leading comma linting.
- Configurable indentation for `JOIN` clauses.
- Rules now have their own logging interface to improve debugging ability.
- Snowflake and Postgres dialects.
- Support for a `.sqlfluffignore` file to ignore certain paths.
- More generic interfaces for managing keywords in dialects, including `set`
  interfaces for managing and creating keywords and the `Ref.keyword()` method
  to refer to them, and the ability to refer directly to keyword names in
  most grammars using strings directly. Includes `SegmentGenerator` objects
  to bind dialect objects at runtime from sets. Thanks [@Katzmann1983](https://github.com/Katzmann1983)!
- Rule `L029` for using unreserved keywords as variable names.
- The jinja templater now allows macros loaded from files, and the
  hydration of variables ending in `_path` in the config files.
- JSON operators and the `DISTINCT ON ()` syntax for the postgres dialect.

### Changed

- Refactor of whitespace and non-code handling so that segments are
  less greedy and default to not holding whitespace on ends. This allows
  more consistent linting rule application.
- Change config file reading to _case-sensitive_ to support case
  sensitivity in jinja templating.
- Non-string values (including lists) now function in the python
  and jinja templating libraries.
- Validation of the match results of grammars has been reduced. In
  production cases the validation will still be done, but only on
  _parse_ and not on _match_.
- At low verbosities, python level logging is also reduced.
- Some matcher rules in the parser can now be classified as _simple_
  which allows them to shortcut some of the matching routines.
- Yaml output now double quotes values with newlines or tab characters.
- Better handling on hanging and closing indents when linting rule L003.
- More capable handline of multi-line comments so that indentation
  and line length parsing works. This involves some deep changes to the
  lexer.
- Getting violations from the linter now automatically takes into account
  of ignore rules and filters.
- Several bugfixes, including catching potential infinite regress during
  fixing of files, if one fix would re-introduce a problem with another.
- Behaviour of the `Bracketed` grammar has been changed to treat its
  content as a `Sequence` rather than a `OneOf`.
- Move to `SandboxedEnvironment` rather than `Environment` for jinja
  templating for security.
- Improve reporting of templating issues, especially for the jinja templater
  so that missing variables are rendered as blanks, but still reported as
  templating violations.

## [0.3.1] - 2020-02-17

### Added

- Support for `a.b.*` on top of `a.*` in select target expressions.

## [0.3.0] - 2020-02-15

### Changed

- Deprecated python 2.7 and python 3.4 which are now both past
  their maintenance horizon. The 0.2.x branch will remain available
  for continued development for these versions.
- Rule L003 is now significantly smarter in linting indentation
  with support for hanging indents and comparison to the most
  recent line which doesn't have an error. The old (more simple)
  functionality of directly checking whether an indent was a
  multiple of a preset value has been removed.
- Fixed the "inconsistent" bug in L010. Thanks [@nolanbconaway](https://github.com/nolanbconaway).
- Updated logging of parsing and lexing errors to have more useful
  error codes.
- Changed parsing of expressions to favour functions over identifiers
  to [fix the expression bug](https://github.com/sqlfluff/sqlfluff/issues/96).
- Fixed the "inconsistent" bug in L010. Thanks [@nolanbconaway](https://github.com/nolanbconaway).
- Moved where the `SELECT` keyword is parsed within a select statement,
  so that it belongs as part of the newly renamed `select_clause` (renamed
  from previously `select_target_group`).
- Clarified handling of the `type` and `name` properties of the BaseSegment
  class and its children. `name` should be specific to a particular kind
  of segment, and `type` should express a wider group. Handling of the
  `newline`, `whitespace` and `comma` segments has been updated so that
  we use the `type` property for most use cases rather than `name`.

### Added

- _Meta segments_ for indicating where things can be present in the parsed
  tree. This is mostly illustrated using the `Indent` and `Dedent` segments
  used for indicating the position of theoretical indents in the structure.
  Several helper functions have been added across the codebase to handle
  this increase in the kinds of segments which might be encountered by
  various grammars.
- Rule L016 has been added to lint long lines. In the `fix` phase of this
  rule, there is enough logic to try and reconstruct a sensible place for
  line breaks as re-flow the query. This will likely need further work
  and may still encounter places where it doesn't fix all errors but should
  be able to deal with the majority of simple cases.
- BigQuery dialect, initially just for appropriate quoting.
- Added parsing of DDL statements such as `COMMIT`, `DROP`, `GRANT`, `REVOKE`
  and `ROLLBACK`. Thanks [@barrywhart](https://github.com/barrywhart).
- `--format` option to the `parse` command that allows a yaml output. This
  is mostly to make test writing easier in the development process but
  might also be useful for other things.
- Parsing of set operations like `UNION`.
- Support for the `diff-cover` tool. Thanks [@barrywhart](https://github.com/barrywhart).
- Enabled the `fix` command while using `stdin`. Thanks [@nolanbconaway](https://github.com/nolanbconaway).
- Rule to detect incorrect use of `DISTINCT`. Thanks [@barrywhart](https://github.com/barrywhart).
- Security fixes from DeepCover. Thanks [@sanketsaurav](https://github.com/sanketsaurav).
- Automatic fix testing, to help support the newer more complicated rules.
- Interval literals
- Support for the `source` macro from dbt. Thanks [@Dandandan](https://github.com/Dandandan)
- Support for functions with spaces between the function name and the brackets
  and a linting rule `L017` to catch this.
- Efficiency cache for faster pruning of the parse tree.
- Parsing of array notation as using in BigQuery and Postgres.
- Enable the `ignore` parameter on linting and fixing commands to ignore
  particular kinds of violations.

## [0.2.4] - 2019-12-06

### Added

- A `--code-only` option to the `parse` command to spit out a more
  simplified output with only the code elements.
- Rules can now optionally override the description of the violation
  and pass that back via the `LintingResult`.

### Changed

- Bugfix, correct missing files in `setup.py` `install_requires` section.
- Better parsing of the _not equal_ operator.
- Added more exclusions to identifier reserved words to fix cross joins.
- At verbosity levels 2 or above, the root config is printed and then any
  diffs to that for specific files are also printed.
- Linting and parsing of directories now reports files in alphabetical
  order. Thanks [@barrywhart](https://github.com/barrywhart).
- Better python 2.7 stability. Thanks [@barrywhart](https://github.com/barrywhart).
- Fixing parsing of `IN`/`NOT IN` and `IS`/`IS NOT`.

## [0.2.3] - 2019-12-02

### Changed

- Bugfix, default config not included.

## [0.2.2] - 2019-12-02

### Changed

- Tweek rule L005 to report more sensibly with newlines.
- Rework testing of rules to be more modular.
- Fix a config file bug if no root config file was present for some
  values. Thanks [@barrywhart](https://github.com/barrywhart).
- Lexing rules are now part of the dialect rather than a
  global so that they can be overridden by other dialects
  when we get to that stage.

## [0.2.0] - 2019-12-01

### Added

- Templating support (jinja2, python or raw).
  - Variables + Macros.
  - The `fix` command is also sensitive to fixing over templates
    and will skip certain fixes if it feels that it's conflicted.
- Config file support, including specifying context for the templater.
- Documentation via Sphinx and readthedocs.
  - Including a guide on the role of SQL in the real world.
    Assisted by [@barrywhart](https://github.com/barrywhart).
- Documentation LINTING (given we're a linting project) introduced in CI.
- Reimplemented L006 & L007 which lint whitespace around operators.
- Ability to configure rule behaviour directly from the config file.
- Implemented L010 to lint capitalisation of keywords.
- Allow casting in the parser using the `::` operator.
- Implemented `GROUP BY`and `LIMIT`.
- Added `ORDER BY` using indexes and expressions.
- Added parsing of `CASE` statements.
- Support for window/aggregate functions.
- Added linting and parsing of alias expressions.

### Changed

- Fixed a bug which could cause potential infinite recursion in configuration
- Changed how negative literals are handled, so that they're now a compound segment
  rather than being identified at the lexing stage. This is to allow the parser
  to resolve the potential ambiguity.
- Restructure of rule definitions to be more streamlined and also enable
  autodocumentation. This includes a more complete `RuleSet` class which now
  holds the filtering code.
- Corrected logging in fix mode not to duplicate the reporting of errors.
- Now allows insert statements with a nested `with` clause.
- Fixed verbose logging during parsing.
- Allow the `Bracketed` grammar to optionally match empty brackets using
  the optional keyword.

## [0.1.5] - 2019-11-11

### Added

- Python 3.8 Support!

### Changed

- Moved some of the responsibility for formatted logging into the linter to mean that we can
  log progressively in large directories.
- Fixed a bug in the grammar where one of the return values was messed up.

## [0.1.4] - 2019-11-10

### Added

- Added a `--exclude-rules` argument to most of the commands to allow rule users
  to exclude specific subset of rules, by [@sumitkumar1209](https://github.com/sumitkumar1209)
- Added lexing for `!=`, `~` and `::`.
- Added a new common segment: `LambdaSegment` which allows matching based on arbitrary
  functions which can be applied to segments.
- Recursive Expressions for both arithmetic and functions, based heavily off the grammar
  provided by the guys at [CockroachDB](https://www.cockroachlabs.com/docs/stable/sql-grammar.html#select_stmt).
- An `Anything` grammar, useful in matching rather than in parsing to match anything.

### Changed

- Complete rewrite of the bracket counting functions, using some centralised class methods
  on the `BaseGrammar` class to support common matching features across multiple grammars.
  In particular this affects the `Delimited` grammar which is now _much simpler_ but does
  also require _slightly_ more liberal use of terminators to match effectively.
- Rather than passing around multiple variables during parsing and matching, there is now
  a `ParseContext` object which contains things like the dialect and various depths. This
  simplifies the parsing and matching code significantly.
- Bracket referencing is now done from the dialect directly, rather than in individual
  Grammars (except the `Bracketed` grammar, which still implements it directly). This
  takes out some originally duplicated code.
- Corrected the parsing of ordering keywords in and `ORDER BY` clause.

### Removed

- Removed the `bracket_sensitive_forward_match` method from the `BaseGrammar`. It was ugly
  and not flexible enough. It's been replaced by a suite of methods as described above.

## [0.1.3] - 2019-10-30

### Changed

- Tweak to the L001 rule so that it doesn't crash the whole thing.

## [0.1.2] - 2019-10-30

### Changed

- Fixed the errors raised by the lexer.

## [0.1.1] - 2019-10-30

### Changed

- Fixed which modules from sqlfluff are installed in the setup.py. This affects
  the `version` command.

## [0.1.0] - 2019-10-29

### Changed

- _Big Rewrite - some loss in functionality might be apparent compared
  to pre-0.1.0. Please submit any major problems as issues on github_
- Changed unicode handling for better escape codes in python 2.
  Thanks [@mrshu](https://github.com/mrshu)
- BIG rewrite of the parser, completely new architecture. This introduces
  breaking changes and some loss of functionality while we catch up.
  - In particular, matches now return partial matches to speed up parsing.
  - The `Delimited` matcher has had a significant re-write with a major
    speedup and broken the dependency on `Sequence`.
  - Rewrite of `StartsWith` and `Sequence` to use partial matches properly.
  - Different treatment of numeric literals.
  - Both `Bracketed` and `Delimited` respect bracket counting.
  - MASSIVE rewrite of `Bracketed`.
- Grammars now have timers.
- Joins properly parsing,
- Rewrite of logging to selectively output commands at different levels
  of verbosity. This uses the `verbosity_logger` method.
- Added a command line `sqlfluff parse` option which runs just the parsing step
  of the process to better understand how a file is being parsed. This also
  has options to configure how deep we recurse.
- Complete Re-write of the rules section, implementing new `crawlers` which
  implement the linting rules. Now with inbuilt fixers in them.
- Old rules removed and re implemented so we now have parity with the old rule sets.
- Moved to using Ref mostly within the core grammar so that we can have recursion.
- Used recursion to do a first implementation of arithmetic parsing. Including a test for it.
- Moved the main grammar into a separate dialect and renamed source and test files accordingly.
- Moved to file-based tests for the ansi dialect to make it easier to test using the tool directly.
- As part of file tests - expected outcomes are now encoded in yaml to make it easier to write new tests.
- Vastly improved readability and debugging potential of the \_match logging.
- Added support for windows line endings in the lexer.

## [0.0.7] - 2018-11-19

### Added

- Added a `sqlfluff fix` as a command to implement auto-fixing of linting
  errors. For now only `L001` is implemented as a rule that can fix things.
- Added a `rules` command to introspect the available rules.
- Updated the cli table function to use the `testwrap` library and also
  deal a lot better with longer values.
- Added a `--rules` argument to most of the commands to allow rule users
  to focus their search on a specific subset of rules.

### Changed

- Refactor the cli tests to use the click CliRunner. Much faster

## [0.0.6] - 2018-11-15

### Added

- Number matching

### Changed

- Fixed operator parsing and linting (including allowing the exception of `(*)`)

## [0.0.5] - 2018-11-15

### Added

- Much better documentation including the DOCS.md

### Changed

- Fixed comma parsing and linting

## [0.0.4] - 2018-11-14

### Added

- Added operator regexes
- Added a priority for matchers to resolve some ambiguity
- Added tests for operator regexes
- Added ability to initialise the memory in rules

## [0.0.3] - 2018-11-14

### Added

- Refactor of rules to allow rules with memory
- Adding comma linting rules (correcting the single character matchers)
- Adding mixed indentation linting rules
- Integration with CircleCI, CodeCov and lots of badges

### Changed

- Changed import of version information to fix bug with importing config.ini
- Added basic violations/file reporting for some verbosities
- Refactor of rules to simplify definition
- Refactor of color cli output to make it more reusable

## [0.0.2] - 2018-11-09

### Added

- Longer project description
- Proper exit codes
- colorama for colored output

### Changed

- Significant CLI changes
- Much improved output from CLI

## [0.0.1] - 2018-11-07

### Added

- Initial Commit! - VERY ALPHA
- Restructure into [package layout](https://blog.ionelmc.ro/2014/05/25/python-packaging/#the-structure)
- Adding Tox and Pytest so that they work<|MERGE_RESOLUTION|>--- conflicted
+++ resolved
@@ -6,29 +6,28 @@
 and this project adheres to [Semantic Versioning](https://semver.org/spec/v2.0.0.html).
 
 ## [Unreleased]
-### Added
+
+### Added
+
+- Support for DECLARE statement for the mysql dialect [#1140](https://github.com/sqlfluff/sqlfluff/issues/1140))
+- Support for the IF-THEN-ELSEIF-ELSE syntax for the mysql dialect [#1140](https://github.com/sqlfluff/sqlfluff/issues/1140))
+- Support for the DEFINER syntax for the mysql dialect [#1131](https://github.com/sqlfluff/sqlfluff/issues/1131))
+
 ### Changed
 
 ### Contributors
+
 - [@GitHub-Username](Link to GitHub profile) ([#PR-Number](Link to PR))
+- [@silverbullettruck2001](https://github.com/silverbullettruck2001) ([#1141](https://github.com/sqlfluff/sqlfluff/pull/1141))
 
 ## [0.6.0] - 2021-06-06
-### Added
+
+### Added
+
 - Respect XDG base dirs on Mac OS ([#889](https://github.com/sqlfluff/sqlfluff/issues/889)).
 - Added support for additional delimiters by creating a new DelimiterSegment in the
   ANSI dialect which defaults to the semicolon, but allows it to be more intuitive
   when overriden in a specific child dialect (mysql) [#901](https://github.com/sqlfluff/sqlfluff/issues/901))
-<<<<<<< HEAD
-- Support for the DELIMITER statement in the mysql dialect [#901](https://github.com/sqlfluff/sqlfluff/issues/901))
-- Support for additional delimiters by creating a new DelimiterSegment in the
-  ANSI dialect which defaults to the semicolon, but allows it to be more intuitive.
-- Support for function as a default column value [#849](https://github.com/sqlfluff/sqlfluff/issues/849).
-- Support for the CREATE/DROP PROCEDURE statement for the mysql dialect [#901](https://github.com/sqlfluff/sqlfluff/issues/901))
-- Specific allowed/required syntaxes for CREATE/DROP FUNCTION within the mysql dialect [#901](https://github.com/sqlfluff/sqlfluff/issues/901))
-- Support for DECLARE statement for the mysql dialect [#1140](https://github.com/sqlfluff/sqlfluff/issues/1140))
-- Support for the IF-THEN-ELSEIF-ELSE syntax for the mysql dialect [#1140](https://github.com/sqlfluff/sqlfluff/issues/1140))
-- Support for the DEFINER syntax for the mysql dialect [#1131](https://github.com/sqlfluff/sqlfluff/issues/1131))
-=======
 - Added support for the DELIMITER statement in the mysql dialect [#901](https://github.com/sqlfluff/sqlfluff/issues/901))
 - Added support for additional delimiters by creating a new DelimiterSegment in the
   ANSI dialect which defaults to the semicolon, but allows it to be more intuitive
@@ -40,7 +39,6 @@
 - Added support for the CREATE/DROP PROCEDURE statement for the mysql dialect [#901](https://github.com/sqlfluff/sqlfluff/issues/901))
 - Added specific allowed/required syntaxes for CREATE/DROP FUNCTION within the mysql dialect [#901](https://github.com/sqlfluff/sqlfluff/issues/901))
 - Now possible to run sqlfluff commands outside the project root when using the dbt templater.
->>>>>>> 879fd6fa
 
 ### Changed
 
