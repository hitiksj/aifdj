--- conflicted
+++ resolved
@@ -12,13 +12,10 @@
 - Respect XDG base dirs on Mac OS ([#889](https://github.com/sqlfluff/sqlfluff/issues/889)).
 - Fix bug [#1082](https://github.com/sqlfluff/sqlfluff/issues/1082), adding
   support for BigQuery `select as struct '1' as bb, 2 as aa` syntax
-<<<<<<< HEAD
+- Fix bug [#1079](https://github.com/sqlfluff/sqlfluff/issues/1079), addressing
+  issues with L025 and L026 with BigQuery column references involving `STRUCT`
 - Fix bug [#1080](https://github.com/sqlfluff/sqlfluff/issues/1080), add
   SET SCHEMA and DROP SCHEMA support to ANSI dialect.
-=======
-- Fix bug [#1079](https://github.com/sqlfluff/sqlfluff/issues/1079), addressing
-  issues with L025 and L026 with BigQuery column references involving `STRUCT`
->>>>>>> 98c837be
 
 Contributors:
 - [@GitHub-Username](Link to GitHub profile) ([#PR-Number](Link to PR))
