# Changelog

All notable changes to this project will be documented in this file.

The format is based on [Keep a Changelog](https://keepachangelog.com/en/1.0.0/),
and this project adheres to [Semantic Versioning](https://semver.org/spec/v2.0.0.html).

## [Unreleased]

## Added
- Respect XDG base dirs on Mac OS ([#889](https://github.com/sqlfluff/sqlfluff/issues/889)).
- Added support for additional delimiters by creating a new DelimiterSegment in the
  ANSI dialect which defaults to the semicolon, but allows it to be more intuitive
  when overriden in a specific child dialect (mysql) [#901](https://github.com/sqlfluff/sqlfluff/issues/901))
- Added support for the DELIMITER statement in the mysql dialect [#901](https://github.com/sqlfluff/sqlfluff/issues/901))
- Added support for additional delimiters by creating a new DelimiterSegment in the
  ANSI dialect which defaults to the semicolon, but allows it to be more intuitive.

### Changed
- Renamed --parallel CLI argument to --processes to be more accurate.
- L034 now ignores select statements which contain macros.
- L034 now ignores select statements part of a set expression, most commonly a union.
- Fix bug [#1082](https://github.com/sqlfluff/sqlfluff/issues/1082), adding
  support for BigQuery `select as struct '1' as bb, 2 as aa` syntax.
- Fix bug [#1079](https://github.com/sqlfluff/sqlfluff/issues/1079), addressing
  issues with L025 and L026 with BigQuery column references involving `STRUCT`.
- Fix bug [#1080](https://github.com/sqlfluff/sqlfluff/issues/1080), add
  SET SCHEMA and DROP SCHEMA support to ANSI dialect.
<<<<<<< HEAD
- Fix bug [#849](https://github.com/sqlfluff/sqlfluff/issues/849), add support
  for function as a default column value.
- Added support for additional delimiters by creating a new DelimiterSegment in the 
  ANSI dialect which defaults to the semicolon, but allows it to be more intuitive 
=======
>>>>>>> bd3c215d
  when overriden in a specific child dialect (mysql) [#901](https://github.com/sqlfluff/sqlfluff/issues/901))

Contributors:
- [@bolajiwahab](https://github.com/bolajiwahab) ([#1063])(https://github.com/sqlfluff/sqlfluff/pull/1063)

## [0.6.0a2] - 2021-05-27
### Changed
- Better exception handling for the simple parsing API (`sqlfluff.parse`)
  which now raises an exception which holds all potential parsing issues
  and prints nicely with more than one issue.
- Fix bug [#1037](https://github.com/sqlfluff/sqlfluff/issues/1037), in which fix
  logging had been sent to stdout when reading data from stdin.
- Add a little bit of fun on CLI exit 🎉!
- Disabled models in the dbt templater are now skipped entirely rather than
  returning an untemplated file.
- Add a changelog check to SQLFluff continuous integration.
- Fix bug [#1083](https://github.com/sqlfluff/sqlfluff/issues/1083), adding
  support for BigQuery named function arguments, used with functions such as
  [ST_GEOGFROMGEOJSON()](https://cloud.google.com/bigquery/docs/reference/standard-sql/geography_functions#st_geogfromgeojson)
- Update documentation links to sqlfluff-online.

## [0.6.0a1] - 2021-05-15
### Added
- Lint and fix parallelism using `--parallel` CLI argument
- Fix [1051](https://github.com/sqlfluff/sqlfluff/issues/1051), adding support
  for bitwise operators `&`, `|`, `^`, `<<`, `>>`

## [0.5.6] - 2021-05-14
- Bugfix release for an issue in `L016` introduced in `0.5.4`.
- Fix for `L016` issue where `DISTINCT` keywords were mangled during
  fixing [#1024](https://github.com/sqlfluff/sqlfluff/issues/1024).

## [0.5.5] - 2021-05-13
- Bugfix release for an off-by-one error introduced in L016 as part of `0.5.4`.

## [0.5.4] - 2021-05-12
### Added
- Parsing of Postgres dollar quoted literals.
- Parsing of Postgres filter grammar.
- Parsing of "ALTER DEFAULT PRIVILEGES" Postgres statement.
- Parsing of Postgres non-explicit role granting and function execution.
- Early failing on fatal dbt templater fails.

### Changed
- Big rewrite of the lexer, segments and position markers for simplicity
  and to support future parallelism work.
- Fix to L036 which previously mangled whitespace.

## [0.5.3] - 2021-05-04
### Added
- [`L009`](https://docs.sqlfluff.com/en/stable/rules.html#sqlfluff.core.rules.Rule_L009) can now be enforced when `templater = dbt`.
- Parsing of `EXPLAIN`, `USE` statements.
- Parsing of `ALTER TABLE x RENAME TO y` syntax.
- Parsing of `ALTER SESSION` in snowflake.
- Parsing of numeric literals with exponents.
- Added rule codes to diff_cover output.

### Changed
- Fix `templater = dbt` L009 bug [#861](https://github.com/sqlfluff/sqlfluff/issues/861) where:
    - `sqlfluff lint` would incorrectly always return `L009 | Files must end with a trailing newline.`
    - `sqlfluff fix` would remove trailing newlines when `exclude_rules = L009`.
- Fix bug with BigQuery comparison operators.
- Fix recursion bug with L045.
- Fix tuple index bug with L016.
- Fix mange coalecse bug with L043.
- Fix Jinja templating error with _UnboundLocalError_.
- Improve array parsing.
- Simplify bracket parsing.
- Speed up L010 with caching capitalisation policy.
- Output of `sqlfluff dialects` is now sorted.
- Handle disabled `dbt` models.

## [0.5.2] - 2021-04-11
### Changed
- Fix false positive in L045 when CTE used in WHERE clause ([#944](https://github.com/sqlfluff/sqlfluff/issues/944))
- Logging and readout now includes more detail and a notification of dbt compilation.
- Fix bug in L048 which flagged adjoining commas as failures.
- Fix bug in L019 with inline comments.
- Fix bug in L036 with multiple newlines.
- Skip disabled dbt models. ([#931](https://github.com/sqlfluff/sqlfluff/issues/931)).
- Support "USE" statement in ANSI ([#902](https://github.com/sqlfluff/sqlfluff/issues/902)).
- Parse explain statement ([#893](https://github.com/sqlfluff/sqlfluff/issues/893)).

## [0.5.1] - 2021-04-09
### Changed
- Parsing improvements around optional brackets.
- Better parsing of set operators (like `UNION`) and how they interact with
  `ORDER BY` clauses.
- Support for comparison operators like `~`.
- Fix parsing of snowflake `SAMPLE` syntax.
- Fix recursion issues in L044.
- `SPACE` keyword now has no special meaning in the postgres dialect.

## [0.5.0] - 2021-04-05
### Added
- `pascal` (PascalCase) `capitalisation_policy` option for L014 (unquoted identifiers)
- `only_aliases` configuration option for L014 (unquoted identifiers)
- Dialects now have more advanced dependency options to allow less repetition
  between related dialects. The methods `get_segment` and `get_grammar` can be
  used on unexpanded grammars to access elements of the parent grammars.
  The `copy` method on grammars can be used to copy with alterations.
- Rule L046 to line whitespace within jinja tags.
- Enable and Disable syntax for [ignoring violations from ranges of lines](https://docs.sqlfluff.com/en/latest/configuration.html#ignoring-line-ranges).

### Changed
- Renamed the BaseCrawler class to BaseRule. This is the base class for all
  rules. This is a breaking change for any custom rules that have been added
  via plugins or by forking the SQLFluff repo.
- Renamed `sqlfluff.rules()` to `sqlfluff.list_rules()` and `sqlfluff.dialects()`
  to `sqlfluff.list_dialects()` due to naming conflicts with the now separate
  `sqlfluff.dialects` module.
- Extracted dialect definitions from the `sqlfluff.core` module so that each
  dialect is better isolated from each other. This also allows more focused
  testing and the potential for dialect plugins in future. Dialects are now
  only imported as needed at runtime. All dialects should now be accessed
  using the selector methods in `sqlfluff.core.dialects` rather than importing
  from `sqlfluff.dialects` directly.
- Add support for `ALTER USER` commands in Snowflake dialect.
- Added describe statement to ANSI dialect
- Renamed `capitalisation_policy` to `extended_capitalisation_policy` for L014
  to reflect the fact that it now accepts more options (`pascal`) than regular
  `capitalisation_policy` still used by L010 and others.
- Replaced `only_aliases` config with `unquoted_identifiers_policy` and added
  it to rule L014 in addition to L029.
- Parse structure of `FROM` clauses to better represent nested joins and table
  functions.
- Parse structure of expressions to avoid unnecessary nesting and overly
  recursive method calls.

## [0.4.1] - 2021-02-25
### Added

- Initial architecture for rule plugins to allow custom rules. This
  initial release should be considered *beta* until the release of
  0.5.0.
- Add tests for dbt 0.19.0.
- General increased parsing coverage.
- Added some missing Postgres syntax elements.
- Added some basic introspection API elements to output what dialects
  and rules are available for use within the API.

### Changed

- Fix several Snowflake parsing bugs.
- Refactor from clause to handle flattens after joins.
- Fix .get_table_references() in Snowflake dialect.
- Macros defined within the .sqlfluff config will take precedence over the macros defined in the
  path that is defined with config value `sqlfluff:templater:jinja:load_macros_from_path`.
- Fix Snowflake indent parsing.
- Fixed incorrect parsing of syntax-like elements in comments.
- Altered parsing of `NULL` keywords, so parse as Literals where
  appropriate.
- Fixed bug in expression parsing leading to recursion errors.

## [0.4.0] - 2021-02-14
### Added

- Public API to enable people to import `sqlfluff` as a python module
  and call `parse`, `lint` and `fix` within their own projects. See
  [the docs](https://docs.sqlfluff.com/en/latest/api.html) for more
  information. ([#501](https://github.com/sqlfluff/sqlfluff/pull/501))
- The ability to use `dbt` as a templating engine directly allowing
  richer and more accurate linting around `dbt` macros (and packages
  related to `dbt`). For more info see [the docs](https://docs.sqlfluff.com/en/latest/configuration.html#dbt-project-configuration). ([#508](https://github.com/sqlfluff/sqlfluff/pull/508))
- Support for modulo (`%`) operator. ([#447](https://github.com/sqlfluff/sqlfluff/pull/447))
- A limit in the internal fix routines to catch any infinite loops. ([#494](https://github.com/sqlfluff/sqlfluff/pull/494))
- Added the `.is_type()` method on segments to more intelligently
  deal with type matching in rules when inheritance is at play.
- Added the ability for the user to add their own rules when interacting
  with the `Linter` directly using `user_rules`.
- Added L034 'Fields should be stated before aggregates / window functions' per
  [dbt coding convenventions](https://github.com/fishtown-analytics/corp/blob/master/dbt_coding_conventions.md#sql-style-guide.) ([#495](https://github.com/sqlfluff/sqlfluff/pull/495))
- Templating tags, such as `{{ variables }}`, `{# comments #}` and
  `{% loops %}` (in jinja) now have placeholders in the parsed
  structure. Rule L003 (indentation), also now respects these
  placeholders so that their indentation is linted accordingly.
  For loop or block tags, they also generate an `Indent` and
  `Dedent` tag accordingly (which can be enabled or disabled)
  with a configuration value so that indentation around these
  functions can be linted accordingly. ([#541](https://github.com/sqlfluff/sqlfluff/pull/541))
- MyPy type linting into a large proportion of the core library. ([#526](https://github.com/sqlfluff/sqlfluff/pull/526), [#580](https://github.com/sqlfluff/sqlfluff/pull/580))
- Config values specific to a file can now be defined using a comment
  line starting with `-- sqlfluff:`. ([#541](https://github.com/sqlfluff/sqlfluff/pull/541))
- Added documentation for `--noqa:` use in rules. ([#552](https://github.com/sqlfluff/sqlfluff/pull/552))
- Added `pre-commit` hooks for `lint` and `fix`. ([#576](https://github.com/sqlfluff/sqlfluff/pull/576))
- Added a fix routine for Rule L019 (comma placement). ([#575](https://github.com/sqlfluff/sqlfluff/pull/575))
- Added Rule L031 to enforce "avoid using alias in the `FROM`/`JOIN` clauses" from the `dbt` coding conventions. ([#473](https://github.com/sqlfluff/sqlfluff/pull/473), [#479](https://github.com/sqlfluff/sqlfluff/pull/479))
- Added Rule L032 to enforce "do not use `USING`" from the `dbt` coding conventions. ([#487](https://github.com/sqlfluff/sqlfluff/pull/487))
- Added Rule L033 to enforce "prefer `UNION ALL` to `UNION *`" from the `dbt` coding conventions. ([#489](https://github.com/sqlfluff/sqlfluff/pull/489))
- Added Rule L034 to enforce "fields should be stated before aggregate/window functions" from the `dbt` coding conventions. ([#495](https://github.com/sqlfluff/sqlfluff/pull/495))
- Added Rule L038 to forbid (or require) trailing commas in select clauses. ([#362](https://github.com/sqlfluff/sqlfluff/pull/752))
- Added Rule L039 to lint unnecessary whitespace between elements. ([#502](https://github.com/sqlfluff/sqlfluff/pull/753))
- Added a fix routine for L015. ([#732](https://github.com/sqlfluff/sqlfluff/pull/732))
- Added a fix routine for L025. ([#404](https://github.com/sqlfluff/sqlfluff/pull/741))
- Adopted the `black` coding style. ([#485](https://github.com/sqlfluff/sqlfluff/pull/485))
- Added validation and documentation for rule configuration options. ([#462](https://github.com/sqlfluff/sqlfluff/pull/462))
- Added documentation for which rules are fixable. ([#594](https://github.com/sqlfluff/sqlfluff/pull/594))
- Added `EPOCH` keyword for postgres dialect. ([#522](https://github.com/sqlfluff/sqlfluff/pull/522))
- Added column index identifier in snowflake dialect. ([#458](https://github.com/sqlfluff/sqlfluff/pull/458))
- Added `USE` statement to the snowflake dialect. ([#537](https://github.com/sqlfluff/sqlfluff/pull/537))
- Added `CODE_OF_CONDUCT` to the project. ([#471](https://github.com/sqlfluff/sqlfluff/pull/471))
- Added `ISNULL` and `NOTNULL` keywords to ansi dialect. ([#441](https://github.com/sqlfluff/sqlfluff/pull/441))
- Added support for python 3.9. ([#482](https://github.com/sqlfluff/sqlfluff/pull/482))
- Added `requirements_dev.txt` for local testing/linting. ([#500](https://github.com/sqlfluff/sqlfluff/pull/500))
- Added CLI option `--disregard-sqlfluffignores` to allow direct linting of files in the `.sqlfluffignore`. ([#486](https://github.com/sqlfluff/sqlfluff/pull/486))
- Added `dbt` `incremental` macro. ([#363](https://github.com/sqlfluff/sqlfluff/pull/363))
- Added links to cockroachlabs expression grammars in ansi dialect. ([#592](https://github.com/sqlfluff/sqlfluff/pull/592))
- Added favicon to the docs website. ([#589](https://github.com/sqlfluff/sqlfluff/pull/589))
- Added `CREATE FUNCTION` syntax for postgres and for bigquery. ([#325](https://github.com/sqlfluff/sqlfluff/pull/325))
- Added `CREATE INDEX` and `DROP INDEX` for mysql. ([#740](https://github.com/sqlfluff/sqlfluff/pull/748))
- Added `IGNORE NULLS`, `RESPECT NULLS`, `GENERATE_DATE_ARRAY` and
  `GENERATE_TIMESTAMP_ARRAY` for bigquery. (
  [#667](https://github.com/sqlfluff/sqlfluff/pull/727),
  [#527](https://github.com/sqlfluff/sqlfluff/pull/726))
- Added `CREATE` and `CREATE ... CLONE` for snowflake. ([#539](https://github.com/sqlfluff/sqlfluff/pull/670))
- Added support for EXASOL. ([#684](https://github.com/sqlfluff/sqlfluff/pull/684))

### Changed

- Fixed parsing of semi-structured objects in the snowflake of dialects
  with whitespace gaps. [#634](https://github.com/sqlfluff/sqlfluff/issues/635)
- Handle internal errors elegantly, reporting the stacktrace and the
  error-surfacing file. [#632](https://github.com/sqlfluff/sqlfluff/pull/632)
- Improve message for when an automatic fix is not available for L004. [#633](https://github.com/sqlfluff/sqlfluff/issues/633)
- Linting errors raised on templated sections are now ignored by default
  and added a configuration value to show them. ([#713](https://github.com/sqlfluff/sqlfluff/pull/745))
- Big refactor of logging internally. `Linter` is now decoupled from
  logging so that it can be imported directly by subprojects without
  needing to worry about weird output or without the log handing getting
  in the way of your project. ([#460](https://github.com/sqlfluff/sqlfluff/pull/460))
- Linting errors in the final file are now reported with their position
  in the source file rather than in the templated file. This means
  when using sqlfluff as a plugabble library within an IDE, the
  references match the file which is being edited. ([#541](https://github.com/sqlfluff/sqlfluff/pull/541))
- Created new Github Organisation (https://github.com/sqlfluff) and
  migrated from https://github.com/alanmcruickshank/sqlfluff to
  https://github.com/sqlfluff/sqlfluff. ([#444](https://github.com/sqlfluff/sqlfluff/issues/444))
- Changed the handling of `*` and `a.b.*` expressions to have their
  own expressions. Any dependencies on this structure downstream
  will be broken. This also fixes the linting of both kinds of expressions
  with regard to L013 and L025. ([#454](https://github.com/sqlfluff/sqlfluff/pull/454))
- Refactor of L022 to handle poorly formatted CTEs better. ([#494](https://github.com/sqlfluff/sqlfluff/pull/494))
- Restriction of L017 to only fix when it would delete whitespace or
  newlines. ([#598](https://github.com/sqlfluff/sqlfluff/pull/756))
- Added a configuration value to L016 to optionally ignore lines
  containing only comments. ([#299](https://github.com/sqlfluff/sqlfluff/pull/751))
- Internally added an `EphemeralSegment` to aid with parsing efficiency
  without altering the end structure of the query. ([#491](https://github.com/sqlfluff/sqlfluff/pull/491))
- Split `ObjectReference` into `ColumnReference` and `TableReference`
  for more useful API access to the underlying structure. ([#504](https://github.com/sqlfluff/sqlfluff/pull/504))
- `KeywordSegment` and the new `SymbolSegment` both now inherit
  from `_ProtoKeywordSegment` which allows symbols to match in a very
  similar way to keywords without later appearing with the `type` of
  `keyword`. ([#504](https://github.com/sqlfluff/sqlfluff/pull/504))
- Introduced the `Parser` class to parse a lexed query rather than
  relying on users to instantiate a `FileSegment` directly. As a result
  the `FileSegment` has been moved from the core parser directly into
  the dialects. Users can refer to it via the `get_root_segment()`
  method of a dialect. ([#510](https://github.com/sqlfluff/sqlfluff/pull/510))
- Several performance improvements through removing unused functionality,
  sensible caching and optimising loops within functions. ([#526](https://github.com/sqlfluff/sqlfluff/pull/526))
- Split up rule tests into separate `yml` files. ([#553](https://github.com/sqlfluff/sqlfluff/pull/553))
- Allow escaped quotes in strings. ([#557](https://github.com/sqlfluff/sqlfluff/pull/557))
- Fixed `ESCAPE` parsing in `LIKE` clause. ([#566](https://github.com/sqlfluff/sqlfluff/pull/566))
- Fixed parsing of complex `BETWEEN` statements. ([#498](https://github.com/sqlfluff/sqlfluff/pull/498))
- Fixed BigQuery `EXCEPT` clause parsing. ([#472](https://github.com/sqlfluff/sqlfluff/pull/472))
- Fixed Rule L022 to respect leading comma configuration. ([#455](https://github.com/sqlfluff/sqlfluff/pull/455))
- Improved instructions on adding a virtual environment in the `README`. ([#457](https://github.com/sqlfluff/sqlfluff/pull/457))
- Improved documentation for passing CLI defaults in `.sqlfluff`. ([#452](https://github.com/sqlfluff/sqlfluff/pull/452))
- Fix bug with templated blocks + `capitalisation_policy = lower`. ([#477](https://github.com/sqlfluff/sqlfluff/pull/477))
- Fix array accessors in snowflake dialect. ([#442](https://github.com/sqlfluff/sqlfluff/pull/442))
- Color `logging` warnings red. ([#497](https://github.com/sqlfluff/sqlfluff/pull/497))
- Allow whitespace before a shorthand cast. ([#544](https://github.com/sqlfluff/sqlfluff/pull/544))
- Silenced warnings when fixing from stdin. ([#522](https://github.com/sqlfluff/sqlfluff/pull/522))
- Allow an underscore as the first char in a semi structured element key. ([#596](https://github.com/sqlfluff/sqlfluff/pull/596))
- Fix PostFunctionGrammar in the Snowflake dialect which was causing strange behaviour in L012. ([#619](https://github.com/sqlfluff/sqlfluff/pull/619/files))
- `Bracketed` segment now obtains its brackets directly from the dialect
  using a set named `bracket_pairs`. This now enables better configuration
  of brackets between dialects. ([#325](https://github.com/sqlfluff/sqlfluff/pull/325))

### Removed
- Dropped support for python 3.5. ([#482](https://github.com/sqlfluff/sqlfluff/pull/482))
- From the CLI, the `--no-safety` option has been removed, the default
  is now that all enabled rules will be fixed. ([#583](https://github.com/sqlfluff/sqlfluff/pull/583))
- Removed `BaseSegment.grammar`, `BaseSegment._match_grammar()` and
  `BaseSegment._parse_grammar()` instead preferring references directly
  to `BaseSegment.match_grammar` and `BaseSegment.parse_grammar`. ([#509](https://github.com/sqlfluff/sqlfluff/pull/509))
- Removed `EmptySegmentGrammar` and replaced with better non-code handling
  in the `FileSegment` itself. ([#509](https://github.com/sqlfluff/sqlfluff/pull/509))
- Remove the `ContainsOnly` grammar as it remained only as an anti-pattern. ([#509](https://github.com/sqlfluff/sqlfluff/pull/509))
- Removed the `expected_string()` functionality from grammars and segments ([#509](https://github.com/sqlfluff/sqlfluff/pull/509))
  as it was poorly supported.
- Removed `BaseSegment.as_optional()` as now this functionality happens
  mostly in grammars (including `Ref`). ([#509](https://github.com/sqlfluff/sqlfluff/pull/509))
- Removed `ColumnExpressionSegment` in favour of `ColumnReference`. ([#512](https://github.com/sqlfluff/sqlfluff/pull/512))
- Removed the `LambdaSegment` feature, instead replacing with an internal
  to the grammar module called `NonCodeMatcher`. ([#512](https://github.com/sqlfluff/sqlfluff/pull/512))
- Case sensitivity as a feature for segment matching has been removed as
  not required for existing dialects. ([#517](https://github.com/sqlfluff/sqlfluff/pull/517))
- Dependency on `difflib` or `cdifflib`, by relying on source mapping
  instead to apply fixes. ([#541](https://github.com/sqlfluff/sqlfluff/pull/541))

## [0.3.6] - 2020-09-24

### Added

- `sqlfluff dialects` command to get a readout of available
  dialects [+ associated docs].
- More helpful error messages when trying to run in Python2.
- Window functions now parse with `IGNORE`/`RESPECT` `NULLS`.
- Parsing of `current_timestamp` and similar functions. Thanks [@dmateusp](https://github.com/dmateusp).
- Snowflake `QUALIFY` clause.

### Changed

- Respect user config directories. Thanks [@sethwoodworth](https://github.com/sethwoodworth).
- Fix incorrect reporting of L013 with `*`. Thanks [@dmateusp](https://github.com/dmateusp).
- Fix incorrect reporting of L027 with column aliases. Thanks [@pwildenhain](https://github.com/pwildenhain).
- Simplification of application of fixes and correction of
  a case where fixes could be depleted. Thanks [@NiallRees](https://github.com/NiallRees).
- Fix functions with a similar structure to `SUBSTRING`.
- Refactor BigQuery `REPLACE` and `EXCEPT` clauses.
- Bigquery date parts corrected.
- Snowflake array accessors.
- Psotgres `NOTNULL` and `ISNULL`.
- Bugfix in snowflake for keywords used in semistructured
  queries.
- Nested `WITH` statements now parse.
- Performance improvements in the `fix` command.
- Numeric literals starting with a decimal now parse.
- Refactor the jinja templater.

## [0.3.5] - 2020-08-03

### Added

- Patterns and Anti-patterns in documentation. Thanks [@flpezet](https://github.com/flpezet).
- Functions in `GROUP BY`. Thanks [@flpezet](https://github.com/flpezet).

### Changed

- Deep bugfixes in the parser to handle simple matching better for a few
  edge cases. Also added some logging deeper in the parser.
- Added in the `SelectableGrammar` and some related segments to make it
  easier to refer to _select-like_ things in other grammars.
- Fixes to `CASE` statement parsing. Thanks [@azhard](https://github.com/azhard).
- Fix to snowflake `SAMPLE` implementation. Thanks [@rkm3](https://github.com/rkm3).
- Numerous docs fixes. Thanks [@SimonStJG](https://github.com/SimonStJG),
  [@flpezet](https://github.com/flpezet), [@s-pace](https://github.com/s-pace),
  [@nolanbconaway](https://github.com/nolanbconaway).

## [0.3.4] - 2020-05-13

### Changed

- Implementation of the bigquery `CREATE MODEL` syntax. Thanks [@barrywhart](https://github.com/barrywhart).
- Bugfixes for:
  - Edge cases for L006
  - False alarms on L025
  - `ORDER BY x NULLS FIRST|LAST`
  - `FOR` keyword in bigquery `SYSTEM_TIME` syntax.

## [0.3.3] - 2020-05-11

### Added

- Added the `--nofail` option to `parse` and `lint` commands to assist
  rollout.
- Added the `--version` option to complement the `version` option already
  available on the cli.
- Parsing for `ALTER TABLE`.
- Warning for unset dialects when getting parsing errors.
- Configurable line lengths for output.

## [0.3.2] - 2020-05-08

### Added

- Support for the Teradata dialect. Thanks [@Katzmann1983](https://github.com/Katzmann1983)!
- A much more detailed getting started guide in the docs.
- For the `parse` command, added the `--profiler` and `--bench` options
  to help debugging performance issues.
- Support for the `do` command in the jinja templater.
- Proper parsing of the concatenate operator (`||`).
- Proper indent handling of closing brackets.
- Logging and benchmarking of parse performance as part of the CI pipeline.
- Parsing of object references with defaults like `my_db..my_table`.
- Support for the `INTERVAL '4 days'` style interval expression.
- Configurable trailing or leading comma linting.
- Configurable indentation for `JOIN` clauses.
- Rules now have their own logging interface to improve debugging ability.
- Snowflake and Postgres dialects.
- Support for a `.sqlfluffignore` file to ignore certain paths.
- More generic interfaces for managing keywords in dialects, including `set`
  interfaces for managing and creating keywords and the `Ref.keyword()` method
  to refer to them, and the ability to refer directly to keyword names in
  most grammars using strings directly. Includes `SegmentGenerator` objects
  to bind dialect objects at runtime from sets. Thanks [@Katzmann1983](https://github.com/Katzmann1983)!
- Rule `L029` for using unreserved keywords as variable names.
- The jinja templater now allows macros loaded from files, and the
  hydration of variables ending in `_path` in the config files.
- JSON operators and the `DISTINCT ON ()` syntax for the postgres dialect.

### Changed

- Refactor of whitespace and non-code handling so that segments are
  less greedy and default to not holding whitespace on ends. This allows
  more consistent linting rule application.
- Change config file reading to *case-sensitive* to support case
  sensitivity in jinja templating.
- Non-string values (including lists) now function in the python
  and jinja templating libraries.
- Validation of the match results of grammars has been reduced. In
  production cases the validation will still be done, but only on
  *parse* and not on *match*.
- At low verbosities, python level logging is also reduced.
- Some matcher rules in the parser can now be classified as _simple_
  which allows them to shortcut some of the matching routines.
- Yaml output now double quotes values with newlines or tab characters.
- Better handling on hanging and closing indents when linting rule L003.
- More capable handline of multi-line comments so that indentation
  and line length parsing works. This involves some deep changes to the
  lexer.
- Getting violations from the linter now automatically takes into account
  of ignore rules and filters.
- Several bugfixes, including catching potential infinite regress during
  fixing of files, if one fix would re-introduce a problem with another.
- Behaviour of the `Bracketed` grammar has been changed to treat its
  content as a `Sequence` rather than a `OneOf`.
- Move to `SandboxedEnvironment` rather than `Environment` for jinja
  templating for security.
- Improve reporting of templating issues, especially for the jinja templater
  so that missing variables are rendered as blanks, but still reported as
  templating violations.

## [0.3.1] - 2020-02-17

### Added

- Support for `a.b.*` on top of `a.*` in select target expressions.

## [0.3.0] - 2020-02-15

### Changed

- Deprecated python 2.7 and python 3.4 which are now both past
  their maintenance horizon. The 0.2.x branch will remain available
  for continued development for these versions.
- Rule L003 is now significantly smarter in linting indentation
  with support for hanging indents and comparison to the most
  recent line which doesn't have an error. The old (more simple)
  functionality of directly checking whether an indent was a
  multiple of a preset value has been removed.
- Fixed the "inconsistent" bug in L010. Thanks [@nolanbconaway](https://github.com/nolanbconaway).
- Updated logging of parsing and lexing errors to have more useful
  error codes.
- Changed parsing of expressions to favour functions over identifiers
  to [fix the expression bug](https://github.com/sqlfluff/sqlfluff/issues/96).
- Fixed the "inconsistent" bug in L010. Thanks [@nolanbconaway](https://github.com/nolanbconaway).
- Moved where the `SELECT` keyword is parsed within a select statement,
  so that it belongs as part of the newly renamed `select_clause` (renamed
  from previously `select_target_group`).
- Clarified handling of the `type` and `name` properties of the BaseSegment
  class and its children. `name` should be specific to a particular kind
  of segment, and `type` should express a wider group. Handling of the
  `newline`, `whitespace` and `comma` segments has been updated so that
  we use the `type` property for most use cases rather than `name`.

### Added

- *Meta segments* for indicating where things can be present in the parsed
  tree. This is mostly illustrated using the `Indent` and `Dedent` segments
  used for indicating the position of theoretical indents in the structure.
  Several helper functions have been added across the codebase to handle
  this increase in the kinds of segments which might be encountered by
  various grammars.
- Rule L016 has been added to lint long lines. In the `fix` phase of this
  rule, there is enough logic to try and reconstruct a sensible place for
  line breaks as re-flow the query. This will likely need further work
  and may still encounter places where it doesn't fix all errors but should
  be able to deal with the majority of simple cases.
- BigQuery dialect, initially just for appropriate quoting.
- Added parsing of DDL statements such as `COMMIT`, `DROP`, `GRANT`, `REVOKE`
  and `ROLLBACK`. Thanks [@barrywhart](https://github.com/barrywhart).
- `--format` option to the `parse` command that allows a yaml output. This
  is mostly to make test writing easier in the development process but
  might also be useful for other things.
- Parsing of set operations like `UNION`.
- Support for the `diff-cover` tool. Thanks [@barrywhart](https://github.com/barrywhart).
- Enabled the `fix` command while using `stdin`. Thanks [@nolanbconaway](https://github.com/nolanbconaway).
- Rule to detect incorrect use of `DISTINCT`. Thanks [@barrywhart](https://github.com/barrywhart).
- Security fixes from DeepCover. Thanks [@sanketsaurav](https://github.com/sanketsaurav).
- Automatic fix testing, to help support the newer more complicated rules.
- Interval literals
- Support for the `source` macro from dbt. Thanks [@Dandandan](https://github.com/Dandandan)
- Support for functions with spaces between the function name and the brackets
  and a linting rule `L017` to catch this.
- Efficiency cache for faster pruning of the parse tree.
- Parsing of array notation as using in BigQuery and Postgres.
- Enable the `ignore` parameter on linting and fixing commands to ignore
  particular kinds of violations.

## [0.2.4] - 2019-12-06

### Added

- A `--code-only` option to the `parse` command to spit out a more
  simplified output with only the code elements.
- Rules can now optionally override the description of the violation
  and pass that back via the `LintingResult`.

### Changed

- Bugfix, correct missing files in `setup.py` `install_requires` section.
- Better parsing of the *not equal* operator.
- Added more exclusions to identifier reserved words to fix cross joins.
- At verbosity levels 2 or above, the root config is printed and then any
  diffs to that for specific files are also printed.
- Linting and parsing of directories now reports files in alphabetical
  order. Thanks [@barrywhart](https://github.com/barrywhart).
- Better python 2.7 stability. Thanks [@barrywhart](https://github.com/barrywhart).
- Fixing parsing of `IN`/`NOT IN` and `IS`/`IS NOT`.

## [0.2.3] - 2019-12-02

### Changed

- Bugfix, default config not included.

## [0.2.2] - 2019-12-02

### Changed

- Tweek rule L005 to report more sensibly with newlines.
- Rework testing of rules to be more modular.
- Fix a config file bug if no root config file was present for some
  values. Thanks [@barrywhart](https://github.com/barrywhart).
- Lexing rules are now part of the dialect rather than a
  global so that they can be overridden by other dialects
  when we get to that stage.

## [0.2.0] - 2019-12-01

### Added

- Templating support (jinja2, python or raw).
  - Variables + Macros.
  - The `fix` command is also sensitive to fixing over templates
    and will skip certain fixes if it feels that it's conflicted.
- Config file support, including specifying context for the templater.
- Documentation via Sphinx and readthedocs.
  - Including a guide on the role of SQL in the real world.
    Assisted by [@barrywhart](https://github.com/barrywhart).
- Documentation LINTING (given we're a linting project) introduced in CI.
- Reimplemented L006 & L007 which lint whitespace around operators.
- Ability to configure rule behaviour directly from the config file.
- Implemented L010 to lint capitalisation of keywords.
- Allow casting in the parser using the `::` operator.
- Implemented `GROUP BY`and `LIMIT`.
- Added `ORDER BY` using indexes and expressions.
- Added parsing of `CASE` statements.
- Support for window/aggregate functions.
- Added linting and parsing of alias expressions.

### Changed

- Fixed a bug which could cause potential infinite recursion in configuration
- Changed how negative literals are handled, so that they're now a compound segment
  rather than being identified at the lexing stage. This is to allow the parser
  to resolve the potential ambiguity.
- Restructure of rule definitions to be more streamlined and also enable
  autodocumentation. This includes a more complete `RuleSet` class which now
  holds the filtering code.
- Corrected logging in fix mode not to duplicate the reporting of errors.
- Now allows insert statements with a nested `with` clause.
- Fixed verbose logging during parsing.
- Allow the `Bracketed` grammar to optionally match empty brackets using
  the optional keyword.

## [0.1.5] - 2019-11-11

### Added

- Python 3.8 Support!

### Changed

- Moved some of the responsibility for formatted logging into the linter to mean that we can
  log progressively in large directories.
- Fixed a bug in the grammar where one of the return values was messed up.

## [0.1.4] - 2019-11-10

### Added

- Added a `--exclude-rules` argument to most of the commands to allow rule users
  to exclude specific subset of rules, by [@sumitkumar1209](https://github.com/sumitkumar1209)
- Added lexing for `!=`, `~` and `::`.
- Added a new common segment: `LambdaSegment` which allows matching based on arbitrary
  functions which can be applied to segments.
- Recursive Expressions for both arithmetic and functions, based heavily off the grammar
  provided by the guys at [CockroachDB](https://www.cockroachlabs.com/docs/stable/sql-grammar.html#select_stmt).
- An `Anything` grammar, useful in matching rather than in parsing to match anything.

### Changed

- Complete rewrite of the bracket counting functions, using some centralised class methods
  on the `BaseGrammar` class to support common matching features across multiple grammars.
  In particular this affects the `Delimited` grammar which is now *much simpler* but does
  also require *slightly* more liberal use of terminators to match effectively.
- Rather than passing around multiple variables during parsing and matching, there is now
  a `ParseContext` object which contains things like the dialect and various depths. This
  simplifies the parsing and matching code significantly.
- Bracket referencing is now done from the dialect directly, rather than in individual
  Grammars (except the `Bracketed` grammar, which still implements it directly). This
  takes out some originally duplicated code.
- Corrected the parsing of ordering keywords in and `ORDER BY` clause.

### Removed

- Removed the `bracket_sensitive_forward_match` method from the `BaseGrammar`. It was ugly
  and not flexible enough. It's been replaced by a suite of methods as described above.

## [0.1.3] - 2019-10-30

### Changed

- Tweak to the L001 rule so that it doesn't crash the whole thing.

## [0.1.2] - 2019-10-30

### Changed

- Fixed the errors raised by the lexer.

## [0.1.1] - 2019-10-30

### Changed

- Fixed which modules from sqlfluff are installed in the setup.py. This affects
  the `version` command.

## [0.1.0] - 2019-10-29

### Changed

- *Big Rewrite - some loss in functionality might be apparent compared
  to pre-0.1.0. Please submit any major problems as issues on github*
- Changed unicode handling for better escape codes in python 2.
  Thanks [@mrshu](https://github.com/mrshu)
- BIG rewrite of the parser, completely new architecture. This introduces
  breaking changes and some loss of functionality while we catch up.
  - In particular, matches now return partial matches to speed up parsing.
  - The `Delimited` matcher has had a significant re-write with a major
    speedup and broken the dependency on `Sequence`.
  - Rewrite of `StartsWith` and `Sequence` to use partial matches properly.
  - Different treatment of numeric literals.
  - Both `Bracketed` and `Delimited` respect bracket counting.
  - MASSIVE rewrite of `Bracketed`.
- Grammars now have timers.
- Joins properly parsing,
- Rewrite of logging to selectively output commands at different levels
  of verbosity. This uses the `verbosity_logger` method.
- Added a command line `sqlfluff parse` option which runs just the parsing step
  of the process to better understand how a file is being parsed. This also
  has options to configure how deep we recurse.
- Complete Re-write of the rules section, implementing new `crawlers` which
  implement the linting rules. Now with inbuilt fixers in them.
- Old rules removed and re implemented so we now have parity with the old rule sets.
- Moved to using Ref mostly within the core grammar so that we can have recursion.
- Used recursion to do a first implementation of arithmetic parsing. Including a test for it.
- Moved the main grammar into a separate dialect and renamed source and test files accordingly.
- Moved to file-based tests for the ansi dialect to make it easier to test using the tool directly.
- As part of file tests - expected outcomes are now encoded in yaml to make it easier to write new tests.
- Vastly improved readability and debugging potential of the _match logging.
- Added support for windows line endings in the lexer.

## [0.0.7] - 2018-11-19

### Added

- Added a `sqlfluff fix` as a command to implement auto-fixing of linting
  errors. For now only `L001` is implemented as a rule that can fix things.
- Added a `rules` command to introspect the available rules.
- Updated the cli table function to use the `testwrap` library and also
  deal a lot better with longer values.
- Added a `--rules` argument to most of the commands to allow rule users
  to focus their search on a specific subset of rules.

### Changed

- Refactor the cli tests to use the click CliRunner. Much faster

## [0.0.6] - 2018-11-15

### Added

- Number matching

### Changed

- Fixed operator parsing and linting (including allowing the exception of `(*)`)

## [0.0.5] - 2018-11-15

### Added

- Much better documentation including the DOCS.md

### Changed

- Fixed comma parsing and linting

## [0.0.4] - 2018-11-14

### Added

- Added operator regexes
- Added a priority for matchers to resolve some ambiguity
- Added tests for operator regexes
- Added ability to initialise the memory in rules

## [0.0.3] - 2018-11-14

### Added

- Refactor of rules to allow rules with memory
- Adding comma linting rules (correcting the single character matchers)
- Adding mixed indentation linting rules
- Integration with CircleCI, CodeCov and lots of badges

### Changed

- Changed import of version information to fix bug with importing config.ini
- Added basic violations/file reporting for some verbosities
- Refactor of rules to simplify definition
- Refactor of color cli output to make it more reusable

## [0.0.2] - 2018-11-09

### Added

- Longer project description
- Proper exit codes
- colorama for colored output

### Changed

- Significant CLI changes
- Much improved output from CLI

## [0.0.1] - 2018-11-07

### Added

- Initial Commit! - VERY ALPHA
- Restructure into [package layout](https://blog.ionelmc.ro/2014/05/25/python-packaging/#the-structure)
- Adding Tox and Pytest so that they work<|MERGE_RESOLUTION|>--- conflicted
+++ resolved
@@ -15,6 +15,7 @@
 - Added support for the DELIMITER statement in the mysql dialect [#901](https://github.com/sqlfluff/sqlfluff/issues/901))
 - Added support for additional delimiters by creating a new DelimiterSegment in the
   ANSI dialect which defaults to the semicolon, but allows it to be more intuitive.
+- Added support for function as a default column value [#849](https://github.com/sqlfluff/sqlfluff/issues/849).
 
 ### Changed
 - Renamed --parallel CLI argument to --processes to be more accurate.
@@ -26,13 +27,8 @@
   issues with L025 and L026 with BigQuery column references involving `STRUCT`.
 - Fix bug [#1080](https://github.com/sqlfluff/sqlfluff/issues/1080), add
   SET SCHEMA and DROP SCHEMA support to ANSI dialect.
-<<<<<<< HEAD
-- Fix bug [#849](https://github.com/sqlfluff/sqlfluff/issues/849), add support
-  for function as a default column value.
 - Added support for additional delimiters by creating a new DelimiterSegment in the 
   ANSI dialect which defaults to the semicolon, but allows it to be more intuitive 
-=======
->>>>>>> bd3c215d
   when overriden in a specific child dialect (mysql) [#901](https://github.com/sqlfluff/sqlfluff/issues/901))
 
 Contributors:
