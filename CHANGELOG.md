--- conflicted
+++ resolved
@@ -9,18 +9,6 @@
 Note: Changes are now automatically tracked in [GitHub](https://github.com/sqlfluff/sqlfluff/releases) and will be copied in here on each release (please remember to update the issues and contributors to links!). There is no need to manually edit this file going forward.
 -->
 <!--Start Of Releases (DO NOT DELETE THIS LINE)-->
-<<<<<<< HEAD
-
-## [0.13.2] - 2022-05-17
-
-## Highlights
-
-## What’s Changed
-
-## New Contributors
-=======
->>>>>>> 503b8009
-
 ## [0.13.1] - 2022-05-06
 
 ## Highlights
