--- conflicted
+++ resolved
@@ -7,11 +7,8 @@
 
 ## [Unreleased]
 ### Changed
-<<<<<<< HEAD
 - Add support for `ALTER USER` commands in Snowflake dialect.
-=======
 - Added describe statement to ANSI dialect
->>>>>>> 5a918b58
 
 - Renamed the BaseCrawler class to BaseRule. This is the base class for all
   rules. This is a breaking change for any custom rules that have been added
