#!/usr/bin/env python
# -*- encoding: utf-8 -*-

"""The script for setting up sqlfluff."""

from __future__ import absolute_import
from __future__ import print_function

import io
import sys

if sys.version_info[0] < 3:
    raise Exception("SQLFluff does not support Python 2. Please upgrade to Python 3.")

import configparser
from os.path import dirname
from os.path import join

<<<<<<< HEAD
from setuptools import setup
=======
from setuptools import find_packages, setup
>>>>>>> 9666ffd2


# Get the global config info as currently stated
# (we use the config file to avoid actually loading any python here)
config = configparser.ConfigParser()
config.read(["src/sqlfluff/config.ini"])
version = config.get("sqlfluff", "version")


def read(*names, **kwargs):
    """Read a file and return the contents as a string."""
    return io.open(
        join(dirname(__file__), *names), encoding=kwargs.get("encoding", "utf8")
    ).read()


setup(
    name="sqlfluff",
    version=version,
    license="MIT License",
    description="Modular SQL Linting for Humans",
    long_description=read("README.md") + "\n\n---\n\n" + read("CHANGELOG.md"),
    # Make sure pypi is expecting markdown!
    long_description_content_type="text/markdown",
    author="Alan Cruickshank",
    author_email="alan@designingoverload.com",
    url="https://github.com/sqlfluff/sqlfluff",
    python_requires=">=3.6",
    keywords=["sqlfluff", "sql", "linter"],
    project_urls={
        # Homepage not ready yet.
        # 'Homepage': 'https://www.sqlfluff.com'
        "Documentation": "https://docs.sqlfluff.com",
        "Source": "https://github.com/sqlfluff/sqlfluff",
    },
<<<<<<< HEAD
    # Specify all the seperate packages, modules come automatically
    packages=[
        "sqlfluff",
        "sqlfluff.api",
        "sqlfluff.cli",
        "sqlfluff.core",
        "sqlfluff.core.dialects",
        "sqlfluff.core.parser",
        "sqlfluff.core.parser.segments",
        "sqlfluff.core.parser.grammar",
        "sqlfluff.core.rules",
        "sqlfluff.core.rules.std",
        "sqlfluff.core.templaters",
    ],
=======
    packages=find_packages(where="src"),
>>>>>>> 9666ffd2
    package_dir={"": "src"},
    include_package_data=True,
    classifiers=[
        # complete classifier list: http://pypi.python.org/pypi?%3Aaction=list_classifiers
        "Development Status :: 3 - Alpha",
        # 'Development Status :: 5 - Production/Stable',
        "Environment :: Console",
        "Intended Audience :: Developers",
        "License :: OSI Approved :: MIT License",
        "Operating System :: Unix",
        "Operating System :: POSIX",
        "Operating System :: Microsoft :: Windows",
        "Programming Language :: Python",
        "Programming Language :: Python :: 3",
        "Programming Language :: Python :: 3.6",
        "Programming Language :: Python :: 3.7",
        "Programming Language :: Python :: 3.8",
        "Programming Language :: Python :: 3.9",
        "Programming Language :: Python :: Implementation :: CPython",
        "Programming Language :: Python :: Implementation :: PyPy",
        "Topic :: Utilities",
        "Topic :: Software Development :: Quality Assurance",
    ],
    install_requires=[
        # Core
        "click>=7.1",
        "colorama>=0.3",
        "configparser",
        "oyaml",
        "Jinja2",
        # Used for diffcover plugin
        "diff-cover>=2.5.0",
        # Used for performance profiling
        "bench-it",
        # Used for .sqlfluffignore
        "pathspec",
        # Used for finding os-specific application config dirs
        "appdirs",
        # Cached property for performance gains
        "cached-property",
        # dataclasses backport for python 3.6
        "dataclasses",
        # better type hints for older python versions
        "typing_extensions",
    ],
    extras_require={
        "dbt": ["dbt>=0.17"],
        # eg:
        #   'rst': ['docutils>=0.11'],
        #   ':python_version=="2.6"': ['argparse'],
    },
    entry_points={
        "console_scripts": [
            "sqlfluff = sqlfluff.cli.commands:cli",
        ],
        "diff_cover": ["sqlfluff = sqlfluff.diff_quality_plugin"],
<<<<<<< HEAD
        "sqlfluff": ["sqlfluff = sqlfluff.core.plugin.lib"],
=======
>>>>>>> 9666ffd2
    },
)<|MERGE_RESOLUTION|>--- conflicted
+++ resolved
@@ -16,11 +16,7 @@
 from os.path import dirname
 from os.path import join
 
-<<<<<<< HEAD
-from setuptools import setup
-=======
 from setuptools import find_packages, setup
->>>>>>> 9666ffd2
 
 
 # Get the global config info as currently stated
@@ -56,24 +52,7 @@
         "Documentation": "https://docs.sqlfluff.com",
         "Source": "https://github.com/sqlfluff/sqlfluff",
     },
-<<<<<<< HEAD
-    # Specify all the seperate packages, modules come automatically
-    packages=[
-        "sqlfluff",
-        "sqlfluff.api",
-        "sqlfluff.cli",
-        "sqlfluff.core",
-        "sqlfluff.core.dialects",
-        "sqlfluff.core.parser",
-        "sqlfluff.core.parser.segments",
-        "sqlfluff.core.parser.grammar",
-        "sqlfluff.core.rules",
-        "sqlfluff.core.rules.std",
-        "sqlfluff.core.templaters",
-    ],
-=======
     packages=find_packages(where="src"),
->>>>>>> 9666ffd2
     package_dir={"": "src"},
     include_package_data=True,
     classifiers=[
@@ -130,9 +109,6 @@
             "sqlfluff = sqlfluff.cli.commands:cli",
         ],
         "diff_cover": ["sqlfluff = sqlfluff.diff_quality_plugin"],
-<<<<<<< HEAD
         "sqlfluff": ["sqlfluff = sqlfluff.core.plugin.lib"],
-=======
->>>>>>> 9666ffd2
     },
 )