# Configuration file for codecov.io
# https://docs.codecov.io/docs/codecovyml-reference

codecov:
  branch: main
  bot: "codecov-io"
  ci:
    - "github.com"
  max_report_age: 24
  disable_default_path_fixes: no  # yamllint disable-line rule:truthy
  require_ci_to_pass: yes  # yamllint disable-line rule:truthy
  notify:
<<<<<<< HEAD
    after_n_builds: 8
=======
    after_n_builds: 3
>>>>>>> 94f69fea
    wait_for_ci: yes  # yamllint disable-line rule:truthy

coverage:
  precision: 2
  round: down
  range: "70...100"
  status:
    project:
      default:
        # basic
        target: auto
        threshold: 0%<|MERGE_RESOLUTION|>--- conflicted
+++ resolved
@@ -10,11 +10,7 @@
   disable_default_path_fixes: no  # yamllint disable-line rule:truthy
   require_ci_to_pass: yes  # yamllint disable-line rule:truthy
   notify:
-<<<<<<< HEAD
-    after_n_builds: 8
-=======
     after_n_builds: 3
->>>>>>> 94f69fea
     wait_for_ci: yes  # yamllint disable-line rule:truthy
 
 coverage:
