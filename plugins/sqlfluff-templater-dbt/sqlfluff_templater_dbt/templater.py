--- conflicted
+++ resolved
@@ -459,26 +459,11 @@
 
         node = self._find_node(fname, config)
 
-<<<<<<< HEAD
-        # We have to register the connection in dbt >= 1.0.0 ourselves
-        # In previous versions, we relied on the functionality removed in
-        # https://github.com/dbt-labs/dbt-core/pull/4062
-        if DBT_VERSION_TUPLE >= (1, 0):
-            adapter = get_adapter(self.dbt_config)
-            with adapter.connection_named("master"):
-                adapter.set_relations_cache(self.dbt_manifest)
-
-        node = self.dbt_compiler.compile_node(
-            node=node,
-            manifest=self.dbt_manifest,
-        )
-=======
         with self.connection():
             node = self.dbt_compiler.compile_node(
                 node=node,
                 manifest=self.dbt_manifest,
             )
->>>>>>> 702018a9
 
             Environment.from_string = old_from_string
 
